// SPDX-License-Identifier: GPL-2.0-or-later
/*
 *	IPv6 virtual tunneling interface
 *
 *	Copyright (C) 2013 secunet Security Networks AG
 *
 *	Author:
 *	Steffen Klassert <steffen.klassert@secunet.com>
 *
 *	Based on:
 *	net/ipv6/ip6_tunnel.c
 */

#include <linux/module.h>
#include <linux/capability.h>
#include <linux/errno.h>
#include <linux/types.h>
#include <linux/sockios.h>
#include <linux/icmp.h>
#include <linux/if.h>
#include <linux/in.h>
#include <linux/ip.h>
#include <linux/net.h>
#include <linux/in6.h>
#include <linux/netdevice.h>
#include <linux/if_arp.h>
#include <linux/icmpv6.h>
#include <linux/init.h>
#include <linux/route.h>
#include <linux/rtnetlink.h>
#include <linux/netfilter_ipv6.h>
#include <linux/slab.h>
#include <linux/hash.h>

#include <linux/uaccess.h>
#include <linux/atomic.h>

#include <net/icmp.h>
#include <net/ip.h>
#include <net/ip_tunnels.h>
#include <net/ipv6.h>
#include <net/ip6_route.h>
#include <net/addrconf.h>
#include <net/ip6_tunnel.h>
#include <net/xfrm.h>
#include <net/net_namespace.h>
#include <net/netns/generic.h>
#include <linux/etherdevice.h>

#define IP6_VTI_HASH_SIZE_SHIFT  5
#define IP6_VTI_HASH_SIZE (1 << IP6_VTI_HASH_SIZE_SHIFT)

static u32 HASH(const struct in6_addr *addr1, const struct in6_addr *addr2)
{
	u32 hash = ipv6_addr_hash(addr1) ^ ipv6_addr_hash(addr2);

	return hash_32(hash, IP6_VTI_HASH_SIZE_SHIFT);
}

static int vti6_dev_init(struct net_device *dev);
static void vti6_dev_setup(struct net_device *dev);
static struct rtnl_link_ops vti6_link_ops __read_mostly;

static unsigned int vti6_net_id __read_mostly;
struct vti6_net {
	/* the vti6 tunnel fallback device */
	struct net_device *fb_tnl_dev;
	/* lists for storing tunnels in use */
	struct ip6_tnl __rcu *tnls_r_l[IP6_VTI_HASH_SIZE];
	struct ip6_tnl __rcu *tnls_wc[1];
	struct ip6_tnl __rcu **tnls[2];
};

#define for_each_vti6_tunnel_rcu(start) \
	for (t = rcu_dereference(start); t; t = rcu_dereference(t->next))

/**
 * vti6_tnl_lookup - fetch tunnel matching the end-point addresses
 *   @net: network namespace
 *   @remote: the address of the tunnel exit-point
 *   @local: the address of the tunnel entry-point
 *
 * Return:
 *   tunnel matching given end-points if found,
 *   else fallback tunnel if its device is up,
 *   else %NULL
 **/
static struct ip6_tnl *
vti6_tnl_lookup(struct net *net, const struct in6_addr *remote,
		const struct in6_addr *local)
{
	unsigned int hash = HASH(remote, local);
	struct ip6_tnl *t;
	struct vti6_net *ip6n = net_generic(net, vti6_net_id);
	struct in6_addr any;

	for_each_vti6_tunnel_rcu(ip6n->tnls_r_l[hash]) {
		if (ipv6_addr_equal(local, &t->parms.laddr) &&
		    ipv6_addr_equal(remote, &t->parms.raddr) &&
		    (t->dev->flags & IFF_UP))
			return t;
	}

	memset(&any, 0, sizeof(any));
	hash = HASH(&any, local);
	for_each_vti6_tunnel_rcu(ip6n->tnls_r_l[hash]) {
		if (ipv6_addr_equal(local, &t->parms.laddr) &&
		    (t->dev->flags & IFF_UP))
			return t;
	}

	hash = HASH(remote, &any);
	for_each_vti6_tunnel_rcu(ip6n->tnls_r_l[hash]) {
		if (ipv6_addr_equal(remote, &t->parms.raddr) &&
		    (t->dev->flags & IFF_UP))
			return t;
	}

	t = rcu_dereference(ip6n->tnls_wc[0]);
	if (t && (t->dev->flags & IFF_UP))
		return t;

	return NULL;
}

/**
 * vti6_tnl_bucket - get head of list matching given tunnel parameters
 *   @ip6n: the private data for ip6_vti in the netns
 *   @p: parameters containing tunnel end-points
 *
 * Description:
 *   vti6_tnl_bucket() returns the head of the list matching the
 *   &struct in6_addr entries laddr and raddr in @p.
 *
 * Return: head of IPv6 tunnel list
 **/
static struct ip6_tnl __rcu **
vti6_tnl_bucket(struct vti6_net *ip6n, const struct __ip6_tnl_parm *p)
{
	const struct in6_addr *remote = &p->raddr;
	const struct in6_addr *local = &p->laddr;
	unsigned int h = 0;
	int prio = 0;

	if (!ipv6_addr_any(remote) || !ipv6_addr_any(local)) {
		prio = 1;
		h = HASH(remote, local);
	}
	return &ip6n->tnls[prio][h];
}

static void
vti6_tnl_link(struct vti6_net *ip6n, struct ip6_tnl *t)
{
	struct ip6_tnl __rcu **tp = vti6_tnl_bucket(ip6n, &t->parms);

	rcu_assign_pointer(t->next , rtnl_dereference(*tp));
	rcu_assign_pointer(*tp, t);
}

static void
vti6_tnl_unlink(struct vti6_net *ip6n, struct ip6_tnl *t)
{
	struct ip6_tnl __rcu **tp;
	struct ip6_tnl *iter;

	for (tp = vti6_tnl_bucket(ip6n, &t->parms);
	     (iter = rtnl_dereference(*tp)) != NULL;
	     tp = &iter->next) {
		if (t == iter) {
			rcu_assign_pointer(*tp, t->next);
			break;
		}
	}
}

static void vti6_dev_free(struct net_device *dev)
{
	free_percpu(dev->tstats);
}

static int vti6_tnl_create2(struct net_device *dev)
{
	struct ip6_tnl *t = netdev_priv(dev);
	struct net *net = dev_net(dev);
	struct vti6_net *ip6n = net_generic(net, vti6_net_id);
	int err;

	dev->rtnl_link_ops = &vti6_link_ops;
	err = register_netdevice(dev);
	if (err < 0)
		goto out;

	strcpy(t->parms.name, dev->name);

	dev_hold(dev);
	vti6_tnl_link(ip6n, t);

	return 0;

out:
	return err;
}

static struct ip6_tnl *vti6_tnl_create(struct net *net, struct __ip6_tnl_parm *p)
{
	struct net_device *dev;
	struct ip6_tnl *t;
	char name[IFNAMSIZ];
	int err;

	if (p->name[0]) {
		if (!dev_valid_name(p->name))
			goto failed;
		strlcpy(name, p->name, IFNAMSIZ);
	} else {
		sprintf(name, "ip6_vti%%d");
	}

	dev = alloc_netdev(sizeof(*t), name, NET_NAME_UNKNOWN, vti6_dev_setup);
	if (!dev)
		goto failed;

	dev_net_set(dev, net);

	t = netdev_priv(dev);
	t->parms = *p;
	t->net = dev_net(dev);

	err = vti6_tnl_create2(dev);
	if (err < 0)
		goto failed_free;

	return t;

failed_free:
	free_netdev(dev);
failed:
	return NULL;
}

/**
 * vti6_locate - find or create tunnel matching given parameters
 *   @net: network namespace
 *   @p: tunnel parameters
 *   @create: != 0 if allowed to create new tunnel if no match found
 *
 * Description:
 *   vti6_locate() first tries to locate an existing tunnel
 *   based on @parms. If this is unsuccessful, but @create is set a new
 *   tunnel device is created and registered for use.
 *
 * Return:
 *   matching tunnel or NULL
 **/
static struct ip6_tnl *vti6_locate(struct net *net, struct __ip6_tnl_parm *p,
				   int create)
{
	const struct in6_addr *remote = &p->raddr;
	const struct in6_addr *local = &p->laddr;
	struct ip6_tnl __rcu **tp;
	struct ip6_tnl *t;
	struct vti6_net *ip6n = net_generic(net, vti6_net_id);

	for (tp = vti6_tnl_bucket(ip6n, p);
	     (t = rtnl_dereference(*tp)) != NULL;
	     tp = &t->next) {
		if (ipv6_addr_equal(local, &t->parms.laddr) &&
		    ipv6_addr_equal(remote, &t->parms.raddr)) {
			if (create)
				return NULL;

			return t;
		}
	}
	if (!create)
		return NULL;
	return vti6_tnl_create(net, p);
}

/**
 * vti6_dev_uninit - tunnel device uninitializer
 *   @dev: the device to be destroyed
 *
 * Description:
 *   vti6_dev_uninit() removes tunnel from its list
 **/
static void vti6_dev_uninit(struct net_device *dev)
{
	struct ip6_tnl *t = netdev_priv(dev);
	struct vti6_net *ip6n = net_generic(t->net, vti6_net_id);

	if (dev == ip6n->fb_tnl_dev)
		RCU_INIT_POINTER(ip6n->tnls_wc[0], NULL);
	else
		vti6_tnl_unlink(ip6n, t);
	dev_put(dev);
}

static int vti6_input_proto(struct sk_buff *skb, int nexthdr, __be32 spi,
			    int encap_type)
{
	struct ip6_tnl *t;
	const struct ipv6hdr *ipv6h = ipv6_hdr(skb);

	rcu_read_lock();
	t = vti6_tnl_lookup(dev_net(skb->dev), &ipv6h->saddr, &ipv6h->daddr);
	if (t) {
		if (t->parms.proto != IPPROTO_IPV6 && t->parms.proto != 0) {
			rcu_read_unlock();
			goto discard;
		}

		if (!xfrm6_policy_check(NULL, XFRM_POLICY_IN, skb)) {
			rcu_read_unlock();
			goto discard;
		}

		ipv6h = ipv6_hdr(skb);
		if (!ip6_tnl_rcv_ctl(t, &ipv6h->daddr, &ipv6h->saddr)) {
			t->dev->stats.rx_dropped++;
			rcu_read_unlock();
			goto discard;
		}

		rcu_read_unlock();

		XFRM_TUNNEL_SKB_CB(skb)->tunnel.ip6 = t;
		XFRM_SPI_SKB_CB(skb)->family = AF_INET6;
		XFRM_SPI_SKB_CB(skb)->daddroff = offsetof(struct ipv6hdr, daddr);
		return xfrm_input(skb, nexthdr, spi, encap_type);
	}
	rcu_read_unlock();
	return -EINVAL;
discard:
	kfree_skb(skb);
	return 0;
}

static int vti6_rcv(struct sk_buff *skb)
{
	int nexthdr = skb_network_header(skb)[IP6CB(skb)->nhoff];

	return vti6_input_proto(skb, nexthdr, 0, 0);
}

static int vti6_rcv_cb(struct sk_buff *skb, int err)
{
	unsigned short family;
	struct net_device *dev;
	struct xfrm_state *x;
	const struct xfrm_mode *inner_mode;
	struct ip6_tnl *t = XFRM_TUNNEL_SKB_CB(skb)->tunnel.ip6;
	u32 orig_mark = skb->mark;
	int ret;

	if (!t)
		return 1;

	dev = t->dev;

	if (err) {
		dev->stats.rx_errors++;
		dev->stats.rx_dropped++;

		return 0;
	}

	x = xfrm_input_state(skb);

	inner_mode = &x->inner_mode;

	if (x->sel.family == AF_UNSPEC) {
		inner_mode = xfrm_ip2inner_mode(x, XFRM_MODE_SKB_CB(skb)->protocol);
		if (inner_mode == NULL) {
			XFRM_INC_STATS(dev_net(skb->dev),
				       LINUX_MIB_XFRMINSTATEMODEERROR);
			return -EINVAL;
		}
	}

	family = inner_mode->family;

	skb->mark = be32_to_cpu(t->parms.i_key);
	ret = xfrm_policy_check(NULL, XFRM_POLICY_IN, skb, family);
	skb->mark = orig_mark;

	if (!ret)
		return -EPERM;

	skb_scrub_packet(skb, !net_eq(t->net, dev_net(skb->dev)));
	skb->dev = dev;
	dev_sw_netstats_rx_add(dev, skb->len);

	return 0;
}

/**
 * vti6_addr_conflict - compare packet addresses to tunnel's own
 *   @t: the outgoing tunnel device
 *   @hdr: IPv6 header from the incoming packet
 *
 * Description:
 *   Avoid trivial tunneling loop by checking that tunnel exit-point
 *   doesn't match source of incoming packet.
 *
 * Return:
 *   1 if conflict,
 *   0 else
 **/
static inline bool
vti6_addr_conflict(const struct ip6_tnl *t, const struct ipv6hdr *hdr)
{
	return ipv6_addr_equal(&t->parms.raddr, &hdr->saddr);
}

static bool vti6_state_check(const struct xfrm_state *x,
			     const struct in6_addr *dst,
			     const struct in6_addr *src)
{
	xfrm_address_t *daddr = (xfrm_address_t *)dst;
	xfrm_address_t *saddr = (xfrm_address_t *)src;

	/* if there is no transform then this tunnel is not functional.
	 * Or if the xfrm is not mode tunnel.
	 */
	if (!x || x->props.mode != XFRM_MODE_TUNNEL ||
	    x->props.family != AF_INET6)
		return false;

	if (ipv6_addr_any(dst))
		return xfrm_addr_equal(saddr, &x->props.saddr, AF_INET6);

	if (!xfrm_state_addr_check(x, daddr, saddr, AF_INET6))
		return false;

	return true;
}

/**
 * vti6_xmit - send a packet
 *   @skb: the outgoing socket buffer
 *   @dev: the outgoing tunnel device
 *   @fl: the flow informations for the xfrm_lookup
 **/
static int
vti6_xmit(struct sk_buff *skb, struct net_device *dev, struct flowi *fl)
{
	struct ip6_tnl *t = netdev_priv(dev);
	struct net_device_stats *stats = &t->dev->stats;
	struct dst_entry *dst = skb_dst(skb);
	struct net_device *tdev;
	struct xfrm_state *x;
	int pkt_len = skb->len;
	int err = -1;
	int mtu;

	if (!dst) {
		switch (skb->protocol) {
		case htons(ETH_P_IP): {
			struct rtable *rt;

			fl->u.ip4.flowi4_oif = dev->ifindex;
			fl->u.ip4.flowi4_flags |= FLOWI_FLAG_ANYSRC;
			rt = __ip_route_output_key(dev_net(dev), &fl->u.ip4);
			if (IS_ERR(rt))
				goto tx_err_link_failure;
			dst = &rt->dst;
			skb_dst_set(skb, dst);
			break;
		}
		case htons(ETH_P_IPV6):
			fl->u.ip6.flowi6_oif = dev->ifindex;
			fl->u.ip6.flowi6_flags |= FLOWI_FLAG_ANYSRC;
			dst = ip6_route_output(dev_net(dev), NULL, &fl->u.ip6);
			if (dst->error) {
				dst_release(dst);
				dst = NULL;
				goto tx_err_link_failure;
			}
			skb_dst_set(skb, dst);
			break;
		default:
			goto tx_err_link_failure;
		}
	}

	dst_hold(dst);
	dst = xfrm_lookup_route(t->net, dst, fl, NULL, 0);
	if (IS_ERR(dst)) {
		err = PTR_ERR(dst);
		dst = NULL;
		goto tx_err_link_failure;
	}

	if (dst->flags & DST_XFRM_QUEUE)
		goto xmit;

	x = dst->xfrm;
	if (!vti6_state_check(x, &t->parms.raddr, &t->parms.laddr))
		goto tx_err_link_failure;

	if (!ip6_tnl_xmit_ctl(t, (const struct in6_addr *)&x->props.saddr,
			      (const struct in6_addr *)&x->id.daddr))
		goto tx_err_link_failure;

	tdev = dst->dev;

	if (tdev == dev) {
		stats->collisions++;
		net_warn_ratelimited("%s: Local routing loop detected!\n",
				     t->parms.name);
		goto tx_err_dst_release;
	}

	mtu = dst_mtu(dst);
	if (skb->len > mtu) {
		skb_dst_update_pmtu_no_confirm(skb, mtu);

		if (skb->protocol == htons(ETH_P_IPV6)) {
			if (mtu < IPV6_MIN_MTU)
				mtu = IPV6_MIN_MTU;

			icmpv6_ndo_send(skb, ICMPV6_PKT_TOOBIG, 0, mtu);
		} else {
<<<<<<< HEAD
			icmp_ndo_send(skb, ICMP_DEST_UNREACH, ICMP_FRAG_NEEDED,
				      htonl(mtu));
=======
			if (!(ip_hdr(skb)->frag_off & htons(IP_DF)))
				goto xmit;
			icmp_send(skb, ICMP_DEST_UNREACH, ICMP_FRAG_NEEDED,
				  htonl(mtu));
>>>>>>> ef19e111
		}

		err = -EMSGSIZE;
		goto tx_err_dst_release;
	}

xmit:
	skb_scrub_packet(skb, !net_eq(t->net, dev_net(dev)));
	skb_dst_set(skb, dst);
	skb->dev = skb_dst(skb)->dev;

	err = dst_output(t->net, skb->sk, skb);
	if (net_xmit_eval(err) == 0)
		err = pkt_len;
	iptunnel_xmit_stats(dev, err);

	return 0;
tx_err_link_failure:
	stats->tx_carrier_errors++;
	dst_link_failure(skb);
tx_err_dst_release:
	dst_release(dst);
	return err;
}

static netdev_tx_t
vti6_tnl_xmit(struct sk_buff *skb, struct net_device *dev)
{
	struct ip6_tnl *t = netdev_priv(dev);
	struct net_device_stats *stats = &t->dev->stats;
	struct flowi fl;
	int ret;

	if (!pskb_inet_may_pull(skb))
		goto tx_err;

	memset(&fl, 0, sizeof(fl));

	switch (skb->protocol) {
	case htons(ETH_P_IPV6):
		if ((t->parms.proto != IPPROTO_IPV6 && t->parms.proto != 0) ||
		    vti6_addr_conflict(t, ipv6_hdr(skb)))
			goto tx_err;

		xfrm_decode_session(skb, &fl, AF_INET6);
		memset(IP6CB(skb), 0, sizeof(*IP6CB(skb)));
		break;
	case htons(ETH_P_IP):
		xfrm_decode_session(skb, &fl, AF_INET);
		memset(IPCB(skb), 0, sizeof(*IPCB(skb)));
		break;
	default:
		goto tx_err;
	}

	/* override mark with tunnel output key */
	fl.flowi_mark = be32_to_cpu(t->parms.o_key);

	ret = vti6_xmit(skb, dev, &fl);
	if (ret < 0)
		goto tx_err;

	return NETDEV_TX_OK;

tx_err:
	stats->tx_errors++;
	stats->tx_dropped++;
	kfree_skb(skb);
	return NETDEV_TX_OK;
}

static int vti6_err(struct sk_buff *skb, struct inet6_skb_parm *opt,
		    u8 type, u8 code, int offset, __be32 info)
{
	__be32 spi;
	__u32 mark;
	struct xfrm_state *x;
	struct ip6_tnl *t;
	struct ip_esp_hdr *esph;
	struct ip_auth_hdr *ah;
	struct ip_comp_hdr *ipch;
	struct net *net = dev_net(skb->dev);
	const struct ipv6hdr *iph = (const struct ipv6hdr *)skb->data;
	int protocol = iph->nexthdr;

	t = vti6_tnl_lookup(dev_net(skb->dev), &iph->daddr, &iph->saddr);
	if (!t)
		return -1;

	mark = be32_to_cpu(t->parms.o_key);

	switch (protocol) {
	case IPPROTO_ESP:
		esph = (struct ip_esp_hdr *)(skb->data + offset);
		spi = esph->spi;
		break;
	case IPPROTO_AH:
		ah = (struct ip_auth_hdr *)(skb->data + offset);
		spi = ah->spi;
		break;
	case IPPROTO_COMP:
		ipch = (struct ip_comp_hdr *)(skb->data + offset);
		spi = htonl(ntohs(ipch->cpi));
		break;
	default:
		return 0;
	}

	if (type != ICMPV6_PKT_TOOBIG &&
	    type != NDISC_REDIRECT)
		return 0;

	x = xfrm_state_lookup(net, mark, (const xfrm_address_t *)&iph->daddr,
			      spi, protocol, AF_INET6);
	if (!x)
		return 0;

	if (type == NDISC_REDIRECT)
		ip6_redirect(skb, net, skb->dev->ifindex, 0,
			     sock_net_uid(net, NULL));
	else
		ip6_update_pmtu(skb, net, info, 0, 0, sock_net_uid(net, NULL));
	xfrm_state_put(x);

	return 0;
}

static void vti6_link_config(struct ip6_tnl *t, bool keep_mtu)
{
	struct net_device *dev = t->dev;
	struct __ip6_tnl_parm *p = &t->parms;
	struct net_device *tdev = NULL;
	int mtu;

	memcpy(dev->dev_addr, &p->laddr, sizeof(struct in6_addr));
	memcpy(dev->broadcast, &p->raddr, sizeof(struct in6_addr));

	p->flags &= ~(IP6_TNL_F_CAP_XMIT | IP6_TNL_F_CAP_RCV |
		      IP6_TNL_F_CAP_PER_PACKET);
	p->flags |= ip6_tnl_get_cap(t, &p->laddr, &p->raddr);

	if (p->flags & IP6_TNL_F_CAP_XMIT && p->flags & IP6_TNL_F_CAP_RCV)
		dev->flags |= IFF_POINTOPOINT;
	else
		dev->flags &= ~IFF_POINTOPOINT;

	if (keep_mtu && dev->mtu) {
		dev->mtu = clamp(dev->mtu, dev->min_mtu, dev->max_mtu);
		return;
	}

	if (p->flags & IP6_TNL_F_CAP_XMIT) {
		int strict = (ipv6_addr_type(&p->raddr) &
			      (IPV6_ADDR_MULTICAST | IPV6_ADDR_LINKLOCAL));
		struct rt6_info *rt = rt6_lookup(t->net,
						 &p->raddr, &p->laddr,
						 p->link, NULL, strict);

		if (rt)
			tdev = rt->dst.dev;
		ip6_rt_put(rt);
	}

	if (!tdev && p->link)
		tdev = __dev_get_by_index(t->net, p->link);

	if (tdev)
		mtu = tdev->mtu - sizeof(struct ipv6hdr);
	else
		mtu = ETH_DATA_LEN - LL_MAX_HEADER - sizeof(struct ipv6hdr);

	dev->mtu = max_t(int, mtu, IPV4_MIN_MTU);
}

/**
 * vti6_tnl_change - update the tunnel parameters
 *   @t: tunnel to be changed
 *   @p: tunnel configuration parameters
 *   @keep_mtu: MTU was set from userspace, don't re-compute it
 *
 * Description:
 *   vti6_tnl_change() updates the tunnel parameters
 **/
static int
vti6_tnl_change(struct ip6_tnl *t, const struct __ip6_tnl_parm *p,
		bool keep_mtu)
{
	t->parms.laddr = p->laddr;
	t->parms.raddr = p->raddr;
	t->parms.link = p->link;
	t->parms.i_key = p->i_key;
	t->parms.o_key = p->o_key;
	t->parms.proto = p->proto;
	t->parms.fwmark = p->fwmark;
	dst_cache_reset(&t->dst_cache);
	vti6_link_config(t, keep_mtu);
	return 0;
}

static int vti6_update(struct ip6_tnl *t, struct __ip6_tnl_parm *p,
		       bool keep_mtu)
{
	struct net *net = dev_net(t->dev);
	struct vti6_net *ip6n = net_generic(net, vti6_net_id);
	int err;

	vti6_tnl_unlink(ip6n, t);
	synchronize_net();
	err = vti6_tnl_change(t, p, keep_mtu);
	vti6_tnl_link(ip6n, t);
	netdev_state_change(t->dev);
	return err;
}

static void
vti6_parm_from_user(struct __ip6_tnl_parm *p, const struct ip6_tnl_parm2 *u)
{
	p->laddr = u->laddr;
	p->raddr = u->raddr;
	p->link = u->link;
	p->i_key = u->i_key;
	p->o_key = u->o_key;
	p->proto = u->proto;

	memcpy(p->name, u->name, sizeof(u->name));
}

static void
vti6_parm_to_user(struct ip6_tnl_parm2 *u, const struct __ip6_tnl_parm *p)
{
	u->laddr = p->laddr;
	u->raddr = p->raddr;
	u->link = p->link;
	u->i_key = p->i_key;
	u->o_key = p->o_key;
	if (u->i_key)
		u->i_flags |= GRE_KEY;
	if (u->o_key)
		u->o_flags |= GRE_KEY;
	u->proto = p->proto;

	memcpy(u->name, p->name, sizeof(u->name));
}

/**
 * vti6_ioctl - configure vti6 tunnels from userspace
 *   @dev: virtual device associated with tunnel
 *   @ifr: parameters passed from userspace
 *   @cmd: command to be performed
 *
 * Description:
 *   vti6_ioctl() is used for managing vti6 tunnels
 *   from userspace.
 *
 *   The possible commands are the following:
 *     %SIOCGETTUNNEL: get tunnel parameters for device
 *     %SIOCADDTUNNEL: add tunnel matching given tunnel parameters
 *     %SIOCCHGTUNNEL: change tunnel parameters to those given
 *     %SIOCDELTUNNEL: delete tunnel
 *
 *   The fallback device "ip6_vti0", created during module
 *   initialization, can be used for creating other tunnel devices.
 *
 * Return:
 *   0 on success,
 *   %-EFAULT if unable to copy data to or from userspace,
 *   %-EPERM if current process hasn't %CAP_NET_ADMIN set
 *   %-EINVAL if passed tunnel parameters are invalid,
 *   %-EEXIST if changing a tunnel's parameters would cause a conflict
 *   %-ENODEV if attempting to change or delete a nonexisting device
 **/
static int
vti6_ioctl(struct net_device *dev, struct ifreq *ifr, int cmd)
{
	int err = 0;
	struct ip6_tnl_parm2 p;
	struct __ip6_tnl_parm p1;
	struct ip6_tnl *t = NULL;
	struct net *net = dev_net(dev);
	struct vti6_net *ip6n = net_generic(net, vti6_net_id);

	switch (cmd) {
	case SIOCGETTUNNEL:
		if (dev == ip6n->fb_tnl_dev) {
			if (copy_from_user(&p, ifr->ifr_ifru.ifru_data, sizeof(p))) {
				err = -EFAULT;
				break;
			}
			vti6_parm_from_user(&p1, &p);
			t = vti6_locate(net, &p1, 0);
		} else {
			memset(&p, 0, sizeof(p));
		}
		if (!t)
			t = netdev_priv(dev);
		vti6_parm_to_user(&p, &t->parms);
		if (copy_to_user(ifr->ifr_ifru.ifru_data, &p, sizeof(p)))
			err = -EFAULT;
		break;
	case SIOCADDTUNNEL:
	case SIOCCHGTUNNEL:
		err = -EPERM;
		if (!ns_capable(net->user_ns, CAP_NET_ADMIN))
			break;
		err = -EFAULT;
		if (copy_from_user(&p, ifr->ifr_ifru.ifru_data, sizeof(p)))
			break;
		err = -EINVAL;
		if (p.proto != IPPROTO_IPV6  && p.proto != 0)
			break;
		vti6_parm_from_user(&p1, &p);
		t = vti6_locate(net, &p1, cmd == SIOCADDTUNNEL);
		if (dev != ip6n->fb_tnl_dev && cmd == SIOCCHGTUNNEL) {
			if (t) {
				if (t->dev != dev) {
					err = -EEXIST;
					break;
				}
			} else
				t = netdev_priv(dev);

			err = vti6_update(t, &p1, false);
		}
		if (t) {
			err = 0;
			vti6_parm_to_user(&p, &t->parms);
			if (copy_to_user(ifr->ifr_ifru.ifru_data, &p, sizeof(p)))
				err = -EFAULT;

		} else
			err = (cmd == SIOCADDTUNNEL ? -ENOBUFS : -ENOENT);
		break;
	case SIOCDELTUNNEL:
		err = -EPERM;
		if (!ns_capable(net->user_ns, CAP_NET_ADMIN))
			break;

		if (dev == ip6n->fb_tnl_dev) {
			err = -EFAULT;
			if (copy_from_user(&p, ifr->ifr_ifru.ifru_data, sizeof(p)))
				break;
			err = -ENOENT;
			vti6_parm_from_user(&p1, &p);
			t = vti6_locate(net, &p1, 0);
			if (!t)
				break;
			err = -EPERM;
			if (t->dev == ip6n->fb_tnl_dev)
				break;
			dev = t->dev;
		}
		err = 0;
		unregister_netdevice(dev);
		break;
	default:
		err = -EINVAL;
	}
	return err;
}

static const struct net_device_ops vti6_netdev_ops = {
	.ndo_init	= vti6_dev_init,
	.ndo_uninit	= vti6_dev_uninit,
	.ndo_start_xmit = vti6_tnl_xmit,
	.ndo_do_ioctl	= vti6_ioctl,
	.ndo_get_stats64 = dev_get_tstats64,
	.ndo_get_iflink = ip6_tnl_get_iflink,
};

/**
 * vti6_dev_setup - setup virtual tunnel device
 *   @dev: virtual device associated with tunnel
 *
 * Description:
 *   Initialize function pointers and device parameters
 **/
static void vti6_dev_setup(struct net_device *dev)
{
	dev->netdev_ops = &vti6_netdev_ops;
	dev->header_ops = &ip_tunnel_header_ops;
	dev->needs_free_netdev = true;
	dev->priv_destructor = vti6_dev_free;

	dev->type = ARPHRD_TUNNEL6;
	dev->min_mtu = IPV4_MIN_MTU;
	dev->max_mtu = IP_MAX_MTU - sizeof(struct ipv6hdr);
	dev->flags |= IFF_NOARP;
	dev->addr_len = sizeof(struct in6_addr);
	netif_keep_dst(dev);
	/* This perm addr will be used as interface identifier by IPv6 */
	dev->addr_assign_type = NET_ADDR_RANDOM;
	eth_random_addr(dev->perm_addr);
}

/**
 * vti6_dev_init_gen - general initializer for all tunnel devices
 *   @dev: virtual device associated with tunnel
 **/
static inline int vti6_dev_init_gen(struct net_device *dev)
{
	struct ip6_tnl *t = netdev_priv(dev);

	t->dev = dev;
	t->net = dev_net(dev);
	dev->tstats = netdev_alloc_pcpu_stats(struct pcpu_sw_netstats);
	if (!dev->tstats)
		return -ENOMEM;
	return 0;
}

/**
 * vti6_dev_init - initializer for all non fallback tunnel devices
 *   @dev: virtual device associated with tunnel
 **/
static int vti6_dev_init(struct net_device *dev)
{
	struct ip6_tnl *t = netdev_priv(dev);
	int err = vti6_dev_init_gen(dev);

	if (err)
		return err;
	vti6_link_config(t, true);
	return 0;
}

/**
 * vti6_fb_tnl_dev_init - initializer for fallback tunnel device
 *   @dev: fallback device
 *
 * Return: 0
 **/
static int __net_init vti6_fb_tnl_dev_init(struct net_device *dev)
{
	struct ip6_tnl *t = netdev_priv(dev);
	struct net *net = dev_net(dev);
	struct vti6_net *ip6n = net_generic(net, vti6_net_id);

	t->parms.proto = IPPROTO_IPV6;
	dev_hold(dev);

	rcu_assign_pointer(ip6n->tnls_wc[0], t);
	return 0;
}

static int vti6_validate(struct nlattr *tb[], struct nlattr *data[],
			 struct netlink_ext_ack *extack)
{
	return 0;
}

static void vti6_netlink_parms(struct nlattr *data[],
			       struct __ip6_tnl_parm *parms)
{
	memset(parms, 0, sizeof(*parms));

	if (!data)
		return;

	if (data[IFLA_VTI_LINK])
		parms->link = nla_get_u32(data[IFLA_VTI_LINK]);

	if (data[IFLA_VTI_LOCAL])
		parms->laddr = nla_get_in6_addr(data[IFLA_VTI_LOCAL]);

	if (data[IFLA_VTI_REMOTE])
		parms->raddr = nla_get_in6_addr(data[IFLA_VTI_REMOTE]);

	if (data[IFLA_VTI_IKEY])
		parms->i_key = nla_get_be32(data[IFLA_VTI_IKEY]);

	if (data[IFLA_VTI_OKEY])
		parms->o_key = nla_get_be32(data[IFLA_VTI_OKEY]);

	if (data[IFLA_VTI_FWMARK])
		parms->fwmark = nla_get_u32(data[IFLA_VTI_FWMARK]);
}

static int vti6_newlink(struct net *src_net, struct net_device *dev,
			struct nlattr *tb[], struct nlattr *data[],
			struct netlink_ext_ack *extack)
{
	struct net *net = dev_net(dev);
	struct ip6_tnl *nt;

	nt = netdev_priv(dev);
	vti6_netlink_parms(data, &nt->parms);

	nt->parms.proto = IPPROTO_IPV6;

	if (vti6_locate(net, &nt->parms, 0))
		return -EEXIST;

	return vti6_tnl_create2(dev);
}

static void vti6_dellink(struct net_device *dev, struct list_head *head)
{
	struct net *net = dev_net(dev);
	struct vti6_net *ip6n = net_generic(net, vti6_net_id);

	if (dev != ip6n->fb_tnl_dev)
		unregister_netdevice_queue(dev, head);
}

static int vti6_changelink(struct net_device *dev, struct nlattr *tb[],
			   struct nlattr *data[],
			   struct netlink_ext_ack *extack)
{
	struct ip6_tnl *t;
	struct __ip6_tnl_parm p;
	struct net *net = dev_net(dev);
	struct vti6_net *ip6n = net_generic(net, vti6_net_id);

	if (dev == ip6n->fb_tnl_dev)
		return -EINVAL;

	vti6_netlink_parms(data, &p);

	t = vti6_locate(net, &p, 0);

	if (t) {
		if (t->dev != dev)
			return -EEXIST;
	} else
		t = netdev_priv(dev);

	return vti6_update(t, &p, tb && tb[IFLA_MTU]);
}

static size_t vti6_get_size(const struct net_device *dev)
{
	return
		/* IFLA_VTI_LINK */
		nla_total_size(4) +
		/* IFLA_VTI_LOCAL */
		nla_total_size(sizeof(struct in6_addr)) +
		/* IFLA_VTI_REMOTE */
		nla_total_size(sizeof(struct in6_addr)) +
		/* IFLA_VTI_IKEY */
		nla_total_size(4) +
		/* IFLA_VTI_OKEY */
		nla_total_size(4) +
		/* IFLA_VTI_FWMARK */
		nla_total_size(4) +
		0;
}

static int vti6_fill_info(struct sk_buff *skb, const struct net_device *dev)
{
	struct ip6_tnl *tunnel = netdev_priv(dev);
	struct __ip6_tnl_parm *parm = &tunnel->parms;

	if (nla_put_u32(skb, IFLA_VTI_LINK, parm->link) ||
	    nla_put_in6_addr(skb, IFLA_VTI_LOCAL, &parm->laddr) ||
	    nla_put_in6_addr(skb, IFLA_VTI_REMOTE, &parm->raddr) ||
	    nla_put_be32(skb, IFLA_VTI_IKEY, parm->i_key) ||
	    nla_put_be32(skb, IFLA_VTI_OKEY, parm->o_key) ||
	    nla_put_u32(skb, IFLA_VTI_FWMARK, parm->fwmark))
		goto nla_put_failure;
	return 0;

nla_put_failure:
	return -EMSGSIZE;
}

static const struct nla_policy vti6_policy[IFLA_VTI_MAX + 1] = {
	[IFLA_VTI_LINK]		= { .type = NLA_U32 },
	[IFLA_VTI_LOCAL]	= { .len = sizeof(struct in6_addr) },
	[IFLA_VTI_REMOTE]	= { .len = sizeof(struct in6_addr) },
	[IFLA_VTI_IKEY]		= { .type = NLA_U32 },
	[IFLA_VTI_OKEY]		= { .type = NLA_U32 },
	[IFLA_VTI_FWMARK]	= { .type = NLA_U32 },
};

static struct rtnl_link_ops vti6_link_ops __read_mostly = {
	.kind		= "vti6",
	.maxtype	= IFLA_VTI_MAX,
	.policy		= vti6_policy,
	.priv_size	= sizeof(struct ip6_tnl),
	.setup		= vti6_dev_setup,
	.validate	= vti6_validate,
	.newlink	= vti6_newlink,
	.dellink	= vti6_dellink,
	.changelink	= vti6_changelink,
	.get_size	= vti6_get_size,
	.fill_info	= vti6_fill_info,
	.get_link_net	= ip6_tnl_get_link_net,
};

static void __net_exit vti6_destroy_tunnels(struct vti6_net *ip6n,
					    struct list_head *list)
{
	int h;
	struct ip6_tnl *t;

	for (h = 0; h < IP6_VTI_HASH_SIZE; h++) {
		t = rtnl_dereference(ip6n->tnls_r_l[h]);
		while (t) {
			unregister_netdevice_queue(t->dev, list);
			t = rtnl_dereference(t->next);
		}
	}

	t = rtnl_dereference(ip6n->tnls_wc[0]);
	if (t)
		unregister_netdevice_queue(t->dev, list);
}

static int __net_init vti6_init_net(struct net *net)
{
	struct vti6_net *ip6n = net_generic(net, vti6_net_id);
	struct ip6_tnl *t = NULL;
	int err;

	ip6n->tnls[0] = ip6n->tnls_wc;
	ip6n->tnls[1] = ip6n->tnls_r_l;

	if (!net_has_fallback_tunnels(net))
		return 0;
	err = -ENOMEM;
	ip6n->fb_tnl_dev = alloc_netdev(sizeof(struct ip6_tnl), "ip6_vti0",
					NET_NAME_UNKNOWN, vti6_dev_setup);

	if (!ip6n->fb_tnl_dev)
		goto err_alloc_dev;
	dev_net_set(ip6n->fb_tnl_dev, net);
	ip6n->fb_tnl_dev->rtnl_link_ops = &vti6_link_ops;

	err = vti6_fb_tnl_dev_init(ip6n->fb_tnl_dev);
	if (err < 0)
		goto err_register;

	err = register_netdev(ip6n->fb_tnl_dev);
	if (err < 0)
		goto err_register;

	t = netdev_priv(ip6n->fb_tnl_dev);

	strcpy(t->parms.name, ip6n->fb_tnl_dev->name);
	return 0;

err_register:
	free_netdev(ip6n->fb_tnl_dev);
err_alloc_dev:
	return err;
}

static void __net_exit vti6_exit_batch_net(struct list_head *net_list)
{
	struct vti6_net *ip6n;
	struct net *net;
	LIST_HEAD(list);

	rtnl_lock();
	list_for_each_entry(net, net_list, exit_list) {
		ip6n = net_generic(net, vti6_net_id);
		vti6_destroy_tunnels(ip6n, &list);
	}
	unregister_netdevice_many(&list);
	rtnl_unlock();
}

static struct pernet_operations vti6_net_ops = {
	.init = vti6_init_net,
	.exit_batch = vti6_exit_batch_net,
	.id   = &vti6_net_id,
	.size = sizeof(struct vti6_net),
};

static struct xfrm6_protocol vti_esp6_protocol __read_mostly = {
	.handler	=	vti6_rcv,
	.input_handler	=	vti6_input_proto,
	.cb_handler	=	vti6_rcv_cb,
	.err_handler	=	vti6_err,
	.priority	=	100,
};

static struct xfrm6_protocol vti_ah6_protocol __read_mostly = {
	.handler	=	vti6_rcv,
	.input_handler	=	vti6_input_proto,
	.cb_handler	=	vti6_rcv_cb,
	.err_handler	=	vti6_err,
	.priority	=	100,
};

static struct xfrm6_protocol vti_ipcomp6_protocol __read_mostly = {
	.handler	=	vti6_rcv,
	.input_handler	=	vti6_input_proto,
	.cb_handler	=	vti6_rcv_cb,
	.err_handler	=	vti6_err,
	.priority	=	100,
};

#if IS_REACHABLE(CONFIG_INET6_XFRM_TUNNEL)
static int vti6_rcv_tunnel(struct sk_buff *skb)
{
	const xfrm_address_t *saddr;
	__be32 spi;

	saddr = (const xfrm_address_t *)&ipv6_hdr(skb)->saddr;
	spi = xfrm6_tunnel_spi_lookup(dev_net(skb->dev), saddr);

	return vti6_input_proto(skb, IPPROTO_IPV6, spi, 0);
}

static struct xfrm6_tunnel vti_ipv6_handler __read_mostly = {
	.handler	=	vti6_rcv_tunnel,
	.cb_handler	=	vti6_rcv_cb,
	.err_handler	=	vti6_err,
	.priority	=	0,
};

static struct xfrm6_tunnel vti_ip6ip_handler __read_mostly = {
	.handler	=	vti6_rcv_tunnel,
	.cb_handler	=	vti6_rcv_cb,
	.err_handler	=	vti6_err,
	.priority	=	0,
};
#endif

/**
 * vti6_tunnel_init - register protocol and reserve needed resources
 *
 * Return: 0 on success
 **/
static int __init vti6_tunnel_init(void)
{
	const char *msg;
	int err;

	msg = "tunnel device";
	err = register_pernet_device(&vti6_net_ops);
	if (err < 0)
		goto pernet_dev_failed;

	msg = "tunnel protocols";
	err = xfrm6_protocol_register(&vti_esp6_protocol, IPPROTO_ESP);
	if (err < 0)
		goto xfrm_proto_esp_failed;
	err = xfrm6_protocol_register(&vti_ah6_protocol, IPPROTO_AH);
	if (err < 0)
		goto xfrm_proto_ah_failed;
	err = xfrm6_protocol_register(&vti_ipcomp6_protocol, IPPROTO_COMP);
	if (err < 0)
		goto xfrm_proto_comp_failed;
#if IS_REACHABLE(CONFIG_INET6_XFRM_TUNNEL)
	msg = "ipv6 tunnel";
	err = xfrm6_tunnel_register(&vti_ipv6_handler, AF_INET6);
	if (err < 0)
		goto vti_tunnel_ipv6_failed;
	err = xfrm6_tunnel_register(&vti_ip6ip_handler, AF_INET);
	if (err < 0)
		goto vti_tunnel_ip6ip_failed;
#endif

	msg = "netlink interface";
	err = rtnl_link_register(&vti6_link_ops);
	if (err < 0)
		goto rtnl_link_failed;

	return 0;

rtnl_link_failed:
#if IS_REACHABLE(CONFIG_INET6_XFRM_TUNNEL)
	err = xfrm6_tunnel_deregister(&vti_ip6ip_handler, AF_INET);
vti_tunnel_ip6ip_failed:
	err = xfrm6_tunnel_deregister(&vti_ipv6_handler, AF_INET6);
vti_tunnel_ipv6_failed:
#endif
	xfrm6_protocol_deregister(&vti_ipcomp6_protocol, IPPROTO_COMP);
xfrm_proto_comp_failed:
	xfrm6_protocol_deregister(&vti_ah6_protocol, IPPROTO_AH);
xfrm_proto_ah_failed:
	xfrm6_protocol_deregister(&vti_esp6_protocol, IPPROTO_ESP);
xfrm_proto_esp_failed:
	unregister_pernet_device(&vti6_net_ops);
pernet_dev_failed:
	pr_err("vti6 init: failed to register %s\n", msg);
	return err;
}

/**
 * vti6_tunnel_cleanup - free resources and unregister protocol
 **/
static void __exit vti6_tunnel_cleanup(void)
{
	rtnl_link_unregister(&vti6_link_ops);
#if IS_REACHABLE(CONFIG_INET6_XFRM_TUNNEL)
	xfrm6_tunnel_deregister(&vti_ip6ip_handler, AF_INET);
	xfrm6_tunnel_deregister(&vti_ipv6_handler, AF_INET6);
#endif
	xfrm6_protocol_deregister(&vti_ipcomp6_protocol, IPPROTO_COMP);
	xfrm6_protocol_deregister(&vti_ah6_protocol, IPPROTO_AH);
	xfrm6_protocol_deregister(&vti_esp6_protocol, IPPROTO_ESP);
	unregister_pernet_device(&vti6_net_ops);
}

module_init(vti6_tunnel_init);
module_exit(vti6_tunnel_cleanup);
MODULE_LICENSE("GPL");
MODULE_ALIAS_RTNL_LINK("vti6");
MODULE_ALIAS_NETDEV("ip6_vti0");
MODULE_AUTHOR("Steffen Klassert");
MODULE_DESCRIPTION("IPv6 virtual tunnel interface");<|MERGE_RESOLUTION|>--- conflicted
+++ resolved
@@ -523,15 +523,10 @@
 
 			icmpv6_ndo_send(skb, ICMPV6_PKT_TOOBIG, 0, mtu);
 		} else {
-<<<<<<< HEAD
+			if (!(ip_hdr(skb)->frag_off & htons(IP_DF)))
+				goto xmit;
 			icmp_ndo_send(skb, ICMP_DEST_UNREACH, ICMP_FRAG_NEEDED,
 				      htonl(mtu));
-=======
-			if (!(ip_hdr(skb)->frag_off & htons(IP_DF)))
-				goto xmit;
-			icmp_send(skb, ICMP_DEST_UNREACH, ICMP_FRAG_NEEDED,
-				  htonl(mtu));
->>>>>>> ef19e111
 		}
 
 		err = -EMSGSIZE;
