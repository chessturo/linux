--- conflicted
+++ resolved
@@ -156,10 +156,8 @@
 # Clang's compilation database file
 /compile_commands.json
 
-<<<<<<< HEAD
-# Rust (cargo) compilation artifacts
-/target/
-=======
 # Documentation toolchain
 sphinx_*/
->>>>>>> 2c85ebc5
+
+# Rust (cargo) compilation artifacts
+/target/