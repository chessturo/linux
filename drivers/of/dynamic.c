// SPDX-License-Identifier: GPL-2.0
/*
 * Support for dynamic device trees.
 *
 * On some platforms, the device tree can be manipulated at runtime.
 * The routines in this section support adding, removing and changing
 * device tree nodes.
 */

#define pr_fmt(fmt)	"OF: " fmt

<<<<<<< HEAD
#include <linux/device.h>
=======
#include <linux/cleanup.h>
>>>>>>> d976c6f4
#include <linux/of.h>
#include <linux/spinlock.h>
#include <linux/slab.h>
#include <linux/string.h>
#include <linux/proc_fs.h>

#include "of_private.h"

static struct device_node *kobj_to_device_node(struct kobject *kobj)
{
	return container_of(kobj, struct device_node, kobj);
}

/**
 * of_node_get() - Increment refcount of a node
 * @node:	Node to inc refcount, NULL is supported to simplify writing of
 *		callers
 *
 * Return: The node with refcount incremented.
 */
struct device_node *of_node_get(struct device_node *node)
{
	if (node)
		kobject_get(&node->kobj);
	return node;
}
EXPORT_SYMBOL(of_node_get);

/**
 * of_node_put() - Decrement refcount of a node
 * @node:	Node to dec refcount, NULL is supported to simplify writing of
 *		callers
 */
void of_node_put(struct device_node *node)
{
	if (node)
		kobject_put(&node->kobj);
}
EXPORT_SYMBOL(of_node_put);

static BLOCKING_NOTIFIER_HEAD(of_reconfig_chain);

int of_reconfig_notifier_register(struct notifier_block *nb)
{
	return blocking_notifier_chain_register(&of_reconfig_chain, nb);
}
EXPORT_SYMBOL_GPL(of_reconfig_notifier_register);

int of_reconfig_notifier_unregister(struct notifier_block *nb)
{
	return blocking_notifier_chain_unregister(&of_reconfig_chain, nb);
}
EXPORT_SYMBOL_GPL(of_reconfig_notifier_unregister);

static const char *action_names[] = {
	[0] = "INVALID",
	[OF_RECONFIG_ATTACH_NODE] = "ATTACH_NODE",
	[OF_RECONFIG_DETACH_NODE] = "DETACH_NODE",
	[OF_RECONFIG_ADD_PROPERTY] = "ADD_PROPERTY",
	[OF_RECONFIG_REMOVE_PROPERTY] = "REMOVE_PROPERTY",
	[OF_RECONFIG_UPDATE_PROPERTY] = "UPDATE_PROPERTY",
};

#define _do_print(func, prefix, action, node, prop, ...) ({	\
	func("changeset: " prefix "%-15s %pOF%s%s\n",		\
	     ##__VA_ARGS__, action_names[action], node,		\
	     prop ? ":" : "", prop ? prop->name : "");		\
})
#define of_changeset_action_err(...) _do_print(pr_err, __VA_ARGS__)
#define of_changeset_action_debug(...) _do_print(pr_debug, __VA_ARGS__)

int of_reconfig_notify(unsigned long action, struct of_reconfig_data *p)
{
	int rc;
	struct of_reconfig_data *pr = p;

	of_changeset_action_debug("notify: ", action, pr->dn, pr->prop);

	rc = blocking_notifier_call_chain(&of_reconfig_chain, action, p);
	return notifier_to_errno(rc);
}

/*
 * of_reconfig_get_state_change()	- Returns new state of device
 * @action	- action of the of notifier
 * @arg		- argument of the of notifier
 *
 * Returns the new state of a device based on the notifier used.
 *
 * Return: OF_RECONFIG_CHANGE_REMOVE on device going from enabled to
 * disabled, OF_RECONFIG_CHANGE_ADD on device going from disabled to
 * enabled and OF_RECONFIG_NO_CHANGE on no change.
 */
int of_reconfig_get_state_change(unsigned long action, struct of_reconfig_data *pr)
{
	struct property *prop, *old_prop = NULL;
	int is_status, status_state, old_status_state, prev_state, new_state;

	/* figure out if a device should be created or destroyed */
	switch (action) {
	case OF_RECONFIG_ATTACH_NODE:
	case OF_RECONFIG_DETACH_NODE:
		prop = of_find_property(pr->dn, "status", NULL);
		break;
	case OF_RECONFIG_ADD_PROPERTY:
	case OF_RECONFIG_REMOVE_PROPERTY:
		prop = pr->prop;
		break;
	case OF_RECONFIG_UPDATE_PROPERTY:
		prop = pr->prop;
		old_prop = pr->old_prop;
		break;
	default:
		return OF_RECONFIG_NO_CHANGE;
	}

	is_status = 0;
	status_state = -1;
	old_status_state = -1;
	prev_state = -1;
	new_state = -1;

	if (prop && !strcmp(prop->name, "status")) {
		is_status = 1;
		status_state = !strcmp(prop->value, "okay") ||
			       !strcmp(prop->value, "ok");
		if (old_prop)
			old_status_state = !strcmp(old_prop->value, "okay") ||
					   !strcmp(old_prop->value, "ok");
	}

	switch (action) {
	case OF_RECONFIG_ATTACH_NODE:
		prev_state = 0;
		/* -1 & 0 status either missing or okay */
		new_state = status_state != 0;
		break;
	case OF_RECONFIG_DETACH_NODE:
		/* -1 & 0 status either missing or okay */
		prev_state = status_state != 0;
		new_state = 0;
		break;
	case OF_RECONFIG_ADD_PROPERTY:
		if (is_status) {
			/* no status property -> enabled (legacy) */
			prev_state = 1;
			new_state = status_state;
		}
		break;
	case OF_RECONFIG_REMOVE_PROPERTY:
		if (is_status) {
			prev_state = status_state;
			/* no status property -> enabled (legacy) */
			new_state = 1;
		}
		break;
	case OF_RECONFIG_UPDATE_PROPERTY:
		if (is_status) {
			prev_state = old_status_state != 0;
			new_state = status_state != 0;
		}
		break;
	}

	if (prev_state == new_state)
		return OF_RECONFIG_NO_CHANGE;

	return new_state ? OF_RECONFIG_CHANGE_ADD : OF_RECONFIG_CHANGE_REMOVE;
}
EXPORT_SYMBOL_GPL(of_reconfig_get_state_change);

int of_property_notify(int action, struct device_node *np,
		       struct property *prop, struct property *oldprop)
{
	struct of_reconfig_data pr;

	/* only call notifiers if the node is attached */
	if (!of_node_is_attached(np))
		return 0;

	pr.dn = np;
	pr.prop = prop;
	pr.old_prop = oldprop;
	return of_reconfig_notify(action, &pr);
}

static void __of_attach_node(struct device_node *np)
{
	const __be32 *phandle;
	int sz;
	unsigned long flags;

	raw_spin_lock_irqsave(&devtree_lock, flags);

	if (!of_node_check_flag(np, OF_OVERLAY)) {
		np->name = __of_get_property(np, "name", NULL);
		if (!np->name)
			np->name = "<NULL>";

		phandle = __of_get_property(np, "phandle", &sz);
		if (!phandle)
			phandle = __of_get_property(np, "linux,phandle", &sz);
		if (IS_ENABLED(CONFIG_PPC_PSERIES) && !phandle)
			phandle = __of_get_property(np, "ibm,phandle", &sz);
		if (phandle && (sz >= 4))
			np->phandle = be32_to_cpup(phandle);
		else
			np->phandle = 0;
	}

	np->child = NULL;
	np->sibling = np->parent->child;
	np->parent->child = np;
	of_node_clear_flag(np, OF_DETACHED);
	np->fwnode.flags |= FWNODE_FLAG_NOT_DEVICE;

	raw_spin_unlock_irqrestore(&devtree_lock, flags);

	__of_attach_node_sysfs(np);
}

/**
 * of_attach_node() - Plug a device node into the tree and global list.
 * @np:		Pointer to the caller's Device Node
 */
int of_attach_node(struct device_node *np)
{
	struct of_reconfig_data rd;

	memset(&rd, 0, sizeof(rd));
	rd.dn = np;

	mutex_lock(&of_mutex);
	__of_attach_node(np);
	mutex_unlock(&of_mutex);

	of_reconfig_notify(OF_RECONFIG_ATTACH_NODE, &rd);

	return 0;
}

void __of_detach_node(struct device_node *np)
{
	struct device_node *parent;
	unsigned long flags;

	raw_spin_lock_irqsave(&devtree_lock, flags);

	parent = np->parent;
	if (WARN_ON(of_node_check_flag(np, OF_DETACHED) || !parent)) {
		raw_spin_unlock_irqrestore(&devtree_lock, flags);
		return;
	}

	if (parent->child == np)
		parent->child = np->sibling;
	else {
		struct device_node *prevsib;
		for (prevsib = np->parent->child;
		     prevsib->sibling != np;
		     prevsib = prevsib->sibling)
			;
		prevsib->sibling = np->sibling;
	}

	of_node_set_flag(np, OF_DETACHED);

	/* race with of_find_node_by_phandle() prevented by devtree_lock */
	__of_phandle_cache_inv_entry(np->phandle);

	raw_spin_unlock_irqrestore(&devtree_lock, flags);

	__of_detach_node_sysfs(np);
}

/**
 * of_detach_node() - "Unplug" a node from the device tree.
 * @np:		Pointer to the caller's Device Node
 */
int of_detach_node(struct device_node *np)
{
	struct of_reconfig_data rd;

	memset(&rd, 0, sizeof(rd));
	rd.dn = np;

	mutex_lock(&of_mutex);
	__of_detach_node(np);
	mutex_unlock(&of_mutex);

	of_reconfig_notify(OF_RECONFIG_DETACH_NODE, &rd);

	return 0;
}
EXPORT_SYMBOL_GPL(of_detach_node);

void __of_prop_free(struct property *prop)
{
	kfree(prop->name);
	kfree(prop->value);
	kfree(prop);
}

static void property_list_free(struct property *prop_list)
{
	struct property *prop, *next;

	for (prop = prop_list; prop != NULL; prop = next) {
		next = prop->next;
		__of_prop_free(prop);
	}
}

/**
 * of_node_release() - release a dynamically allocated node
 * @kobj: kernel object of the node to be released
 *
 * In of_node_put() this function is passed to kref_put() as the destructor.
 */
void of_node_release(struct kobject *kobj)
{
	struct device_node *node = kobj_to_device_node(kobj);

	/*
	 * can not use '"%pOF", node' in pr_err() calls from this function
	 * because an of_node_get(node) when refcount is already zero
	 * will result in an error and a stack dump
	 */

	/* We should never be releasing nodes that haven't been detached. */
	if (!of_node_check_flag(node, OF_DETACHED)) {

		pr_err("ERROR: %s() detected bad of_node_put() on %pOF/%s\n",
			__func__, node->parent, node->full_name);

		/*
		 * of unittests will test this path.  Do not print the stack
		 * trace when the error is caused by unittest so that we do
		 * not display what a normal developer might reasonably
		 * consider a real bug.
		 */
		if (!IS_ENABLED(CONFIG_OF_UNITTEST) ||
		    strcmp(node->parent->full_name, "testcase-data")) {
			dump_stack();
			pr_err("ERROR: next of_node_put() on this node will result in a kobject warning 'refcount_t: underflow; use-after-free.'\n");
		}

		return;
	}
	if (!of_node_check_flag(node, OF_DYNAMIC))
		return;

	if (of_node_check_flag(node, OF_OVERLAY)) {

		if (!of_node_check_flag(node, OF_OVERLAY_FREE_CSET)) {
			/* premature refcount of zero, do not free memory */
			pr_err("ERROR: memory leak before free overlay changeset,  %pOF\n",
			       node);
			return;
		}

		/*
		 * If node->properties non-empty then properties were added
		 * to this node either by different overlay that has not
		 * yet been removed, or by a non-overlay mechanism.
		 */
		if (node->properties)
			pr_err("ERROR: %s(), unexpected properties in %pOF\n",
			       __func__, node);
	}

	if (node->child)
		pr_err("ERROR: %s() unexpected children for %pOF/%s\n",
			__func__, node->parent, node->full_name);

	property_list_free(node->properties);
	property_list_free(node->deadprops);
	fwnode_links_purge(of_fwnode_handle(node));

	kfree(node->full_name);
	kfree(node->data);
	kfree(node);
}

/**
 * __of_prop_dup - Copy a property dynamically.
 * @prop:	Property to copy
 * @allocflags:	Allocation flags (typically pass GFP_KERNEL)
 *
 * Copy a property by dynamically allocating the memory of both the
 * property structure and the property name & contents. The property's
 * flags have the OF_DYNAMIC bit set so that we can differentiate between
 * dynamically allocated properties and not.
 *
 * Return: The newly allocated property or NULL on out of memory error.
 */
struct property *__of_prop_dup(const struct property *prop, gfp_t allocflags)
{
	struct property *new;

	new = kzalloc(sizeof(*new), allocflags);
	if (!new)
		return NULL;

	/*
	 * NOTE: There is no check for zero length value.
	 * In case of a boolean property, this will allocate a value
	 * of zero bytes. We do this to work around the use
	 * of of_get_property() calls on boolean values.
	 */
	new->name = kstrdup(prop->name, allocflags);
	new->value = kmemdup(prop->value, prop->length, allocflags);
	new->length = prop->length;
	if (!new->name || !new->value)
		goto err_free;

	/* mark the property as dynamic */
	of_property_set_flag(new, OF_DYNAMIC);

	return new;

 err_free:
	__of_prop_free(new);
	return NULL;
}

/**
 * __of_node_dup() - Duplicate or create an empty device node dynamically.
 * @np:		if not NULL, contains properties to be duplicated in new node
 * @full_name:	string value to be duplicated into new node's full_name field
 *
 * Create a device tree node, optionally duplicating the properties of
 * another node.  The node data are dynamically allocated and all the node
 * flags have the OF_DYNAMIC & OF_DETACHED bits set.
 *
 * Return: The newly allocated node or NULL on out of memory error.  Use
 * of_node_put() on it when done to free the memory allocated for it.
 */
struct device_node *__of_node_dup(const struct device_node *np,
				  const char *full_name)
{
	struct device_node *node;

	node = kzalloc(sizeof(*node), GFP_KERNEL);
	if (!node)
		return NULL;
	node->full_name = kstrdup(full_name, GFP_KERNEL);
	if (!node->full_name) {
		kfree(node);
		return NULL;
	}

	of_node_set_flag(node, OF_DYNAMIC);
	of_node_set_flag(node, OF_DETACHED);
	of_node_init(node);

	/* Iterate over and duplicate all properties */
	if (np) {
		struct property *pp, *new_pp;
		for_each_property_of_node(np, pp) {
			new_pp = __of_prop_dup(pp, GFP_KERNEL);
			if (!new_pp)
				goto err_prop;
			if (__of_add_property(node, new_pp)) {
				__of_prop_free(new_pp);
				goto err_prop;
			}
		}
	}
	return node;

 err_prop:
	of_node_put(node); /* Frees the node and properties */
	return NULL;
}

/**
 * of_changeset_create_node - Dynamically create a device node and attach to
 * a given changeset.
 *
 * @ocs: Pointer to changeset
 * @parent: Pointer to parent device node
 * @full_name: Node full name
 *
 * Return: Pointer to the created device node or NULL in case of an error.
 */
struct device_node *of_changeset_create_node(struct of_changeset *ocs,
					     struct device_node *parent,
					     const char *full_name)
{
	struct device_node *np;
	int ret;

	np = __of_node_dup(NULL, full_name);
	if (!np)
		return NULL;
	np->parent = parent;

	ret = of_changeset_attach_node(ocs, np);
	if (ret) {
		of_node_put(np);
		return NULL;
	}

	return np;
}
EXPORT_SYMBOL(of_changeset_create_node);

static void __of_changeset_entry_destroy(struct of_changeset_entry *ce)
{
	if (ce->action == OF_RECONFIG_ATTACH_NODE &&
	    of_node_check_flag(ce->np, OF_OVERLAY)) {
		if (kref_read(&ce->np->kobj.kref) > 1) {
			pr_err("ERROR: memory leak, expected refcount 1 instead of %d, of_node_get()/of_node_put() unbalanced - destroy cset entry: attach overlay node %pOF\n",
			       kref_read(&ce->np->kobj.kref), ce->np);
		} else {
			of_node_set_flag(ce->np, OF_OVERLAY_FREE_CSET);
		}
	}

	of_node_put(ce->np);
	list_del(&ce->node);
	kfree(ce);
}

static void __of_changeset_entry_invert(struct of_changeset_entry *ce,
					  struct of_changeset_entry *rce)
{
	memcpy(rce, ce, sizeof(*rce));

	switch (ce->action) {
	case OF_RECONFIG_ATTACH_NODE:
		rce->action = OF_RECONFIG_DETACH_NODE;
		break;
	case OF_RECONFIG_DETACH_NODE:
		rce->action = OF_RECONFIG_ATTACH_NODE;
		break;
	case OF_RECONFIG_ADD_PROPERTY:
		rce->action = OF_RECONFIG_REMOVE_PROPERTY;
		break;
	case OF_RECONFIG_REMOVE_PROPERTY:
		rce->action = OF_RECONFIG_ADD_PROPERTY;
		break;
	case OF_RECONFIG_UPDATE_PROPERTY:
		rce->old_prop = ce->prop;
		rce->prop = ce->old_prop;
		/* update was used but original property did not exist */
		if (!rce->prop) {
			rce->action = OF_RECONFIG_REMOVE_PROPERTY;
			rce->prop = ce->prop;
		}
		break;
	}
}

static int __of_changeset_entry_notify(struct of_changeset_entry *ce,
		bool revert)
{
	struct of_reconfig_data rd;
	struct of_changeset_entry ce_inverted;
	int ret = 0;

	if (revert) {
		__of_changeset_entry_invert(ce, &ce_inverted);
		ce = &ce_inverted;
	}

	switch (ce->action) {
	case OF_RECONFIG_ATTACH_NODE:
	case OF_RECONFIG_DETACH_NODE:
		memset(&rd, 0, sizeof(rd));
		rd.dn = ce->np;
		ret = of_reconfig_notify(ce->action, &rd);
		break;
	case OF_RECONFIG_ADD_PROPERTY:
	case OF_RECONFIG_REMOVE_PROPERTY:
	case OF_RECONFIG_UPDATE_PROPERTY:
		ret = of_property_notify(ce->action, ce->np, ce->prop, ce->old_prop);
		break;
	default:
		pr_err("invalid devicetree changeset action: %i\n",
			(int)ce->action);
		ret = -EINVAL;
	}

	if (ret)
		pr_err("changeset notifier error @%pOF\n", ce->np);
	return ret;
}

static int __of_changeset_entry_apply(struct of_changeset_entry *ce)
{
	int ret = 0;

	of_changeset_action_debug("apply: ", ce->action, ce->np, ce->prop);

	switch (ce->action) {
	case OF_RECONFIG_ATTACH_NODE:
		__of_attach_node(ce->np);
		break;
	case OF_RECONFIG_DETACH_NODE:
		__of_detach_node(ce->np);
		break;
	case OF_RECONFIG_ADD_PROPERTY:
		ret = __of_add_property(ce->np, ce->prop);
		break;
	case OF_RECONFIG_REMOVE_PROPERTY:
		ret = __of_remove_property(ce->np, ce->prop);
		break;

	case OF_RECONFIG_UPDATE_PROPERTY:
		ret = __of_update_property(ce->np, ce->prop, &ce->old_prop);
		break;
	default:
		ret = -EINVAL;
	}

	if (ret) {
		of_changeset_action_err("apply failed: ", ce->action, ce->np, ce->prop);
		return ret;
	}

	return 0;
}

static inline int __of_changeset_entry_revert(struct of_changeset_entry *ce)
{
	struct of_changeset_entry ce_inverted;

	__of_changeset_entry_invert(ce, &ce_inverted);
	return __of_changeset_entry_apply(&ce_inverted);
}

/**
 * of_changeset_init - Initialize a changeset for use
 *
 * @ocs:	changeset pointer
 *
 * Initialize a changeset structure
 */
void of_changeset_init(struct of_changeset *ocs)
{
	memset(ocs, 0, sizeof(*ocs));
	INIT_LIST_HEAD(&ocs->entries);
}
EXPORT_SYMBOL_GPL(of_changeset_init);

/**
 * of_changeset_destroy - Destroy a changeset
 *
 * @ocs:	changeset pointer
 *
 * Destroys a changeset. Note that if a changeset is applied,
 * its changes to the tree cannot be reverted.
 */
void of_changeset_destroy(struct of_changeset *ocs)
{
	struct of_changeset_entry *ce, *cen;

	/*
	 * When a device is deleted, the device links to/from it are also queued
	 * for deletion. Until these device links are freed, the devices
	 * themselves aren't freed. If the device being deleted is due to an
	 * overlay change, this device might be holding a reference to a device
	 * node that will be freed. So, wait until all already pending device
	 * links are deleted before freeing a device node. This ensures we don't
	 * free any device node that has a non-zero reference count.
	 */
	device_link_wait_removal();

	list_for_each_entry_safe_reverse(ce, cen, &ocs->entries, node)
		__of_changeset_entry_destroy(ce);
}
EXPORT_SYMBOL_GPL(of_changeset_destroy);

/*
 * Apply the changeset entries in @ocs.
 * If apply fails, an attempt is made to revert the entries that were
 * successfully applied.
 *
 * If multiple revert errors occur then only the final revert error is reported.
 *
 * Returns 0 on success, a negative error value in case of an error.
 * If a revert error occurs, it is returned in *ret_revert.
 */
int __of_changeset_apply_entries(struct of_changeset *ocs, int *ret_revert)
{
	struct of_changeset_entry *ce;
	int ret, ret_tmp;

	pr_debug("changeset: applying...\n");
	list_for_each_entry(ce, &ocs->entries, node) {
		ret = __of_changeset_entry_apply(ce);
		if (ret) {
			pr_err("Error applying changeset (%d)\n", ret);
			list_for_each_entry_continue_reverse(ce, &ocs->entries,
							     node) {
				ret_tmp = __of_changeset_entry_revert(ce);
				if (ret_tmp)
					*ret_revert = ret_tmp;
			}
			return ret;
		}
	}

	return 0;
}

/*
 * Returns 0 on success, a negative error value in case of an error.
 *
 * If multiple changeset entry notification errors occur then only the
 * final notification error is reported.
 */
int __of_changeset_apply_notify(struct of_changeset *ocs)
{
	struct of_changeset_entry *ce;
	int ret = 0, ret_tmp;

	pr_debug("changeset: emitting notifiers.\n");

	/* drop the global lock while emitting notifiers */
	mutex_unlock(&of_mutex);
	list_for_each_entry(ce, &ocs->entries, node) {
		ret_tmp = __of_changeset_entry_notify(ce, 0);
		if (ret_tmp)
			ret = ret_tmp;
	}
	mutex_lock(&of_mutex);
	pr_debug("changeset: notifiers sent.\n");

	return ret;
}

/*
 * Returns 0 on success, a negative error value in case of an error.
 *
 * If a changeset entry apply fails, an attempt is made to revert any
 * previous entries in the changeset.  If any of the reverts fails,
 * that failure is not reported.  Thus the state of the device tree
 * is unknown if an apply error occurs.
 */
static int __of_changeset_apply(struct of_changeset *ocs)
{
	int ret, ret_revert = 0;

	ret = __of_changeset_apply_entries(ocs, &ret_revert);
	if (!ret)
		ret = __of_changeset_apply_notify(ocs);

	return ret;
}

/**
 * of_changeset_apply - Applies a changeset
 *
 * @ocs:	changeset pointer
 *
 * Applies a changeset to the live tree.
 * Any side-effects of live tree state changes are applied here on
 * success, like creation/destruction of devices and side-effects
 * like creation of sysfs properties and directories.
 *
 * Return: 0 on success, a negative error value in case of an error.
 * On error the partially applied effects are reverted.
 */
int of_changeset_apply(struct of_changeset *ocs)
{
	int ret;

	mutex_lock(&of_mutex);
	ret = __of_changeset_apply(ocs);
	mutex_unlock(&of_mutex);

	return ret;
}
EXPORT_SYMBOL_GPL(of_changeset_apply);

/*
 * Revert the changeset entries in @ocs.
 * If revert fails, an attempt is made to re-apply the entries that were
 * successfully removed.
 *
 * If multiple re-apply errors occur then only the final apply error is
 * reported.
 *
 * Returns 0 on success, a negative error value in case of an error.
 * If an apply error occurs, it is returned in *ret_apply.
 */
int __of_changeset_revert_entries(struct of_changeset *ocs, int *ret_apply)
{
	struct of_changeset_entry *ce;
	int ret, ret_tmp;

	pr_debug("changeset: reverting...\n");
	list_for_each_entry_reverse(ce, &ocs->entries, node) {
		ret = __of_changeset_entry_revert(ce);
		if (ret) {
			pr_err("Error reverting changeset (%d)\n", ret);
			list_for_each_entry_continue(ce, &ocs->entries, node) {
				ret_tmp = __of_changeset_entry_apply(ce);
				if (ret_tmp)
					*ret_apply = ret_tmp;
			}
			return ret;
		}
	}

	return 0;
}

/*
 * If multiple changeset entry notification errors occur then only the
 * final notification error is reported.
 */
int __of_changeset_revert_notify(struct of_changeset *ocs)
{
	struct of_changeset_entry *ce;
	int ret = 0, ret_tmp;

	pr_debug("changeset: emitting notifiers.\n");

	/* drop the global lock while emitting notifiers */
	mutex_unlock(&of_mutex);
	list_for_each_entry_reverse(ce, &ocs->entries, node) {
		ret_tmp = __of_changeset_entry_notify(ce, 1);
		if (ret_tmp)
			ret = ret_tmp;
	}
	mutex_lock(&of_mutex);
	pr_debug("changeset: notifiers sent.\n");

	return ret;
}

static int __of_changeset_revert(struct of_changeset *ocs)
{
	int ret, ret_reply;

	ret_reply = 0;
	ret = __of_changeset_revert_entries(ocs, &ret_reply);

	if (!ret)
		ret = __of_changeset_revert_notify(ocs);

	return ret;
}

/**
 * of_changeset_revert - Reverts an applied changeset
 *
 * @ocs:	changeset pointer
 *
 * Reverts a changeset returning the state of the tree to what it
 * was before the application.
 * Any side-effects like creation/destruction of devices and
 * removal of sysfs properties and directories are applied.
 *
 * Return: 0 on success, a negative error value in case of an error.
 */
int of_changeset_revert(struct of_changeset *ocs)
{
	int ret;

	mutex_lock(&of_mutex);
	ret = __of_changeset_revert(ocs);
	mutex_unlock(&of_mutex);

	return ret;
}
EXPORT_SYMBOL_GPL(of_changeset_revert);

/**
 * of_changeset_action - Add an action to the tail of the changeset list
 *
 * @ocs:	changeset pointer
 * @action:	action to perform
 * @np:		Pointer to device node
 * @prop:	Pointer to property
 *
 * On action being one of:
 * + OF_RECONFIG_ATTACH_NODE
 * + OF_RECONFIG_DETACH_NODE,
 * + OF_RECONFIG_ADD_PROPERTY
 * + OF_RECONFIG_REMOVE_PROPERTY,
 * + OF_RECONFIG_UPDATE_PROPERTY
 *
 * Return: 0 on success, a negative error value in case of an error.
 */
int of_changeset_action(struct of_changeset *ocs, unsigned long action,
		struct device_node *np, struct property *prop)
{
	struct of_changeset_entry *ce;

	if (WARN_ON(action >= ARRAY_SIZE(action_names)))
		return -EINVAL;

	ce = kzalloc(sizeof(*ce), GFP_KERNEL);
	if (!ce)
		return -ENOMEM;

	/* get a reference to the node */
	ce->action = action;
	ce->np = of_node_get(np);
	ce->prop = prop;

	/* add it to the list */
	list_add_tail(&ce->node, &ocs->entries);
	return 0;
}
EXPORT_SYMBOL_GPL(of_changeset_action);

static int of_changeset_add_prop_helper(struct of_changeset *ocs,
					struct device_node *np,
					const struct property *pp)
{
	struct property *new_pp;
	int ret;

	new_pp = __of_prop_dup(pp, GFP_KERNEL);
	if (!new_pp)
		return -ENOMEM;

	ret = of_changeset_add_property(ocs, np, new_pp);
	if (ret)
		__of_prop_free(new_pp);

	return ret;
}

/**
 * of_changeset_add_prop_string - Add a string property to a changeset
 *
 * @ocs:	changeset pointer
 * @np:		device node pointer
 * @prop_name:	name of the property to be added
 * @str:	pointer to null terminated string
 *
 * Create a string property and add it to a changeset.
 *
 * Return: 0 on success, a negative error value in case of an error.
 */
int of_changeset_add_prop_string(struct of_changeset *ocs,
				 struct device_node *np,
				 const char *prop_name, const char *str)
{
	struct property prop;

	prop.name = (char *)prop_name;
	prop.length = strlen(str) + 1;
	prop.value = (void *)str;

	return of_changeset_add_prop_helper(ocs, np, &prop);
}
EXPORT_SYMBOL_GPL(of_changeset_add_prop_string);

/**
 * of_changeset_add_prop_string_array - Add a string list property to
 * a changeset
 *
 * @ocs:	changeset pointer
 * @np:		device node pointer
 * @prop_name:	name of the property to be added
 * @str_array:	pointer to an array of null terminated strings
 * @sz:		number of string array elements
 *
 * Create a string list property and add it to a changeset.
 *
 * Return: 0 on success, a negative error value in case of an error.
 */
int of_changeset_add_prop_string_array(struct of_changeset *ocs,
				       struct device_node *np,
				       const char *prop_name,
				       const char **str_array, size_t sz)
{
	struct property prop;
	int i, ret;
	char *vp;

	prop.name = (char *)prop_name;

	prop.length = 0;
	for (i = 0; i < sz; i++)
		prop.length += strlen(str_array[i]) + 1;

	prop.value = kmalloc(prop.length, GFP_KERNEL);
	if (!prop.value)
		return -ENOMEM;

	vp = prop.value;
	for (i = 0; i < sz; i++) {
		vp += snprintf(vp, (char *)prop.value + prop.length - vp, "%s",
			       str_array[i]) + 1;
	}
	ret = of_changeset_add_prop_helper(ocs, np, &prop);
	kfree(prop.value);

	return ret;
}
EXPORT_SYMBOL_GPL(of_changeset_add_prop_string_array);

/**
 * of_changeset_add_prop_u32_array - Add a property of 32 bit integers
 * property to a changeset
 *
 * @ocs:	changeset pointer
 * @np:		device node pointer
 * @prop_name:	name of the property to be added
 * @array:	pointer to an array of 32 bit integers
 * @sz:		number of array elements
 *
 * Create a property of 32 bit integers and add it to a changeset.
 *
 * Return: 0 on success, a negative error value in case of an error.
 */
int of_changeset_add_prop_u32_array(struct of_changeset *ocs,
				    struct device_node *np,
				    const char *prop_name,
				    const u32 *array, size_t sz)
{
	struct property prop;
	__be32 *val __free(kfree) = kcalloc(sz, sizeof(__be32), GFP_KERNEL);
	int i;

	if (!val)
		return -ENOMEM;

	for (i = 0; i < sz; i++)
		val[i] = cpu_to_be32(array[i]);
	prop.name = (char *)prop_name;
	prop.length = sizeof(u32) * sz;
	prop.value = (void *)val;

	return of_changeset_add_prop_helper(ocs, np, &prop);
}
EXPORT_SYMBOL_GPL(of_changeset_add_prop_u32_array);<|MERGE_RESOLUTION|>--- conflicted
+++ resolved
@@ -9,11 +9,8 @@
 
 #define pr_fmt(fmt)	"OF: " fmt
 
-<<<<<<< HEAD
+#include <linux/cleanup.h>
 #include <linux/device.h>
-=======
-#include <linux/cleanup.h>
->>>>>>> d976c6f4
 #include <linux/of.h>
 #include <linux/spinlock.h>
 #include <linux/slab.h>
