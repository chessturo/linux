// SPDX-License-Identifier: GPL-2.0
/*
 * PCIe host controller driver for Freescale i.MX6 SoCs
 *
 * Copyright (C) 2013 Kosagi
 *		https://www.kosagi.com
 *
 * Author: Sean Cross <xobs@kosagi.com>
 */

#include <linux/bitfield.h>
#include <linux/clk.h>
#include <linux/delay.h>
#include <linux/gpio.h>
#include <linux/kernel.h>
#include <linux/mfd/syscon.h>
#include <linux/mfd/syscon/imx6q-iomuxc-gpr.h>
#include <linux/mfd/syscon/imx7-iomuxc-gpr.h>
#include <linux/module.h>
#include <linux/of_gpio.h>
#include <linux/of_device.h>
#include <linux/of_address.h>
#include <linux/pci.h>
#include <linux/platform_device.h>
#include <linux/regmap.h>
#include <linux/regulator/consumer.h>
#include <linux/resource.h>
#include <linux/signal.h>
#include <linux/types.h>
#include <linux/interrupt.h>
#include <linux/reset.h>
#include <linux/pm_domain.h>
#include <linux/pm_runtime.h>

#include "pcie-designware.h"

#define IMX8MQ_GPR_PCIE_REF_USE_PAD		BIT(9)
#define IMX8MQ_GPR_PCIE_CLK_REQ_OVERRIDE_EN	BIT(10)
#define IMX8MQ_GPR_PCIE_CLK_REQ_OVERRIDE	BIT(11)
#define IMX8MQ_GPR12_PCIE2_CTRL_DEVICE_TYPE	GENMASK(11, 8)
#define IMX8MQ_PCIE2_BASE_ADDR			0x33c00000

#define to_imx6_pcie(x)	dev_get_drvdata((x)->dev)

enum imx6_pcie_variants {
	IMX6Q,
	IMX6SX,
	IMX6QP,
	IMX7D,
	IMX8MQ,
};

#define IMX6_PCIE_FLAG_IMX6_PHY			BIT(0)
#define IMX6_PCIE_FLAG_IMX6_SPEED_CHANGE	BIT(1)
#define IMX6_PCIE_FLAG_SUPPORTS_SUSPEND		BIT(2)

struct imx6_pcie_drvdata {
	enum imx6_pcie_variants variant;
	u32 flags;
	int dbi_length;
};

struct imx6_pcie {
	struct dw_pcie		*pci;
	int			reset_gpio;
	bool			gpio_active_high;
	struct clk		*pcie_bus;
	struct clk		*pcie_phy;
	struct clk		*pcie_inbound_axi;
	struct clk		*pcie;
	struct clk		*pcie_aux;
	struct regmap		*iomuxc_gpr;
	u32			controller_id;
	struct reset_control	*pciephy_reset;
	struct reset_control	*apps_reset;
	struct reset_control	*turnoff_reset;
	u32			tx_deemph_gen1;
	u32			tx_deemph_gen2_3p5db;
	u32			tx_deemph_gen2_6db;
	u32			tx_swing_full;
	u32			tx_swing_low;
	struct regulator	*vpcie;
	void __iomem		*phy_base;

	/* power domain for pcie */
	struct device		*pd_pcie;
	/* power domain for pcie phy */
	struct device		*pd_pcie_phy;
	const struct imx6_pcie_drvdata *drvdata;
};

/* Parameters for the waiting for PCIe PHY PLL to lock on i.MX7 */
#define PHY_PLL_LOCK_WAIT_USLEEP_MAX	200
#define PHY_PLL_LOCK_WAIT_TIMEOUT	(2000 * PHY_PLL_LOCK_WAIT_USLEEP_MAX)

/* PCIe Port Logic registers (memory-mapped) */
#define PL_OFFSET 0x700

#define PCIE_PHY_CTRL (PL_OFFSET + 0x114)
#define PCIE_PHY_CTRL_DATA(x)		FIELD_PREP(GENMASK(15, 0), (x))
#define PCIE_PHY_CTRL_CAP_ADR		BIT(16)
#define PCIE_PHY_CTRL_CAP_DAT		BIT(17)
#define PCIE_PHY_CTRL_WR		BIT(18)
#define PCIE_PHY_CTRL_RD		BIT(19)

#define PCIE_PHY_STAT (PL_OFFSET + 0x110)
#define PCIE_PHY_STAT_ACK		BIT(16)

/* PHY registers (not memory-mapped) */
#define PCIE_PHY_ATEOVRD			0x10
#define  PCIE_PHY_ATEOVRD_EN			BIT(2)
#define  PCIE_PHY_ATEOVRD_REF_CLKDIV_SHIFT	0
#define  PCIE_PHY_ATEOVRD_REF_CLKDIV_MASK	0x1

#define PCIE_PHY_MPLL_OVRD_IN_LO		0x11
#define  PCIE_PHY_MPLL_MULTIPLIER_SHIFT		2
#define  PCIE_PHY_MPLL_MULTIPLIER_MASK		0x7f
#define  PCIE_PHY_MPLL_MULTIPLIER_OVRD		BIT(9)

#define PCIE_PHY_RX_ASIC_OUT 0x100D
#define PCIE_PHY_RX_ASIC_OUT_VALID	(1 << 0)

/* iMX7 PCIe PHY registers */
#define PCIE_PHY_CMN_REG4		0x14
/* These are probably the bits that *aren't* DCC_FB_EN */
#define PCIE_PHY_CMN_REG4_DCC_FB_EN	0x29

#define PCIE_PHY_CMN_REG15	        0x54
#define PCIE_PHY_CMN_REG15_DLY_4	BIT(2)
#define PCIE_PHY_CMN_REG15_PLL_PD	BIT(5)
#define PCIE_PHY_CMN_REG15_OVRD_PLL_PD	BIT(7)

#define PCIE_PHY_CMN_REG24		0x90
#define PCIE_PHY_CMN_REG24_RX_EQ	BIT(6)
#define PCIE_PHY_CMN_REG24_RX_EQ_SEL	BIT(3)

#define PCIE_PHY_CMN_REG26		0x98
#define PCIE_PHY_CMN_REG26_ATT_MODE	0xBC

#define PHY_RX_OVRD_IN_LO 0x1005
#define PHY_RX_OVRD_IN_LO_RX_DATA_EN		BIT(5)
#define PHY_RX_OVRD_IN_LO_RX_PLL_EN		BIT(3)

static int pcie_phy_poll_ack(struct imx6_pcie *imx6_pcie, bool exp_val)
{
	struct dw_pcie *pci = imx6_pcie->pci;
	bool val;
	u32 max_iterations = 10;
	u32 wait_counter = 0;

	do {
		val = dw_pcie_readl_dbi(pci, PCIE_PHY_STAT) &
			PCIE_PHY_STAT_ACK;
		wait_counter++;

		if (val == exp_val)
			return 0;

		udelay(1);
	} while (wait_counter < max_iterations);

	return -ETIMEDOUT;
}

static int pcie_phy_wait_ack(struct imx6_pcie *imx6_pcie, int addr)
{
	struct dw_pcie *pci = imx6_pcie->pci;
	u32 val;
	int ret;

	val = PCIE_PHY_CTRL_DATA(addr);
	dw_pcie_writel_dbi(pci, PCIE_PHY_CTRL, val);

	val |= PCIE_PHY_CTRL_CAP_ADR;
	dw_pcie_writel_dbi(pci, PCIE_PHY_CTRL, val);

	ret = pcie_phy_poll_ack(imx6_pcie, true);
	if (ret)
		return ret;

	val = PCIE_PHY_CTRL_DATA(addr);
	dw_pcie_writel_dbi(pci, PCIE_PHY_CTRL, val);

	return pcie_phy_poll_ack(imx6_pcie, false);
}

/* Read from the 16-bit PCIe PHY control registers (not memory-mapped) */
static int pcie_phy_read(struct imx6_pcie *imx6_pcie, int addr, u16 *data)
{
	struct dw_pcie *pci = imx6_pcie->pci;
	u32 phy_ctl;
	int ret;

	ret = pcie_phy_wait_ack(imx6_pcie, addr);
	if (ret)
		return ret;

	/* assert Read signal */
	phy_ctl = PCIE_PHY_CTRL_RD;
	dw_pcie_writel_dbi(pci, PCIE_PHY_CTRL, phy_ctl);

	ret = pcie_phy_poll_ack(imx6_pcie, true);
	if (ret)
		return ret;

	*data = dw_pcie_readl_dbi(pci, PCIE_PHY_STAT);

	/* deassert Read signal */
	dw_pcie_writel_dbi(pci, PCIE_PHY_CTRL, 0x00);

	return pcie_phy_poll_ack(imx6_pcie, false);
}

static int pcie_phy_write(struct imx6_pcie *imx6_pcie, int addr, u16 data)
{
	struct dw_pcie *pci = imx6_pcie->pci;
	u32 var;
	int ret;

	/* write addr */
	/* cap addr */
	ret = pcie_phy_wait_ack(imx6_pcie, addr);
	if (ret)
		return ret;

	var = PCIE_PHY_CTRL_DATA(data);
	dw_pcie_writel_dbi(pci, PCIE_PHY_CTRL, var);

	/* capture data */
	var |= PCIE_PHY_CTRL_CAP_DAT;
	dw_pcie_writel_dbi(pci, PCIE_PHY_CTRL, var);

	ret = pcie_phy_poll_ack(imx6_pcie, true);
	if (ret)
		return ret;

	/* deassert cap data */
	var = PCIE_PHY_CTRL_DATA(data);
	dw_pcie_writel_dbi(pci, PCIE_PHY_CTRL, var);

	/* wait for ack de-assertion */
	ret = pcie_phy_poll_ack(imx6_pcie, false);
	if (ret)
		return ret;

	/* assert wr signal */
	var = PCIE_PHY_CTRL_WR;
	dw_pcie_writel_dbi(pci, PCIE_PHY_CTRL, var);

	/* wait for ack */
	ret = pcie_phy_poll_ack(imx6_pcie, true);
	if (ret)
		return ret;

	/* deassert wr signal */
	var = PCIE_PHY_CTRL_DATA(data);
	dw_pcie_writel_dbi(pci, PCIE_PHY_CTRL, var);

	/* wait for ack de-assertion */
	ret = pcie_phy_poll_ack(imx6_pcie, false);
	if (ret)
		return ret;

	dw_pcie_writel_dbi(pci, PCIE_PHY_CTRL, 0x0);

	return 0;
}

static void imx6_pcie_reset_phy(struct imx6_pcie *imx6_pcie)
{
	u16 tmp;

	if (!(imx6_pcie->drvdata->flags & IMX6_PCIE_FLAG_IMX6_PHY))
		return;

	pcie_phy_read(imx6_pcie, PHY_RX_OVRD_IN_LO, &tmp);
	tmp |= (PHY_RX_OVRD_IN_LO_RX_DATA_EN |
		PHY_RX_OVRD_IN_LO_RX_PLL_EN);
	pcie_phy_write(imx6_pcie, PHY_RX_OVRD_IN_LO, tmp);

	usleep_range(2000, 3000);

	pcie_phy_read(imx6_pcie, PHY_RX_OVRD_IN_LO, &tmp);
	tmp &= ~(PHY_RX_OVRD_IN_LO_RX_DATA_EN |
		  PHY_RX_OVRD_IN_LO_RX_PLL_EN);
	pcie_phy_write(imx6_pcie, PHY_RX_OVRD_IN_LO, tmp);
}

#ifdef CONFIG_ARM
/*  Added for PCI abort handling */
static int imx6q_pcie_abort_handler(unsigned long addr,
		unsigned int fsr, struct pt_regs *regs)
{
	unsigned long pc = instruction_pointer(regs);
	unsigned long instr = *(unsigned long *)pc;
	int reg = (instr >> 12) & 15;

	/*
	 * If the instruction being executed was a read,
	 * make it look like it read all-ones.
	 */
	if ((instr & 0x0c100000) == 0x04100000) {
		unsigned long val;

		if (instr & 0x00400000)
			val = 255;
		else
			val = -1;

		regs->uregs[reg] = val;
		regs->ARM_pc += 4;
		return 0;
	}

	if ((instr & 0x0e100090) == 0x00100090) {
		regs->uregs[reg] = -1;
		regs->ARM_pc += 4;
		return 0;
	}

	return 1;
}
#endif

static int imx6_pcie_attach_pd(struct device *dev)
{
	struct imx6_pcie *imx6_pcie = dev_get_drvdata(dev);
	struct device_link *link;

	/* Do nothing when in a single power domain */
	if (dev->pm_domain)
		return 0;

	imx6_pcie->pd_pcie = dev_pm_domain_attach_by_name(dev, "pcie");
	if (IS_ERR(imx6_pcie->pd_pcie))
		return PTR_ERR(imx6_pcie->pd_pcie);
	/* Do nothing when power domain missing */
	if (!imx6_pcie->pd_pcie)
		return 0;
	link = device_link_add(dev, imx6_pcie->pd_pcie,
			DL_FLAG_STATELESS |
			DL_FLAG_PM_RUNTIME |
			DL_FLAG_RPM_ACTIVE);
	if (!link) {
		dev_err(dev, "Failed to add device_link to pcie pd.\n");
		return -EINVAL;
	}

	imx6_pcie->pd_pcie_phy = dev_pm_domain_attach_by_name(dev, "pcie_phy");
	if (IS_ERR(imx6_pcie->pd_pcie_phy))
		return PTR_ERR(imx6_pcie->pd_pcie_phy);

	link = device_link_add(dev, imx6_pcie->pd_pcie_phy,
			DL_FLAG_STATELESS |
			DL_FLAG_PM_RUNTIME |
			DL_FLAG_RPM_ACTIVE);
	if (!link) {
		dev_err(dev, "Failed to add device_link to pcie_phy pd.\n");
		return -EINVAL;
	}

	return 0;
}

static void imx6_pcie_assert_core_reset(struct imx6_pcie *imx6_pcie)
{
	struct device *dev = imx6_pcie->pci->dev;

	switch (imx6_pcie->drvdata->variant) {
	case IMX7D:
	case IMX8MQ:
		reset_control_assert(imx6_pcie->pciephy_reset);
		reset_control_assert(imx6_pcie->apps_reset);
		break;
	case IMX6SX:
		regmap_update_bits(imx6_pcie->iomuxc_gpr, IOMUXC_GPR12,
				   IMX6SX_GPR12_PCIE_TEST_POWERDOWN,
				   IMX6SX_GPR12_PCIE_TEST_POWERDOWN);
		/* Force PCIe PHY reset */
		regmap_update_bits(imx6_pcie->iomuxc_gpr, IOMUXC_GPR5,
				   IMX6SX_GPR5_PCIE_BTNRST_RESET,
				   IMX6SX_GPR5_PCIE_BTNRST_RESET);
		break;
	case IMX6QP:
		regmap_update_bits(imx6_pcie->iomuxc_gpr, IOMUXC_GPR1,
				   IMX6Q_GPR1_PCIE_SW_RST,
				   IMX6Q_GPR1_PCIE_SW_RST);
		break;
	case IMX6Q:
		regmap_update_bits(imx6_pcie->iomuxc_gpr, IOMUXC_GPR1,
				   IMX6Q_GPR1_PCIE_TEST_PD, 1 << 18);
		regmap_update_bits(imx6_pcie->iomuxc_gpr, IOMUXC_GPR1,
				   IMX6Q_GPR1_PCIE_REF_CLK_EN, 0 << 16);
		break;
	}

	if (imx6_pcie->vpcie && regulator_is_enabled(imx6_pcie->vpcie) > 0) {
		int ret = regulator_disable(imx6_pcie->vpcie);

		if (ret)
			dev_err(dev, "failed to disable vpcie regulator: %d\n",
				ret);
	}
}

static unsigned int imx6_pcie_grp_offset(const struct imx6_pcie *imx6_pcie)
{
	WARN_ON(imx6_pcie->drvdata->variant != IMX8MQ);
	return imx6_pcie->controller_id == 1 ? IOMUXC_GPR16 : IOMUXC_GPR14;
}

static int imx6_pcie_enable_ref_clk(struct imx6_pcie *imx6_pcie)
{
	struct dw_pcie *pci = imx6_pcie->pci;
	struct device *dev = pci->dev;
	unsigned int offset;
	int ret = 0;

	switch (imx6_pcie->drvdata->variant) {
	case IMX6SX:
		ret = clk_prepare_enable(imx6_pcie->pcie_inbound_axi);
		if (ret) {
			dev_err(dev, "unable to enable pcie_axi clock\n");
			break;
		}

		regmap_update_bits(imx6_pcie->iomuxc_gpr, IOMUXC_GPR12,
				   IMX6SX_GPR12_PCIE_TEST_POWERDOWN, 0);
		break;
	case IMX6QP:
	case IMX6Q:
		/* power up core phy and enable ref clock */
		regmap_update_bits(imx6_pcie->iomuxc_gpr, IOMUXC_GPR1,
				   IMX6Q_GPR1_PCIE_TEST_PD, 0 << 18);
		/*
		 * the async reset input need ref clock to sync internally,
		 * when the ref clock comes after reset, internal synced
		 * reset time is too short, cannot meet the requirement.
		 * add one ~10us delay here.
		 */
		usleep_range(10, 100);
		regmap_update_bits(imx6_pcie->iomuxc_gpr, IOMUXC_GPR1,
				   IMX6Q_GPR1_PCIE_REF_CLK_EN, 1 << 16);
		break;
	case IMX7D:
		break;
	case IMX8MQ:
		ret = clk_prepare_enable(imx6_pcie->pcie_aux);
		if (ret) {
			dev_err(dev, "unable to enable pcie_aux clock\n");
			break;
		}

		offset = imx6_pcie_grp_offset(imx6_pcie);
		/*
		 * Set the over ride low and enabled
		 * make sure that REF_CLK is turned on.
		 */
		regmap_update_bits(imx6_pcie->iomuxc_gpr, offset,
				   IMX8MQ_GPR_PCIE_CLK_REQ_OVERRIDE,
				   0);
		regmap_update_bits(imx6_pcie->iomuxc_gpr, offset,
				   IMX8MQ_GPR_PCIE_CLK_REQ_OVERRIDE_EN,
				   IMX8MQ_GPR_PCIE_CLK_REQ_OVERRIDE_EN);
		break;
	}

	return ret;
}

static void imx7d_pcie_wait_for_phy_pll_lock(struct imx6_pcie *imx6_pcie)
{
	u32 val;
	struct device *dev = imx6_pcie->pci->dev;

	if (regmap_read_poll_timeout(imx6_pcie->iomuxc_gpr,
				     IOMUXC_GPR22, val,
				     val & IMX7D_GPR22_PCIE_PHY_PLL_LOCKED,
				     PHY_PLL_LOCK_WAIT_USLEEP_MAX,
				     PHY_PLL_LOCK_WAIT_TIMEOUT))
		dev_err(dev, "PCIe PLL lock timeout\n");
}

static void imx6_pcie_deassert_core_reset(struct imx6_pcie *imx6_pcie)
{
	struct dw_pcie *pci = imx6_pcie->pci;
	struct device *dev = pci->dev;
	int ret;

	if (imx6_pcie->vpcie && !regulator_is_enabled(imx6_pcie->vpcie)) {
		ret = regulator_enable(imx6_pcie->vpcie);
		if (ret) {
			dev_err(dev, "failed to enable vpcie regulator: %d\n",
				ret);
			return;
		}
	}

	ret = clk_prepare_enable(imx6_pcie->pcie_phy);
	if (ret) {
		dev_err(dev, "unable to enable pcie_phy clock\n");
		goto err_pcie_phy;
	}

	ret = clk_prepare_enable(imx6_pcie->pcie_bus);
	if (ret) {
		dev_err(dev, "unable to enable pcie_bus clock\n");
		goto err_pcie_bus;
	}

	ret = clk_prepare_enable(imx6_pcie->pcie);
	if (ret) {
		dev_err(dev, "unable to enable pcie clock\n");
		goto err_pcie;
	}

	ret = imx6_pcie_enable_ref_clk(imx6_pcie);
	if (ret) {
		dev_err(dev, "unable to enable pcie ref clock\n");
		goto err_ref_clk;
	}

	/* allow the clocks to stabilize */
	usleep_range(200, 500);

	/* Some boards don't have PCIe reset GPIO. */
	if (gpio_is_valid(imx6_pcie->reset_gpio)) {
		gpio_set_value_cansleep(imx6_pcie->reset_gpio,
					imx6_pcie->gpio_active_high);
		msleep(100);
		gpio_set_value_cansleep(imx6_pcie->reset_gpio,
					!imx6_pcie->gpio_active_high);
	}

	switch (imx6_pcie->drvdata->variant) {
	case IMX8MQ:
		reset_control_deassert(imx6_pcie->pciephy_reset);
		break;
	case IMX7D:
		reset_control_deassert(imx6_pcie->pciephy_reset);

		/* Workaround for ERR010728, failure of PCI-e PLL VCO to
		 * oscillate, especially when cold.  This turns off "Duty-cycle
		 * Corrector" and other mysterious undocumented things.
		 */
		if (likely(imx6_pcie->phy_base)) {
			/* De-assert DCC_FB_EN */
			writel(PCIE_PHY_CMN_REG4_DCC_FB_EN,
			       imx6_pcie->phy_base + PCIE_PHY_CMN_REG4);
			/* Assert RX_EQS and RX_EQS_SEL */
			writel(PCIE_PHY_CMN_REG24_RX_EQ_SEL
				| PCIE_PHY_CMN_REG24_RX_EQ,
			       imx6_pcie->phy_base + PCIE_PHY_CMN_REG24);
			/* Assert ATT_MODE */
			writel(PCIE_PHY_CMN_REG26_ATT_MODE,
			       imx6_pcie->phy_base + PCIE_PHY_CMN_REG26);
		} else {
			dev_warn(dev, "Unable to apply ERR010728 workaround. DT missing fsl,imx7d-pcie-phy phandle ?\n");
		}

		imx7d_pcie_wait_for_phy_pll_lock(imx6_pcie);
		break;
	case IMX6SX:
		regmap_update_bits(imx6_pcie->iomuxc_gpr, IOMUXC_GPR5,
				   IMX6SX_GPR5_PCIE_BTNRST_RESET, 0);
		break;
	case IMX6QP:
		regmap_update_bits(imx6_pcie->iomuxc_gpr, IOMUXC_GPR1,
				   IMX6Q_GPR1_PCIE_SW_RST, 0);

		usleep_range(200, 500);
		break;
	case IMX6Q:		/* Nothing to do */
		break;
	}

	return;

err_ref_clk:
	clk_disable_unprepare(imx6_pcie->pcie);
err_pcie:
	clk_disable_unprepare(imx6_pcie->pcie_bus);
err_pcie_bus:
	clk_disable_unprepare(imx6_pcie->pcie_phy);
err_pcie_phy:
	if (imx6_pcie->vpcie && regulator_is_enabled(imx6_pcie->vpcie) > 0) {
		ret = regulator_disable(imx6_pcie->vpcie);
		if (ret)
			dev_err(dev, "failed to disable vpcie regulator: %d\n",
				ret);
	}
}

static void imx6_pcie_configure_type(struct imx6_pcie *imx6_pcie)
{
	unsigned int mask, val;

	if (imx6_pcie->drvdata->variant == IMX8MQ &&
	    imx6_pcie->controller_id == 1) {
		mask   = IMX8MQ_GPR12_PCIE2_CTRL_DEVICE_TYPE;
		val    = FIELD_PREP(IMX8MQ_GPR12_PCIE2_CTRL_DEVICE_TYPE,
				    PCI_EXP_TYPE_ROOT_PORT);
	} else {
		mask = IMX6Q_GPR12_DEVICE_TYPE;
		val  = FIELD_PREP(IMX6Q_GPR12_DEVICE_TYPE,
				  PCI_EXP_TYPE_ROOT_PORT);
	}

	regmap_update_bits(imx6_pcie->iomuxc_gpr, IOMUXC_GPR12, mask, val);
}

static void imx6_pcie_init_phy(struct imx6_pcie *imx6_pcie)
{
	switch (imx6_pcie->drvdata->variant) {
	case IMX8MQ:
		/*
		 * TODO: Currently this code assumes external
		 * oscillator is being used
		 */
		regmap_update_bits(imx6_pcie->iomuxc_gpr,
				   imx6_pcie_grp_offset(imx6_pcie),
				   IMX8MQ_GPR_PCIE_REF_USE_PAD,
				   IMX8MQ_GPR_PCIE_REF_USE_PAD);
		break;
	case IMX7D:
		regmap_update_bits(imx6_pcie->iomuxc_gpr, IOMUXC_GPR12,
				   IMX7D_GPR12_PCIE_PHY_REFCLK_SEL, 0);
		break;
	case IMX6SX:
		regmap_update_bits(imx6_pcie->iomuxc_gpr, IOMUXC_GPR12,
				   IMX6SX_GPR12_PCIE_RX_EQ_MASK,
				   IMX6SX_GPR12_PCIE_RX_EQ_2);
		fallthrough;
	default:
		regmap_update_bits(imx6_pcie->iomuxc_gpr, IOMUXC_GPR12,
				   IMX6Q_GPR12_PCIE_CTL_2, 0 << 10);

		/* configure constant input signal to the pcie ctrl and phy */
		regmap_update_bits(imx6_pcie->iomuxc_gpr, IOMUXC_GPR12,
				   IMX6Q_GPR12_LOS_LEVEL, 9 << 4);

		regmap_update_bits(imx6_pcie->iomuxc_gpr, IOMUXC_GPR8,
				   IMX6Q_GPR8_TX_DEEMPH_GEN1,
				   imx6_pcie->tx_deemph_gen1 << 0);
		regmap_update_bits(imx6_pcie->iomuxc_gpr, IOMUXC_GPR8,
				   IMX6Q_GPR8_TX_DEEMPH_GEN2_3P5DB,
				   imx6_pcie->tx_deemph_gen2_3p5db << 6);
		regmap_update_bits(imx6_pcie->iomuxc_gpr, IOMUXC_GPR8,
				   IMX6Q_GPR8_TX_DEEMPH_GEN2_6DB,
				   imx6_pcie->tx_deemph_gen2_6db << 12);
		regmap_update_bits(imx6_pcie->iomuxc_gpr, IOMUXC_GPR8,
				   IMX6Q_GPR8_TX_SWING_FULL,
				   imx6_pcie->tx_swing_full << 18);
		regmap_update_bits(imx6_pcie->iomuxc_gpr, IOMUXC_GPR8,
				   IMX6Q_GPR8_TX_SWING_LOW,
				   imx6_pcie->tx_swing_low << 25);
		break;
	}

	imx6_pcie_configure_type(imx6_pcie);
}

static int imx6_setup_phy_mpll(struct imx6_pcie *imx6_pcie)
{
	unsigned long phy_rate = clk_get_rate(imx6_pcie->pcie_phy);
	int mult, div;
	u16 val;

	if (!(imx6_pcie->drvdata->flags & IMX6_PCIE_FLAG_IMX6_PHY))
		return 0;

	switch (phy_rate) {
	case 125000000:
		/*
		 * The default settings of the MPLL are for a 125MHz input
		 * clock, so no need to reconfigure anything in that case.
		 */
		return 0;
	case 100000000:
		mult = 25;
		div = 0;
		break;
	case 200000000:
		mult = 25;
		div = 1;
		break;
	default:
		dev_err(imx6_pcie->pci->dev,
			"Unsupported PHY reference clock rate %lu\n", phy_rate);
		return -EINVAL;
	}

	pcie_phy_read(imx6_pcie, PCIE_PHY_MPLL_OVRD_IN_LO, &val);
	val &= ~(PCIE_PHY_MPLL_MULTIPLIER_MASK <<
		 PCIE_PHY_MPLL_MULTIPLIER_SHIFT);
	val |= mult << PCIE_PHY_MPLL_MULTIPLIER_SHIFT;
	val |= PCIE_PHY_MPLL_MULTIPLIER_OVRD;
	pcie_phy_write(imx6_pcie, PCIE_PHY_MPLL_OVRD_IN_LO, val);

	pcie_phy_read(imx6_pcie, PCIE_PHY_ATEOVRD, &val);
	val &= ~(PCIE_PHY_ATEOVRD_REF_CLKDIV_MASK <<
		 PCIE_PHY_ATEOVRD_REF_CLKDIV_SHIFT);
	val |= div << PCIE_PHY_ATEOVRD_REF_CLKDIV_SHIFT;
	val |= PCIE_PHY_ATEOVRD_EN;
	pcie_phy_write(imx6_pcie, PCIE_PHY_ATEOVRD, val);

	return 0;
}

static int imx6_pcie_wait_for_speed_change(struct imx6_pcie *imx6_pcie)
{
	struct dw_pcie *pci = imx6_pcie->pci;
	struct device *dev = pci->dev;
	u32 tmp;
	unsigned int retries;

	for (retries = 0; retries < 200; retries++) {
		tmp = dw_pcie_readl_dbi(pci, PCIE_LINK_WIDTH_SPEED_CONTROL);
		/* Test if the speed change finished. */
		if (!(tmp & PORT_LOGIC_SPEED_CHANGE))
			return 0;
		usleep_range(100, 1000);
	}

	dev_err(dev, "Speed change timeout\n");
	return -ETIMEDOUT;
}

static void imx6_pcie_ltssm_enable(struct device *dev)
{
	struct imx6_pcie *imx6_pcie = dev_get_drvdata(dev);

	switch (imx6_pcie->drvdata->variant) {
	case IMX6Q:
	case IMX6SX:
	case IMX6QP:
		regmap_update_bits(imx6_pcie->iomuxc_gpr, IOMUXC_GPR12,
				   IMX6Q_GPR12_PCIE_CTL_2,
				   IMX6Q_GPR12_PCIE_CTL_2);
		break;
	case IMX7D:
	case IMX8MQ:
		reset_control_deassert(imx6_pcie->apps_reset);
		break;
	}
}

static int imx6_pcie_establish_link(struct imx6_pcie *imx6_pcie)
{
	struct dw_pcie *pci = imx6_pcie->pci;
	struct device *dev = pci->dev;
	u8 offset = dw_pcie_find_capability(pci, PCI_CAP_ID_EXP);
	u32 tmp;
	int ret;

	/*
	 * Force Gen1 operation when starting the link.  In case the link is
	 * started in Gen2 mode, there is a possibility the devices on the
	 * bus will not be detected at all.  This happens with PCIe switches.
	 */
	tmp = dw_pcie_readl_dbi(pci, offset + PCI_EXP_LNKCAP);
	tmp &= ~PCI_EXP_LNKCAP_SLS;
	tmp |= PCI_EXP_LNKCAP_SLS_2_5GB;
	dw_pcie_writel_dbi(pci, offset + PCI_EXP_LNKCAP, tmp);

	/* Start LTSSM. */
	imx6_pcie_ltssm_enable(dev);

	ret = dw_pcie_wait_for_link(pci);
	if (ret)
		goto err_reset_phy;

	if (pci->link_gen == 2) {
		/* Allow Gen2 mode after the link is up. */
		tmp = dw_pcie_readl_dbi(pci, offset + PCI_EXP_LNKCAP);
		tmp &= ~PCI_EXP_LNKCAP_SLS;
		tmp |= PCI_EXP_LNKCAP_SLS_5_0GB;
		dw_pcie_writel_dbi(pci, offset + PCI_EXP_LNKCAP, tmp);

		/*
		 * Start Directed Speed Change so the best possible
		 * speed both link partners support can be negotiated.
		 */
		tmp = dw_pcie_readl_dbi(pci, PCIE_LINK_WIDTH_SPEED_CONTROL);
		tmp |= PORT_LOGIC_SPEED_CHANGE;
		dw_pcie_writel_dbi(pci, PCIE_LINK_WIDTH_SPEED_CONTROL, tmp);

		if (imx6_pcie->drvdata->flags &
		    IMX6_PCIE_FLAG_IMX6_SPEED_CHANGE) {
			/*
			 * On i.MX7, DIRECT_SPEED_CHANGE behaves differently
			 * from i.MX6 family when no link speed transition
			 * occurs and we go Gen1 -> yep, Gen1. The difference
			 * is that, in such case, it will not be cleared by HW
			 * which will cause the following code to report false
			 * failure.
			 */

			ret = imx6_pcie_wait_for_speed_change(imx6_pcie);
			if (ret) {
				dev_err(dev, "Failed to bring link up!\n");
				goto err_reset_phy;
			}
		}

		/* Make sure link training is finished as well! */
		ret = dw_pcie_wait_for_link(pci);
		if (ret) {
			dev_err(dev, "Failed to bring link up!\n");
			goto err_reset_phy;
		}
	} else {
		dev_info(dev, "Link: Gen2 disabled\n");
	}

	tmp = dw_pcie_readw_dbi(pci, offset + PCI_EXP_LNKSTA);
	dev_info(dev, "Link up, Gen%i\n", tmp & PCI_EXP_LNKSTA_CLS);
	return 0;

err_reset_phy:
	dev_dbg(dev, "PHY DEBUG_R0=0x%08x DEBUG_R1=0x%08x\n",
		dw_pcie_readl_dbi(pci, PCIE_PORT_DEBUG0),
		dw_pcie_readl_dbi(pci, PCIE_PORT_DEBUG1));
	imx6_pcie_reset_phy(imx6_pcie);
	return ret;
}

static int imx6_pcie_host_init(struct pcie_port *pp)
{
	struct dw_pcie *pci = to_dw_pcie_from_pp(pp);
	struct imx6_pcie *imx6_pcie = to_imx6_pcie(pci);

	imx6_pcie_assert_core_reset(imx6_pcie);
	imx6_pcie_init_phy(imx6_pcie);
	imx6_pcie_deassert_core_reset(imx6_pcie);
	imx6_setup_phy_mpll(imx6_pcie);
	dw_pcie_setup_rc(pp);
	imx6_pcie_establish_link(imx6_pcie);
	dw_pcie_msi_init(pp);

	return 0;
}

static const struct dw_pcie_host_ops imx6_pcie_host_ops = {
	.host_init = imx6_pcie_host_init,
};

static int imx6_add_pcie_port(struct imx6_pcie *imx6_pcie,
			      struct platform_device *pdev)
{
	struct dw_pcie *pci = imx6_pcie->pci;
	struct pcie_port *pp = &pci->pp;
	struct device *dev = &pdev->dev;
	int ret;

	if (IS_ENABLED(CONFIG_PCI_MSI)) {
		pp->msi_irq = platform_get_irq_byname(pdev, "msi");
		if (pp->msi_irq < 0)
			return pp->msi_irq;
	}

	pp->ops = &imx6_pcie_host_ops;

	ret = dw_pcie_host_init(pp);
	if (ret) {
		dev_err(dev, "failed to initialize host\n");
		return ret;
	}

	return 0;
}

static const struct dw_pcie_ops dw_pcie_ops = {
	/* No special ops needed, but pcie-designware still expects this struct */
};

#ifdef CONFIG_PM_SLEEP
static void imx6_pcie_ltssm_disable(struct device *dev)
{
	struct imx6_pcie *imx6_pcie = dev_get_drvdata(dev);

	switch (imx6_pcie->drvdata->variant) {
	case IMX6SX:
	case IMX6QP:
		regmap_update_bits(imx6_pcie->iomuxc_gpr, IOMUXC_GPR12,
				   IMX6Q_GPR12_PCIE_CTL_2, 0);
		break;
	case IMX7D:
		reset_control_assert(imx6_pcie->apps_reset);
		break;
	default:
		dev_err(dev, "ltssm_disable not supported\n");
	}
}

static void imx6_pcie_pm_turnoff(struct imx6_pcie *imx6_pcie)
{
	struct device *dev = imx6_pcie->pci->dev;

	/* Some variants have a turnoff reset in DT */
	if (imx6_pcie->turnoff_reset) {
		reset_control_assert(imx6_pcie->turnoff_reset);
		reset_control_deassert(imx6_pcie->turnoff_reset);
		goto pm_turnoff_sleep;
	}

	/* Others poke directly at IOMUXC registers */
	switch (imx6_pcie->drvdata->variant) {
	case IMX6SX:
		regmap_update_bits(imx6_pcie->iomuxc_gpr, IOMUXC_GPR12,
				IMX6SX_GPR12_PCIE_PM_TURN_OFF,
				IMX6SX_GPR12_PCIE_PM_TURN_OFF);
		regmap_update_bits(imx6_pcie->iomuxc_gpr, IOMUXC_GPR12,
				IMX6SX_GPR12_PCIE_PM_TURN_OFF, 0);
		break;
	default:
		dev_err(dev, "PME_Turn_Off not implemented\n");
		return;
	}

	/*
	 * Components with an upstream port must respond to
	 * PME_Turn_Off with PME_TO_Ack but we can't check.
	 *
	 * The standard recommends a 1-10ms timeout after which to
	 * proceed anyway as if acks were received.
	 */
pm_turnoff_sleep:
	usleep_range(1000, 10000);
}

static void imx6_pcie_clk_disable(struct imx6_pcie *imx6_pcie)
{
	clk_disable_unprepare(imx6_pcie->pcie);
	clk_disable_unprepare(imx6_pcie->pcie_phy);
	clk_disable_unprepare(imx6_pcie->pcie_bus);

	switch (imx6_pcie->drvdata->variant) {
	case IMX6SX:
		clk_disable_unprepare(imx6_pcie->pcie_inbound_axi);
		break;
	case IMX7D:
		regmap_update_bits(imx6_pcie->iomuxc_gpr, IOMUXC_GPR12,
				   IMX7D_GPR12_PCIE_PHY_REFCLK_SEL,
				   IMX7D_GPR12_PCIE_PHY_REFCLK_SEL);
		break;
	case IMX8MQ:
		clk_disable_unprepare(imx6_pcie->pcie_aux);
		break;
	default:
		break;
	}
}

static int imx6_pcie_suspend_noirq(struct device *dev)
{
	struct imx6_pcie *imx6_pcie = dev_get_drvdata(dev);

	if (!(imx6_pcie->drvdata->flags & IMX6_PCIE_FLAG_SUPPORTS_SUSPEND))
		return 0;

	imx6_pcie_pm_turnoff(imx6_pcie);
	imx6_pcie_clk_disable(imx6_pcie);
	imx6_pcie_ltssm_disable(dev);

	return 0;
}

static int imx6_pcie_resume_noirq(struct device *dev)
{
	int ret;
	struct imx6_pcie *imx6_pcie = dev_get_drvdata(dev);
	struct pcie_port *pp = &imx6_pcie->pci->pp;

	if (!(imx6_pcie->drvdata->flags & IMX6_PCIE_FLAG_SUPPORTS_SUSPEND))
		return 0;

	imx6_pcie_assert_core_reset(imx6_pcie);
	imx6_pcie_init_phy(imx6_pcie);
	imx6_pcie_deassert_core_reset(imx6_pcie);
	dw_pcie_setup_rc(pp);

	ret = imx6_pcie_establish_link(imx6_pcie);
	if (ret < 0)
		dev_info(dev, "pcie link is down after resume.\n");

	return 0;
}
#endif

static const struct dev_pm_ops imx6_pcie_pm_ops = {
	SET_NOIRQ_SYSTEM_SLEEP_PM_OPS(imx6_pcie_suspend_noirq,
				      imx6_pcie_resume_noirq)
};

static int imx6_pcie_probe(struct platform_device *pdev)
{
	struct device *dev = &pdev->dev;
	struct dw_pcie *pci;
	struct imx6_pcie *imx6_pcie;
	struct device_node *np;
	struct resource *dbi_base;
	struct device_node *node = dev->of_node;
	int ret;
	u16 val;

	imx6_pcie = devm_kzalloc(dev, sizeof(*imx6_pcie), GFP_KERNEL);
	if (!imx6_pcie)
		return -ENOMEM;

	pci = devm_kzalloc(dev, sizeof(*pci), GFP_KERNEL);
	if (!pci)
		return -ENOMEM;

	pci->dev = dev;
	pci->ops = &dw_pcie_ops;

	imx6_pcie->pci = pci;
	imx6_pcie->drvdata = of_device_get_match_data(dev);

	/* Find the PHY if one is defined, only imx7d uses it */
	np = of_parse_phandle(node, "fsl,imx7d-pcie-phy", 0);
	if (np) {
		struct resource res;

		ret = of_address_to_resource(np, 0, &res);
		if (ret) {
			dev_err(dev, "Unable to map PCIe PHY\n");
			return ret;
		}
		imx6_pcie->phy_base = devm_ioremap_resource(dev, &res);
		if (IS_ERR(imx6_pcie->phy_base)) {
			dev_err(dev, "Unable to map PCIe PHY\n");
			return PTR_ERR(imx6_pcie->phy_base);
		}
	}

	dbi_base = platform_get_resource(pdev, IORESOURCE_MEM, 0);
	pci->dbi_base = devm_ioremap_resource(dev, dbi_base);
	if (IS_ERR(pci->dbi_base))
		return PTR_ERR(pci->dbi_base);

	/* Fetch GPIOs */
	imx6_pcie->reset_gpio = of_get_named_gpio(node, "reset-gpio", 0);
	imx6_pcie->gpio_active_high = of_property_read_bool(node,
						"reset-gpio-active-high");
	if (gpio_is_valid(imx6_pcie->reset_gpio)) {
		ret = devm_gpio_request_one(dev, imx6_pcie->reset_gpio,
				imx6_pcie->gpio_active_high ?
					GPIOF_OUT_INIT_HIGH :
					GPIOF_OUT_INIT_LOW,
				"PCIe reset");
		if (ret) {
			dev_err(dev, "unable to get reset gpio\n");
			return ret;
		}
	} else if (imx6_pcie->reset_gpio == -EPROBE_DEFER) {
		return imx6_pcie->reset_gpio;
	}

	/* Fetch clocks */
	imx6_pcie->pcie_phy = devm_clk_get(dev, "pcie_phy");
	if (IS_ERR(imx6_pcie->pcie_phy))
		return dev_err_probe(dev, PTR_ERR(imx6_pcie->pcie_phy),
				     "pcie_phy clock source missing or invalid\n");

	imx6_pcie->pcie_bus = devm_clk_get(dev, "pcie_bus");
	if (IS_ERR(imx6_pcie->pcie_bus))
		return dev_err_probe(dev, PTR_ERR(imx6_pcie->pcie_bus),
				     "pcie_bus clock source missing or invalid\n");

	imx6_pcie->pcie = devm_clk_get(dev, "pcie");
	if (IS_ERR(imx6_pcie->pcie))
		return dev_err_probe(dev, PTR_ERR(imx6_pcie->pcie),
				     "pcie clock source missing or invalid\n");

	switch (imx6_pcie->drvdata->variant) {
	case IMX6SX:
		imx6_pcie->pcie_inbound_axi = devm_clk_get(dev,
							   "pcie_inbound_axi");
		if (IS_ERR(imx6_pcie->pcie_inbound_axi))
			return dev_err_probe(dev, PTR_ERR(imx6_pcie->pcie_inbound_axi),
					     "pcie_inbound_axi clock missing or invalid\n");
		break;
	case IMX8MQ:
		imx6_pcie->pcie_aux = devm_clk_get(dev, "pcie_aux");
<<<<<<< HEAD
		if (IS_ERR(imx6_pcie->pcie_aux)) {
			dev_err(dev, "pcie_aux clock source missing or invalid\n");
			return PTR_ERR(imx6_pcie->pcie_aux);
		}
=======
		if (IS_ERR(imx6_pcie->pcie_aux))
			return dev_err_probe(dev, PTR_ERR(imx6_pcie->pcie_aux),
					     "pcie_aux clock source missing or invalid\n");
>>>>>>> 28e34e75
		fallthrough;
	case IMX7D:
		if (dbi_base->start == IMX8MQ_PCIE2_BASE_ADDR)
			imx6_pcie->controller_id = 1;

		imx6_pcie->pciephy_reset = devm_reset_control_get_exclusive(dev,
									    "pciephy");
		if (IS_ERR(imx6_pcie->pciephy_reset)) {
			dev_err(dev, "Failed to get PCIEPHY reset control\n");
			return PTR_ERR(imx6_pcie->pciephy_reset);
		}

		imx6_pcie->apps_reset = devm_reset_control_get_exclusive(dev,
									 "apps");
		if (IS_ERR(imx6_pcie->apps_reset)) {
			dev_err(dev, "Failed to get PCIE APPS reset control\n");
			return PTR_ERR(imx6_pcie->apps_reset);
		}
		break;
	default:
		break;
	}

	/* Grab turnoff reset */
	imx6_pcie->turnoff_reset = devm_reset_control_get_optional_exclusive(dev, "turnoff");
	if (IS_ERR(imx6_pcie->turnoff_reset)) {
		dev_err(dev, "Failed to get TURNOFF reset control\n");
		return PTR_ERR(imx6_pcie->turnoff_reset);
	}

	/* Grab GPR config register range */
	imx6_pcie->iomuxc_gpr =
		 syscon_regmap_lookup_by_compatible("fsl,imx6q-iomuxc-gpr");
	if (IS_ERR(imx6_pcie->iomuxc_gpr)) {
		dev_err(dev, "unable to find iomuxc registers\n");
		return PTR_ERR(imx6_pcie->iomuxc_gpr);
	}

	/* Grab PCIe PHY Tx Settings */
	if (of_property_read_u32(node, "fsl,tx-deemph-gen1",
				 &imx6_pcie->tx_deemph_gen1))
		imx6_pcie->tx_deemph_gen1 = 0;

	if (of_property_read_u32(node, "fsl,tx-deemph-gen2-3p5db",
				 &imx6_pcie->tx_deemph_gen2_3p5db))
		imx6_pcie->tx_deemph_gen2_3p5db = 0;

	if (of_property_read_u32(node, "fsl,tx-deemph-gen2-6db",
				 &imx6_pcie->tx_deemph_gen2_6db))
		imx6_pcie->tx_deemph_gen2_6db = 20;

	if (of_property_read_u32(node, "fsl,tx-swing-full",
				 &imx6_pcie->tx_swing_full))
		imx6_pcie->tx_swing_full = 127;

	if (of_property_read_u32(node, "fsl,tx-swing-low",
				 &imx6_pcie->tx_swing_low))
		imx6_pcie->tx_swing_low = 127;

	/* Limit link speed */
	pci->link_gen = 1;
	ret = of_property_read_u32(node, "fsl,max-link-speed", &pci->link_gen);

	imx6_pcie->vpcie = devm_regulator_get_optional(&pdev->dev, "vpcie");
	if (IS_ERR(imx6_pcie->vpcie)) {
		if (PTR_ERR(imx6_pcie->vpcie) != -ENODEV)
			return PTR_ERR(imx6_pcie->vpcie);
		imx6_pcie->vpcie = NULL;
	}

	platform_set_drvdata(pdev, imx6_pcie);

	ret = imx6_pcie_attach_pd(dev);
	if (ret)
		return ret;

	ret = imx6_add_pcie_port(imx6_pcie, pdev);
	if (ret < 0)
		return ret;

	if (pci_msi_enabled()) {
		u8 offset = dw_pcie_find_capability(pci, PCI_CAP_ID_MSI);
		val = dw_pcie_readw_dbi(pci, offset + PCI_MSI_FLAGS);
		val |= PCI_MSI_FLAGS_ENABLE;
		dw_pcie_writew_dbi(pci, offset + PCI_MSI_FLAGS, val);
	}

	return 0;
}

static void imx6_pcie_shutdown(struct platform_device *pdev)
{
	struct imx6_pcie *imx6_pcie = platform_get_drvdata(pdev);

	/* bring down link, so bootloader gets clean state in case of reboot */
	imx6_pcie_assert_core_reset(imx6_pcie);
}

static const struct imx6_pcie_drvdata drvdata[] = {
	[IMX6Q] = {
		.variant = IMX6Q,
		.flags = IMX6_PCIE_FLAG_IMX6_PHY |
			 IMX6_PCIE_FLAG_IMX6_SPEED_CHANGE,
		.dbi_length = 0x200,
	},
	[IMX6SX] = {
		.variant = IMX6SX,
		.flags = IMX6_PCIE_FLAG_IMX6_PHY |
			 IMX6_PCIE_FLAG_IMX6_SPEED_CHANGE |
			 IMX6_PCIE_FLAG_SUPPORTS_SUSPEND,
	},
	[IMX6QP] = {
		.variant = IMX6QP,
		.flags = IMX6_PCIE_FLAG_IMX6_PHY |
			 IMX6_PCIE_FLAG_IMX6_SPEED_CHANGE,
	},
	[IMX7D] = {
		.variant = IMX7D,
		.flags = IMX6_PCIE_FLAG_SUPPORTS_SUSPEND,
	},
	[IMX8MQ] = {
		.variant = IMX8MQ,
	},
};

static const struct of_device_id imx6_pcie_of_match[] = {
	{ .compatible = "fsl,imx6q-pcie",  .data = &drvdata[IMX6Q],  },
	{ .compatible = "fsl,imx6sx-pcie", .data = &drvdata[IMX6SX], },
	{ .compatible = "fsl,imx6qp-pcie", .data = &drvdata[IMX6QP], },
	{ .compatible = "fsl,imx7d-pcie",  .data = &drvdata[IMX7D],  },
	{ .compatible = "fsl,imx8mq-pcie", .data = &drvdata[IMX8MQ], } ,
	{},
};

static struct platform_driver imx6_pcie_driver = {
	.driver = {
		.name	= "imx6q-pcie",
		.of_match_table = imx6_pcie_of_match,
		.suppress_bind_attrs = true,
		.pm = &imx6_pcie_pm_ops,
		.probe_type = PROBE_PREFER_ASYNCHRONOUS,
	},
	.probe    = imx6_pcie_probe,
	.shutdown = imx6_pcie_shutdown,
};

static void imx6_pcie_quirk(struct pci_dev *dev)
{
	struct pci_bus *bus = dev->bus;
	struct pcie_port *pp = bus->sysdata;

	/* Bus parent is the PCI bridge, its parent is this platform driver */
	if (!bus->dev.parent || !bus->dev.parent->parent)
		return;

	/* Make sure we only quirk devices associated with this driver */
	if (bus->dev.parent->parent->driver != &imx6_pcie_driver.driver)
		return;

	if (pci_is_root_bus(bus)) {
		struct dw_pcie *pci = to_dw_pcie_from_pp(pp);
		struct imx6_pcie *imx6_pcie = to_imx6_pcie(pci);

		/*
		 * Limit config length to avoid the kernel reading beyond
		 * the register set and causing an abort on i.MX 6Quad
		 */
		if (imx6_pcie->drvdata->dbi_length) {
			dev->cfg_size = imx6_pcie->drvdata->dbi_length;
			dev_info(&dev->dev, "Limiting cfg_size to %d\n",
					dev->cfg_size);
		}
	}
}
DECLARE_PCI_FIXUP_CLASS_HEADER(PCI_VENDOR_ID_SYNOPSYS, 0xabcd,
			PCI_CLASS_BRIDGE_PCI, 8, imx6_pcie_quirk);

static int __init imx6_pcie_init(void)
{
#ifdef CONFIG_ARM
	/*
	 * Since probe() can be deferred we need to make sure that
	 * hook_fault_code is not called after __init memory is freed
	 * by kernel and since imx6q_pcie_abort_handler() is a no-op,
	 * we can install the handler here without risking it
	 * accessing some uninitialized driver state.
	 */
	hook_fault_code(8, imx6q_pcie_abort_handler, SIGBUS, 0,
			"external abort on non-linefetch");
#endif

	return platform_driver_register(&imx6_pcie_driver);
}
device_initcall(imx6_pcie_init);<|MERGE_RESOLUTION|>--- conflicted
+++ resolved
@@ -1084,16 +1084,9 @@
 		break;
 	case IMX8MQ:
 		imx6_pcie->pcie_aux = devm_clk_get(dev, "pcie_aux");
-<<<<<<< HEAD
-		if (IS_ERR(imx6_pcie->pcie_aux)) {
-			dev_err(dev, "pcie_aux clock source missing or invalid\n");
-			return PTR_ERR(imx6_pcie->pcie_aux);
-		}
-=======
 		if (IS_ERR(imx6_pcie->pcie_aux))
 			return dev_err_probe(dev, PTR_ERR(imx6_pcie->pcie_aux),
 					     "pcie_aux clock source missing or invalid\n");
->>>>>>> 28e34e75
 		fallthrough;
 	case IMX7D:
 		if (dbi_base->start == IMX8MQ_PCIE2_BASE_ADDR)
