/*
 * Copyright © 2016 Intel Corporation
 *
 * Permission is hereby granted, free of charge, to any person obtaining a
 * copy of this software and associated documentation files (the "Software"),
 * to deal in the Software without restriction, including without limitation
 * the rights to use, copy, modify, merge, publish, distribute, sublicense,
 * and/or sell copies of the Software, and to permit persons to whom the
 * Software is furnished to do so, subject to the following conditions:
 *
 * The above copyright notice and this permission notice (including the next
 * paragraph) shall be included in all copies or substantial portions of the
 * Software.
 *
 * THE SOFTWARE IS PROVIDED "AS IS", WITHOUT WARRANTY OF ANY KIND, EXPRESS OR
 * IMPLIED, INCLUDING BUT NOT LIMITED TO THE WARRANTIES OF MERCHANTABILITY,
 * FITNESS FOR A PARTICULAR PURPOSE AND NONINFRINGEMENT.  IN NO EVENT SHALL
 * THE AUTHORS OR COPYRIGHT HOLDERS BE LIABLE FOR ANY CLAIM, DAMAGES OR OTHER
 * LIABILITY, WHETHER IN AN ACTION OF CONTRACT, TORT OR OTHERWISE, ARISING
 * FROM, OUT OF OR IN CONNECTION WITH THE SOFTWARE OR THE USE OR OTHER
 * DEALINGS IN THE SOFTWARE.
 *
 *
 */

#include <drm/drm_atomic_helper.h>
#include <drm/drm_dp_dual_mode_helper.h>
#include <drm/drm_edid.h>

#include "intel_dp.h"
#include "intel_drv.h"
#include "intel_lspcon.h"

/* LSPCON OUI Vendor ID(signatures) */
#define LSPCON_VENDOR_PARADE_OUI 0x001CF8
#define LSPCON_VENDOR_MCA_OUI 0x0060AD

/* AUX addresses to write MCA AVI IF */
#define LSPCON_MCA_AVI_IF_WRITE_OFFSET 0x5C0
#define LSPCON_MCA_AVI_IF_CTRL 0x5DF
#define  LSPCON_MCA_AVI_IF_KICKOFF (1 << 0)
#define  LSPCON_MCA_AVI_IF_HANDLED (1 << 1)

/* AUX addresses to write Parade AVI IF */
#define LSPCON_PARADE_AVI_IF_WRITE_OFFSET 0x516
#define LSPCON_PARADE_AVI_IF_CTRL 0x51E
#define  LSPCON_PARADE_AVI_IF_KICKOFF (1 << 7)
#define LSPCON_PARADE_AVI_IF_DATA_SIZE 32

/* LSPCON OUI Vendor ID(signatures) */
#define LSPCON_VENDOR_PARADE_OUI 0x001CF8
#define LSPCON_VENDOR_MCA_OUI 0x0060AD

/* AUX addresses to write MCA AVI IF */
#define LSPCON_MCA_AVI_IF_WRITE_OFFSET 0x5C0
#define LSPCON_MCA_AVI_IF_CTRL 0x5DF
#define  LSPCON_MCA_AVI_IF_KICKOFF (1 << 0)
#define  LSPCON_MCA_AVI_IF_HANDLED (1 << 1)

/* AUX addresses to write Parade AVI IF */
#define LSPCON_PARADE_AVI_IF_WRITE_OFFSET 0x516
#define LSPCON_PARADE_AVI_IF_CTRL 0x51E
#define  LSPCON_PARADE_AVI_IF_KICKOFF (1 << 7)
#define LSPCON_PARADE_AVI_IF_DATA_SIZE 32

static struct intel_dp *lspcon_to_intel_dp(struct intel_lspcon *lspcon)
{
	struct intel_digital_port *dig_port =
		container_of(lspcon, struct intel_digital_port, lspcon);

	return &dig_port->dp;
}

static const char *lspcon_mode_name(enum drm_lspcon_mode mode)
{
	switch (mode) {
	case DRM_LSPCON_MODE_PCON:
		return "PCON";
	case DRM_LSPCON_MODE_LS:
		return "LS";
	case DRM_LSPCON_MODE_INVALID:
		return "INVALID";
	default:
		MISSING_CASE(mode);
		return "INVALID";
	}
}

static bool lspcon_detect_vendor(struct intel_lspcon *lspcon)
{
	struct intel_dp *dp = lspcon_to_intel_dp(lspcon);
	struct drm_dp_dpcd_ident *ident;
	u32 vendor_oui;

	if (drm_dp_read_desc(&dp->aux, &dp->desc, drm_dp_is_branch(dp->dpcd))) {
		DRM_ERROR("Can't read description\n");
		return false;
	}

	ident = &dp->desc.ident;
	vendor_oui = (ident->oui[0] << 16) | (ident->oui[1] << 8) |
		      ident->oui[2];

	switch (vendor_oui) {
	case LSPCON_VENDOR_MCA_OUI:
		lspcon->vendor = LSPCON_VENDOR_MCA;
		DRM_DEBUG_KMS("Vendor: Mega Chips\n");
		break;

	case LSPCON_VENDOR_PARADE_OUI:
		lspcon->vendor = LSPCON_VENDOR_PARADE;
		DRM_DEBUG_KMS("Vendor: Parade Tech\n");
		break;

	default:
		DRM_ERROR("Invalid/Unknown vendor OUI\n");
		return false;
	}

	return true;
}

static enum drm_lspcon_mode lspcon_get_current_mode(struct intel_lspcon *lspcon)
{
	enum drm_lspcon_mode current_mode;
	struct i2c_adapter *adapter = &lspcon_to_intel_dp(lspcon)->aux.ddc;

	if (drm_lspcon_get_mode(adapter, &current_mode)) {
		DRM_DEBUG_KMS("Error reading LSPCON mode\n");
		return DRM_LSPCON_MODE_INVALID;
	}
	return current_mode;
}

static enum drm_lspcon_mode lspcon_wait_mode(struct intel_lspcon *lspcon,
					     enum drm_lspcon_mode mode)
{
	enum drm_lspcon_mode current_mode;

	current_mode = lspcon_get_current_mode(lspcon);
	if (current_mode == mode)
		goto out;

	DRM_DEBUG_KMS("Waiting for LSPCON mode %s to settle\n",
		      lspcon_mode_name(mode));

	wait_for((current_mode = lspcon_get_current_mode(lspcon)) == mode, 400);
	if (current_mode != mode)
		DRM_ERROR("LSPCON mode hasn't settled\n");

out:
	DRM_DEBUG_KMS("Current LSPCON mode %s\n",
		      lspcon_mode_name(current_mode));

	return current_mode;
}

static int lspcon_change_mode(struct intel_lspcon *lspcon,
			      enum drm_lspcon_mode mode)
{
	int err;
	enum drm_lspcon_mode current_mode;
	struct i2c_adapter *adapter = &lspcon_to_intel_dp(lspcon)->aux.ddc;

	err = drm_lspcon_get_mode(adapter, &current_mode);
	if (err) {
		DRM_ERROR("Error reading LSPCON mode\n");
		return err;
	}

	if (current_mode == mode) {
		DRM_DEBUG_KMS("Current mode = desired LSPCON mode\n");
		return 0;
	}

	err = drm_lspcon_set_mode(adapter, mode);
	if (err < 0) {
		DRM_ERROR("LSPCON mode change failed\n");
		return err;
	}

	lspcon->mode = mode;
	DRM_DEBUG_KMS("LSPCON mode changed done\n");
	return 0;
}

static bool lspcon_wake_native_aux_ch(struct intel_lspcon *lspcon)
{
	u8 rev;

	if (drm_dp_dpcd_readb(&lspcon_to_intel_dp(lspcon)->aux, DP_DPCD_REV,
			      &rev) != 1) {
		DRM_DEBUG_KMS("Native AUX CH down\n");
		return false;
	}

	DRM_DEBUG_KMS("Native AUX CH up, DPCD version: %d.%d\n",
		      rev >> 4, rev & 0xf);

	return true;
}

void lspcon_ycbcr420_config(struct drm_connector *connector,
			    struct intel_crtc_state *crtc_state)
{
	const struct drm_display_info *info = &connector->display_info;
	const struct drm_display_mode *adjusted_mode =
					&crtc_state->base.adjusted_mode;

	if (drm_mode_is_420_only(info, adjusted_mode) &&
	    connector->ycbcr_420_allowed) {
		crtc_state->port_clock /= 2;
		crtc_state->output_format = INTEL_OUTPUT_FORMAT_YCBCR444;
		crtc_state->lspcon_downsampling = true;
	}
}

static bool lspcon_probe(struct intel_lspcon *lspcon)
{
	int retry;
	enum drm_dp_dual_mode_type adaptor_type;
	struct i2c_adapter *adapter = &lspcon_to_intel_dp(lspcon)->aux.ddc;
	enum drm_lspcon_mode expected_mode;

	expected_mode = lspcon_wake_native_aux_ch(lspcon) ?
			DRM_LSPCON_MODE_PCON : DRM_LSPCON_MODE_LS;

	/* Lets probe the adaptor and check its type */
	for (retry = 0; retry < 6; retry++) {
		if (retry)
			usleep_range(500, 1000);

		adaptor_type = drm_dp_dual_mode_detect(adapter);
		if (adaptor_type == DRM_DP_DUAL_MODE_LSPCON)
			break;
	}

	if (adaptor_type != DRM_DP_DUAL_MODE_LSPCON) {
		DRM_DEBUG_KMS("No LSPCON detected, found %s\n",
			       drm_dp_get_dual_mode_type_name(adaptor_type));
		return false;
	}

	/* Yay ... got a LSPCON device */
	DRM_DEBUG_KMS("LSPCON detected\n");
	lspcon->mode = lspcon_wait_mode(lspcon, expected_mode);

	/*
	 * In the SW state machine, lets Put LSPCON in PCON mode only.
	 * In this way, it will work with both HDMI 1.4 sinks as well as HDMI
	 * 2.0 sinks.
	 */
	if (lspcon->mode != DRM_LSPCON_MODE_PCON) {
		if (lspcon_change_mode(lspcon, DRM_LSPCON_MODE_PCON) < 0) {
			DRM_ERROR("LSPCON mode change to PCON failed\n");
			return false;
		}
	}
	return true;
}

static void lspcon_resume_in_pcon_wa(struct intel_lspcon *lspcon)
{
	struct intel_dp *intel_dp = lspcon_to_intel_dp(lspcon);
	struct intel_digital_port *dig_port = dp_to_dig_port(intel_dp);
	unsigned long start = jiffies;

	while (1) {
		if (intel_digital_port_connected(&dig_port->base)) {
			DRM_DEBUG_KMS("LSPCON recovering in PCON mode after %u ms\n",
				      jiffies_to_msecs(jiffies - start));
			return;
		}

		if (time_after(jiffies, start + msecs_to_jiffies(1000)))
			break;

		usleep_range(10000, 15000);
	}

	DRM_DEBUG_KMS("LSPCON DP descriptor mismatch after resume\n");
}

static bool lspcon_parade_fw_ready(struct drm_dp_aux *aux)
{
	u8 avi_if_ctrl;
	u8 retry;
	ssize_t ret;

	/* Check if LSPCON FW is ready for data */
	for (retry = 0; retry < 5; retry++) {
		if (retry)
			usleep_range(200, 300);

		ret = drm_dp_dpcd_read(aux, LSPCON_PARADE_AVI_IF_CTRL,
				       &avi_if_ctrl, 1);
		if (ret < 0) {
			DRM_ERROR("Failed to read AVI IF control\n");
			return false;
		}

		if ((avi_if_ctrl & LSPCON_PARADE_AVI_IF_KICKOFF) == 0)
			return true;
	}

	DRM_ERROR("Parade FW not ready to accept AVI IF\n");
	return false;
}

static bool _lspcon_parade_write_infoframe_blocks(struct drm_dp_aux *aux,
						  u8 *avi_buf)
{
	u8 avi_if_ctrl;
	u8 block_count = 0;
	u8 *data;
	u16 reg;
	ssize_t ret;

	while (block_count < 4) {
		if (!lspcon_parade_fw_ready(aux)) {
			DRM_DEBUG_KMS("LSPCON FW not ready, block %d\n",
				      block_count);
			return false;
		}

		reg = LSPCON_PARADE_AVI_IF_WRITE_OFFSET;
		data = avi_buf + block_count * 8;
		ret = drm_dp_dpcd_write(aux, reg, data, 8);
		if (ret < 0) {
			DRM_ERROR("Failed to write AVI IF block %d\n",
				  block_count);
			return false;
		}

		/*
		 * Once a block of data is written, we have to inform the FW
		 * about this by writing into avi infoframe control register:
		 * - set the kickoff bit[7] to 1
		 * - write the block no. to bits[1:0]
		 */
		reg = LSPCON_PARADE_AVI_IF_CTRL;
		avi_if_ctrl = LSPCON_PARADE_AVI_IF_KICKOFF | block_count;
		ret = drm_dp_dpcd_write(aux, reg, &avi_if_ctrl, 1);
		if (ret < 0) {
			DRM_ERROR("Failed to update (0x%x), block %d\n",
				  reg, block_count);
			return false;
		}

		block_count++;
	}

	DRM_DEBUG_KMS("Wrote AVI IF blocks successfully\n");
	return true;
}

static bool _lspcon_write_avi_infoframe_parade(struct drm_dp_aux *aux,
					       const u8 *frame,
					       ssize_t len)
{
	u8 avi_if[LSPCON_PARADE_AVI_IF_DATA_SIZE] = {1, };

	/*
	 * Parade's frames contains 32 bytes of data, divided
	 * into 4 frames:
	 *	Token byte (first byte of first frame, must be non-zero)
	 *	HB0 to HB2	 from AVI IF (3 bytes header)
	 *	PB0 to PB27 from AVI IF (28 bytes data)
	 * So it should look like this
	 *	first block: | <token> <HB0-HB2> <DB0-DB3> |
	 *	next 3 blocks: |<DB4-DB11>|<DB12-DB19>|<DB20-DB28>|
	 */

	if (len > LSPCON_PARADE_AVI_IF_DATA_SIZE - 1) {
		DRM_ERROR("Invalid length of infoframes\n");
		return false;
	}

	memcpy(&avi_if[1], frame, len);

	if (!_lspcon_parade_write_infoframe_blocks(aux, avi_if)) {
		DRM_DEBUG_KMS("Failed to write infoframe blocks\n");
		return false;
	}

	return true;
}

static bool _lspcon_write_avi_infoframe_mca(struct drm_dp_aux *aux,
					    const u8 *buffer, ssize_t len)
{
	int ret;
	u32 val = 0;
	u32 retry;
	u16 reg;
	const u8 *data = buffer;

	reg = LSPCON_MCA_AVI_IF_WRITE_OFFSET;
	while (val < len) {
		/* DPCD write for AVI IF can fail on a slow FW day, so retry */
		for (retry = 0; retry < 5; retry++) {
			ret = drm_dp_dpcd_write(aux, reg, (void *)data, 1);
			if (ret == 1) {
				break;
			} else if (retry < 4) {
				mdelay(50);
				continue;
			} else {
				DRM_ERROR("DPCD write failed at:0x%x\n", reg);
				return false;
			}
		}
		val++; reg++; data++;
	}

	val = 0;
	reg = LSPCON_MCA_AVI_IF_CTRL;
	ret = drm_dp_dpcd_read(aux, reg, &val, 1);
	if (ret < 0) {
		DRM_ERROR("DPCD read failed, address 0x%x\n", reg);
		return false;
	}

	/* Indicate LSPCON chip about infoframe, clear bit 1 and set bit 0 */
	val &= ~LSPCON_MCA_AVI_IF_HANDLED;
	val |= LSPCON_MCA_AVI_IF_KICKOFF;

	ret = drm_dp_dpcd_write(aux, reg, &val, 1);
	if (ret < 0) {
		DRM_ERROR("DPCD read failed, address 0x%x\n", reg);
		return false;
	}

	val = 0;
	ret = drm_dp_dpcd_read(aux, reg, &val, 1);
	if (ret < 0) {
		DRM_ERROR("DPCD read failed, address 0x%x\n", reg);
		return false;
	}

	if (val == LSPCON_MCA_AVI_IF_HANDLED)
		DRM_DEBUG_KMS("AVI IF handled by FW\n");

	return true;
}

void lspcon_write_infoframe(struct intel_encoder *encoder,
			    const struct intel_crtc_state *crtc_state,
			    unsigned int type,
			    const void *frame, ssize_t len)
{
	bool ret;
	struct intel_dp *intel_dp = enc_to_intel_dp(&encoder->base);
	struct intel_lspcon *lspcon = enc_to_intel_lspcon(&encoder->base);

	/* LSPCON only needs AVI IF */
	if (type != HDMI_INFOFRAME_TYPE_AVI)
		return;

	if (lspcon->vendor == LSPCON_VENDOR_MCA)
		ret = _lspcon_write_avi_infoframe_mca(&intel_dp->aux,
						      frame, len);
	else
		ret = _lspcon_write_avi_infoframe_parade(&intel_dp->aux,
							 frame, len);

	if (!ret) {
		DRM_ERROR("Failed to write AVI infoframes\n");
		return;
	}

	DRM_DEBUG_DRIVER("AVI infoframes updated successfully\n");
}

<<<<<<< HEAD
=======
void lspcon_read_infoframe(struct intel_encoder *encoder,
			   const struct intel_crtc_state *crtc_state,
			   unsigned int type,
			   void *frame, ssize_t len)
{
	/* FIXME implement this */
}

>>>>>>> 0ecfebd2
void lspcon_set_infoframes(struct intel_encoder *encoder,
			   bool enable,
			   const struct intel_crtc_state *crtc_state,
			   const struct drm_connector_state *conn_state)
{
	ssize_t ret;
	union hdmi_infoframe frame;
	u8 buf[VIDEO_DIP_DATA_SIZE];
	struct intel_digital_port *dig_port = enc_to_dig_port(&encoder->base);
	struct intel_lspcon *lspcon = &dig_port->lspcon;
	const struct drm_display_mode *adjusted_mode =
		&crtc_state->base.adjusted_mode;

	if (!lspcon->active) {
		DRM_ERROR("Writing infoframes while LSPCON disabled ?\n");
		return;
	}

<<<<<<< HEAD
=======
	/* FIXME precompute infoframes */

>>>>>>> 0ecfebd2
	ret = drm_hdmi_avi_infoframe_from_display_mode(&frame.avi,
						       conn_state->connector,
						       adjusted_mode);
	if (ret < 0) {
		DRM_ERROR("couldn't fill AVI infoframe\n");
		return;
	}

	if (crtc_state->output_format == INTEL_OUTPUT_FORMAT_YCBCR444) {
		if (crtc_state->lspcon_downsampling)
			frame.avi.colorspace = HDMI_COLORSPACE_YUV420;
		else
			frame.avi.colorspace = HDMI_COLORSPACE_YUV444;
	} else {
		frame.avi.colorspace = HDMI_COLORSPACE_RGB;
	}

	drm_hdmi_avi_infoframe_quant_range(&frame.avi,
					   conn_state->connector,
					   adjusted_mode,
					   crtc_state->limited_color_range ?
					   HDMI_QUANTIZATION_RANGE_LIMITED :
					   HDMI_QUANTIZATION_RANGE_FULL);

	ret = hdmi_infoframe_pack(&frame, buf, sizeof(buf));
	if (ret < 0) {
		DRM_ERROR("Failed to pack AVI IF\n");
		return;
	}

	dig_port->write_infoframe(encoder, crtc_state, HDMI_INFOFRAME_TYPE_AVI,
				  buf, ret);
}

<<<<<<< HEAD
bool lspcon_infoframe_enabled(struct intel_encoder *encoder,
			      const struct intel_crtc_state *pipe_config)
{
=======
u32 lspcon_infoframes_enabled(struct intel_encoder *encoder,
			      const struct intel_crtc_state *pipe_config)
{
	/* FIXME actually read this from the hw */
>>>>>>> 0ecfebd2
	return enc_to_intel_lspcon(&encoder->base)->active;
}

void lspcon_resume(struct intel_lspcon *lspcon)
{
	enum drm_lspcon_mode expected_mode;

	if (lspcon_wake_native_aux_ch(lspcon)) {
		expected_mode = DRM_LSPCON_MODE_PCON;
		lspcon_resume_in_pcon_wa(lspcon);
	} else {
		expected_mode = DRM_LSPCON_MODE_LS;
	}

	if (lspcon_wait_mode(lspcon, expected_mode) == DRM_LSPCON_MODE_PCON)
		return;

	if (lspcon_change_mode(lspcon, DRM_LSPCON_MODE_PCON))
		DRM_ERROR("LSPCON resume failed\n");
	else
		DRM_DEBUG_KMS("LSPCON resume success\n");
}

void lspcon_wait_pcon_mode(struct intel_lspcon *lspcon)
{
	lspcon_wait_mode(lspcon, DRM_LSPCON_MODE_PCON);
}

bool lspcon_init(struct intel_digital_port *intel_dig_port)
{
	struct intel_dp *dp = &intel_dig_port->dp;
	struct intel_lspcon *lspcon = &intel_dig_port->lspcon;
	struct drm_device *dev = intel_dig_port->base.base.dev;
	struct drm_i915_private *dev_priv = to_i915(dev);
	struct drm_connector *connector = &dp->attached_connector->base;

	if (!HAS_LSPCON(dev_priv)) {
		DRM_ERROR("LSPCON is not supported on this platform\n");
		return false;
	}

	lspcon->active = false;
	lspcon->mode = DRM_LSPCON_MODE_INVALID;

	if (!lspcon_probe(lspcon)) {
		DRM_ERROR("Failed to probe lspcon\n");
		return false;
	}

	if (!intel_dp_read_dpcd(dp)) {
		DRM_ERROR("LSPCON DPCD read failed\n");
		return false;
	}

	if (!lspcon_detect_vendor(lspcon)) {
		DRM_ERROR("LSPCON vendor detection failed\n");
		return false;
	}

	connector->ycbcr_420_allowed = true;
	lspcon->active = true;
	DRM_DEBUG_KMS("Success: LSPCON init\n");
	return true;
}<|MERGE_RESOLUTION|>--- conflicted
+++ resolved
@@ -47,22 +47,6 @@
 #define  LSPCON_PARADE_AVI_IF_KICKOFF (1 << 7)
 #define LSPCON_PARADE_AVI_IF_DATA_SIZE 32
 
-/* LSPCON OUI Vendor ID(signatures) */
-#define LSPCON_VENDOR_PARADE_OUI 0x001CF8
-#define LSPCON_VENDOR_MCA_OUI 0x0060AD
-
-/* AUX addresses to write MCA AVI IF */
-#define LSPCON_MCA_AVI_IF_WRITE_OFFSET 0x5C0
-#define LSPCON_MCA_AVI_IF_CTRL 0x5DF
-#define  LSPCON_MCA_AVI_IF_KICKOFF (1 << 0)
-#define  LSPCON_MCA_AVI_IF_HANDLED (1 << 1)
-
-/* AUX addresses to write Parade AVI IF */
-#define LSPCON_PARADE_AVI_IF_WRITE_OFFSET 0x516
-#define LSPCON_PARADE_AVI_IF_CTRL 0x51E
-#define  LSPCON_PARADE_AVI_IF_KICKOFF (1 << 7)
-#define LSPCON_PARADE_AVI_IF_DATA_SIZE 32
-
 static struct intel_dp *lspcon_to_intel_dp(struct intel_lspcon *lspcon)
 {
 	struct intel_digital_port *dig_port =
@@ -472,8 +456,6 @@
 	DRM_DEBUG_DRIVER("AVI infoframes updated successfully\n");
 }
 
-<<<<<<< HEAD
-=======
 void lspcon_read_infoframe(struct intel_encoder *encoder,
 			   const struct intel_crtc_state *crtc_state,
 			   unsigned int type,
@@ -482,7 +464,6 @@
 	/* FIXME implement this */
 }
 
->>>>>>> 0ecfebd2
 void lspcon_set_infoframes(struct intel_encoder *encoder,
 			   bool enable,
 			   const struct intel_crtc_state *crtc_state,
@@ -501,11 +482,8 @@
 		return;
 	}
 
-<<<<<<< HEAD
-=======
 	/* FIXME precompute infoframes */
 
->>>>>>> 0ecfebd2
 	ret = drm_hdmi_avi_infoframe_from_display_mode(&frame.avi,
 						       conn_state->connector,
 						       adjusted_mode);
@@ -540,16 +518,10 @@
 				  buf, ret);
 }
 
-<<<<<<< HEAD
-bool lspcon_infoframe_enabled(struct intel_encoder *encoder,
-			      const struct intel_crtc_state *pipe_config)
-{
-=======
 u32 lspcon_infoframes_enabled(struct intel_encoder *encoder,
 			      const struct intel_crtc_state *pipe_config)
 {
 	/* FIXME actually read this from the hw */
->>>>>>> 0ecfebd2
 	return enc_to_intel_lspcon(&encoder->base)->active;
 }
 
