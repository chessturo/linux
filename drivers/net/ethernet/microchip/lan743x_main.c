--- conflicted
+++ resolved
@@ -2040,11 +2040,7 @@
 		dev_kfree_skb_irq(skb);
 		return NULL;
 	}
-<<<<<<< HEAD
-	frame_length = max_t(int, 0, frame_length - RX_HEAD_PADDING - 4);
-=======
 	frame_length = max_t(int, 0, frame_length - ETH_FCS_LEN);
->>>>>>> ffc9841d
 	if (skb->len > frame_length) {
 		skb->tail -= skb->len - frame_length;
 		skb->len = frame_length;
