/*
 * Copyright (c) 2010 Atheros Communications Inc.
 *
 * Permission to use, copy, modify, and/or distribute this software for any
 * purpose with or without fee is hereby granted, provided that the above
 * copyright notice and this permission notice appear in all copies.
 *
 * THE SOFTWARE IS PROVIDED "AS IS" AND THE AUTHOR DISCLAIMS ALL WARRANTIES
 * WITH REGARD TO THIS SOFTWARE INCLUDING ALL IMPLIED WARRANTIES OF
 * MERCHANTABILITY AND FITNESS. IN NO EVENT SHALL THE AUTHOR BE LIABLE FOR
 * ANY SPECIAL, DIRECT, INDIRECT, OR CONSEQUENTIAL DAMAGES OR ANY DAMAGES
 * WHATSOEVER RESULTING FROM LOSS OF USE, DATA OR PROFITS, WHETHER IN AN
 * ACTION OF CONTRACT, NEGLIGENCE OR OTHER TORTIOUS ACTION, ARISING OUT OF
 * OR IN CONNECTION WITH THE USE OR PERFORMANCE OF THIS SOFTWARE.
 */

#include "htc.h"

/* identify firmware images */
#define FIRMWARE_AR7010		"ar7010.fw"
#define FIRMWARE_AR7010_1_1	"ar7010_1_1.fw"
#define FIRMWARE_AR9271		"ar9271.fw"

MODULE_FIRMWARE(FIRMWARE_AR7010);
MODULE_FIRMWARE(FIRMWARE_AR7010_1_1);
MODULE_FIRMWARE(FIRMWARE_AR9271);

static struct usb_device_id ath9k_hif_usb_ids[] = {
	{ USB_DEVICE(0x0cf3, 0x9271) }, /* Atheros */
	{ USB_DEVICE(0x0cf3, 0x1006) }, /* Atheros */
	{ USB_DEVICE(0x0846, 0x9030) }, /* Netgear N150 */
	{ USB_DEVICE(0x07D1, 0x3A10) }, /* Dlink Wireless 150 */
	{ USB_DEVICE(0x13D3, 0x3327) }, /* Azurewave */
	{ USB_DEVICE(0x13D3, 0x3328) }, /* Azurewave */
	{ USB_DEVICE(0x13D3, 0x3346) }, /* IMC Networks */
	{ USB_DEVICE(0x13D3, 0x3348) }, /* Azurewave */
	{ USB_DEVICE(0x13D3, 0x3349) }, /* Azurewave */
	{ USB_DEVICE(0x13D3, 0x3350) }, /* Azurewave */
	{ USB_DEVICE(0x04CA, 0x4605) }, /* Liteon */
	{ USB_DEVICE(0x040D, 0x3801) }, /* VIA */
<<<<<<< HEAD
=======
	{ USB_DEVICE(0x0cf3, 0xb003) }, /* Ubiquiti WifiStation Ext */
>>>>>>> 3d986b25

	{ USB_DEVICE(0x0cf3, 0x7015),
	  .driver_info = AR9287_USB },  /* Atheros */
	{ USB_DEVICE(0x1668, 0x1200),
	  .driver_info = AR9287_USB },  /* Verizon */

	{ USB_DEVICE(0x0cf3, 0x7010),
	  .driver_info = AR9280_USB },  /* Atheros */
	{ USB_DEVICE(0x0846, 0x9018),
	  .driver_info = AR9280_USB },  /* Netgear WNDA3200 */
	{ USB_DEVICE(0x083A, 0xA704),
	  .driver_info = AR9280_USB },  /* SMC Networks */

	{ },
};

MODULE_DEVICE_TABLE(usb, ath9k_hif_usb_ids);

static int __hif_usb_tx(struct hif_device_usb *hif_dev);

static void hif_usb_regout_cb(struct urb *urb)
{
	struct cmd_buf *cmd = (struct cmd_buf *)urb->context;

	switch (urb->status) {
	case 0:
		break;
	case -ENOENT:
	case -ECONNRESET:
	case -ENODEV:
	case -ESHUTDOWN:
		goto free;
	default:
		break;
	}

	if (cmd) {
		ath9k_htc_txcompletion_cb(cmd->hif_dev->htc_handle,
					  cmd->skb, 1);
		kfree(cmd);
	}

	return;
free:
	kfree_skb(cmd->skb);
	kfree(cmd);
}

static int hif_usb_send_regout(struct hif_device_usb *hif_dev,
			       struct sk_buff *skb)
{
	struct urb *urb;
	struct cmd_buf *cmd;
	int ret = 0;

	urb = usb_alloc_urb(0, GFP_KERNEL);
	if (urb == NULL)
		return -ENOMEM;

	cmd = kzalloc(sizeof(*cmd), GFP_KERNEL);
	if (cmd == NULL) {
		usb_free_urb(urb);
		return -ENOMEM;
	}

	cmd->skb = skb;
	cmd->hif_dev = hif_dev;

	usb_fill_bulk_urb(urb, hif_dev->udev,
			 usb_sndbulkpipe(hif_dev->udev, USB_REG_OUT_PIPE),
			 skb->data, skb->len,
			 hif_usb_regout_cb, cmd);

	usb_anchor_urb(urb, &hif_dev->regout_submitted);
	ret = usb_submit_urb(urb, GFP_KERNEL);
	if (ret) {
		usb_unanchor_urb(urb);
		kfree(cmd);
	}
	usb_free_urb(urb);

	return ret;
}

static inline void ath9k_skb_queue_purge(struct hif_device_usb *hif_dev,
					 struct sk_buff_head *list)
{
	struct sk_buff *skb;

	while ((skb = __skb_dequeue(list)) != NULL) {
		dev_kfree_skb_any(skb);
		TX_STAT_INC(skb_dropped);
	}
}

static void hif_usb_tx_cb(struct urb *urb)
{
	struct tx_buf *tx_buf = (struct tx_buf *) urb->context;
	struct hif_device_usb *hif_dev;
	struct sk_buff *skb;

	if (!tx_buf || !tx_buf->hif_dev)
		return;

	hif_dev = tx_buf->hif_dev;

	switch (urb->status) {
	case 0:
		break;
	case -ENOENT:
	case -ECONNRESET:
	case -ENODEV:
	case -ESHUTDOWN:
		/*
		 * The URB has been killed, free the SKBs
		 * and return.
		 */
		ath9k_skb_queue_purge(hif_dev, &tx_buf->skb_queue);
		return;
	default:
		break;
	}

	/* Check if TX has been stopped */
	spin_lock(&hif_dev->tx.tx_lock);
	if (hif_dev->tx.flags & HIF_USB_TX_STOP) {
		spin_unlock(&hif_dev->tx.tx_lock);
		ath9k_skb_queue_purge(hif_dev, &tx_buf->skb_queue);
		goto add_free;
	}
	spin_unlock(&hif_dev->tx.tx_lock);

	/* Complete the queued SKBs. */
	while ((skb = __skb_dequeue(&tx_buf->skb_queue)) != NULL) {
		ath9k_htc_txcompletion_cb(hif_dev->htc_handle,
					  skb, 1);
		TX_STAT_INC(skb_completed);
	}

add_free:
	/* Re-initialize the SKB queue */
	tx_buf->len = tx_buf->offset = 0;
	__skb_queue_head_init(&tx_buf->skb_queue);

	/* Add this TX buffer to the free list */
	spin_lock(&hif_dev->tx.tx_lock);
	list_move_tail(&tx_buf->list, &hif_dev->tx.tx_buf);
	hif_dev->tx.tx_buf_cnt++;
	if (!(hif_dev->tx.flags & HIF_USB_TX_STOP))
		__hif_usb_tx(hif_dev); /* Check for pending SKBs */
	TX_STAT_INC(buf_completed);
	spin_unlock(&hif_dev->tx.tx_lock);
}

/* TX lock has to be taken */
static int __hif_usb_tx(struct hif_device_usb *hif_dev)
{
	struct tx_buf *tx_buf = NULL;
	struct sk_buff *nskb = NULL;
	int ret = 0, i;
	u16 *hdr, tx_skb_cnt = 0;
	u8 *buf;

	if (hif_dev->tx.tx_skb_cnt == 0)
		return 0;

	/* Check if a free TX buffer is available */
	if (list_empty(&hif_dev->tx.tx_buf))
		return 0;

	tx_buf = list_first_entry(&hif_dev->tx.tx_buf, struct tx_buf, list);
	list_move_tail(&tx_buf->list, &hif_dev->tx.tx_pending);
	hif_dev->tx.tx_buf_cnt--;

	tx_skb_cnt = min_t(u16, hif_dev->tx.tx_skb_cnt, MAX_TX_AGGR_NUM);

	for (i = 0; i < tx_skb_cnt; i++) {
		nskb = __skb_dequeue(&hif_dev->tx.tx_skb_queue);

		/* Should never be NULL */
		BUG_ON(!nskb);

		hif_dev->tx.tx_skb_cnt--;

		buf = tx_buf->buf;
		buf += tx_buf->offset;
		hdr = (u16 *)buf;
		*hdr++ = nskb->len;
		*hdr++ = ATH_USB_TX_STREAM_MODE_TAG;
		buf += 4;
		memcpy(buf, nskb->data, nskb->len);
		tx_buf->len = nskb->len + 4;

		if (i < (tx_skb_cnt - 1))
			tx_buf->offset += (((tx_buf->len - 1) / 4) + 1) * 4;

		if (i == (tx_skb_cnt - 1))
			tx_buf->len += tx_buf->offset;

		__skb_queue_tail(&tx_buf->skb_queue, nskb);
		TX_STAT_INC(skb_queued);
	}

	usb_fill_bulk_urb(tx_buf->urb, hif_dev->udev,
			  usb_sndbulkpipe(hif_dev->udev, USB_WLAN_TX_PIPE),
			  tx_buf->buf, tx_buf->len,
			  hif_usb_tx_cb, tx_buf);

	ret = usb_submit_urb(tx_buf->urb, GFP_ATOMIC);
	if (ret) {
		tx_buf->len = tx_buf->offset = 0;
		ath9k_skb_queue_purge(hif_dev, &tx_buf->skb_queue);
		__skb_queue_head_init(&tx_buf->skb_queue);
		list_move_tail(&tx_buf->list, &hif_dev->tx.tx_buf);
		hif_dev->tx.tx_buf_cnt++;
	}

	if (!ret)
		TX_STAT_INC(buf_queued);

	return ret;
}

static int hif_usb_send_tx(struct hif_device_usb *hif_dev, struct sk_buff *skb,
			   struct ath9k_htc_tx_ctl *tx_ctl)
{
	unsigned long flags;

	spin_lock_irqsave(&hif_dev->tx.tx_lock, flags);

	if (hif_dev->tx.flags & HIF_USB_TX_STOP) {
		spin_unlock_irqrestore(&hif_dev->tx.tx_lock, flags);
		return -ENODEV;
	}

	/* Check if the max queue count has been reached */
	if (hif_dev->tx.tx_skb_cnt > MAX_TX_BUF_NUM) {
		spin_unlock_irqrestore(&hif_dev->tx.tx_lock, flags);
		return -ENOMEM;
	}

	__skb_queue_tail(&hif_dev->tx.tx_skb_queue, skb);
	hif_dev->tx.tx_skb_cnt++;

	/* Send normal frames immediately */
	if (!tx_ctl || (tx_ctl && (tx_ctl->type == ATH9K_HTC_NORMAL)))
		__hif_usb_tx(hif_dev);

	/* Check if AMPDUs have to be sent immediately */
	if (tx_ctl && (tx_ctl->type == ATH9K_HTC_AMPDU) &&
	    (hif_dev->tx.tx_buf_cnt == MAX_TX_URB_NUM) &&
	    (hif_dev->tx.tx_skb_cnt < 2)) {
		__hif_usb_tx(hif_dev);
	}

	spin_unlock_irqrestore(&hif_dev->tx.tx_lock, flags);

	return 0;
}

static void hif_usb_start(void *hif_handle, u8 pipe_id)
{
	struct hif_device_usb *hif_dev = (struct hif_device_usb *)hif_handle;
	unsigned long flags;

	hif_dev->flags |= HIF_USB_START;

	spin_lock_irqsave(&hif_dev->tx.tx_lock, flags);
	hif_dev->tx.flags &= ~HIF_USB_TX_STOP;
	spin_unlock_irqrestore(&hif_dev->tx.tx_lock, flags);
}

static void hif_usb_stop(void *hif_handle, u8 pipe_id)
{
	struct hif_device_usb *hif_dev = (struct hif_device_usb *)hif_handle;
	unsigned long flags;

	spin_lock_irqsave(&hif_dev->tx.tx_lock, flags);
	ath9k_skb_queue_purge(hif_dev, &hif_dev->tx.tx_skb_queue);
	hif_dev->tx.tx_skb_cnt = 0;
	hif_dev->tx.flags |= HIF_USB_TX_STOP;
	spin_unlock_irqrestore(&hif_dev->tx.tx_lock, flags);
}

static int hif_usb_send(void *hif_handle, u8 pipe_id, struct sk_buff *skb,
			struct ath9k_htc_tx_ctl *tx_ctl)
{
	struct hif_device_usb *hif_dev = (struct hif_device_usb *)hif_handle;
	int ret = 0;

	switch (pipe_id) {
	case USB_WLAN_TX_PIPE:
		ret = hif_usb_send_tx(hif_dev, skb, tx_ctl);
		break;
	case USB_REG_OUT_PIPE:
		ret = hif_usb_send_regout(hif_dev, skb);
		break;
	default:
		dev_err(&hif_dev->udev->dev,
			"ath9k_htc: Invalid TX pipe: %d\n", pipe_id);
		ret = -EINVAL;
		break;
	}

	return ret;
}

static struct ath9k_htc_hif hif_usb = {
	.transport = ATH9K_HIF_USB,
	.name = "ath9k_hif_usb",

	.control_ul_pipe = USB_REG_OUT_PIPE,
	.control_dl_pipe = USB_REG_IN_PIPE,

	.start = hif_usb_start,
	.stop = hif_usb_stop,
	.send = hif_usb_send,
};

static void ath9k_hif_usb_rx_stream(struct hif_device_usb *hif_dev,
				    struct sk_buff *skb)
{
	struct sk_buff *nskb, *skb_pool[MAX_PKT_NUM_IN_TRANSFER];
	int index = 0, i = 0, len = skb->len;
	int rx_remain_len, rx_pkt_len;
	u16 pool_index = 0;
	u8 *ptr;

	spin_lock(&hif_dev->rx_lock);

	rx_remain_len = hif_dev->rx_remain_len;
	rx_pkt_len = hif_dev->rx_transfer_len;

	if (rx_remain_len != 0) {
		struct sk_buff *remain_skb = hif_dev->remain_skb;

		if (remain_skb) {
			ptr = (u8 *) remain_skb->data;

			index = rx_remain_len;
			rx_remain_len -= hif_dev->rx_pad_len;
			ptr += rx_pkt_len;

			memcpy(ptr, skb->data, rx_remain_len);

			rx_pkt_len += rx_remain_len;
			hif_dev->rx_remain_len = 0;
			skb_put(remain_skb, rx_pkt_len);

			skb_pool[pool_index++] = remain_skb;

		} else {
			index = rx_remain_len;
		}
	}

	spin_unlock(&hif_dev->rx_lock);

	while (index < len) {
		u16 pkt_len;
		u16 pkt_tag;
		u16 pad_len;
		int chk_idx;

		ptr = (u8 *) skb->data;

		pkt_len = ptr[index] + (ptr[index+1] << 8);
		pkt_tag = ptr[index+2] + (ptr[index+3] << 8);

		if (pkt_tag != ATH_USB_RX_STREAM_MODE_TAG) {
			RX_STAT_INC(skb_dropped);
			return;
		}

		pad_len = 4 - (pkt_len & 0x3);
		if (pad_len == 4)
			pad_len = 0;

		chk_idx = index;
		index = index + 4 + pkt_len + pad_len;

		if (index > MAX_RX_BUF_SIZE) {
			spin_lock(&hif_dev->rx_lock);
			hif_dev->rx_remain_len = index - MAX_RX_BUF_SIZE;
			hif_dev->rx_transfer_len =
				MAX_RX_BUF_SIZE - chk_idx - 4;
			hif_dev->rx_pad_len = pad_len;

			nskb = __dev_alloc_skb(pkt_len + 32, GFP_ATOMIC);
			if (!nskb) {
				dev_err(&hif_dev->udev->dev,
					"ath9k_htc: RX memory allocation error\n");
				spin_unlock(&hif_dev->rx_lock);
				goto err;
			}
			skb_reserve(nskb, 32);
			RX_STAT_INC(skb_allocated);

			memcpy(nskb->data, &(skb->data[chk_idx+4]),
			       hif_dev->rx_transfer_len);

			/* Record the buffer pointer */
			hif_dev->remain_skb = nskb;
			spin_unlock(&hif_dev->rx_lock);
		} else {
			nskb = __dev_alloc_skb(pkt_len + 32, GFP_ATOMIC);
			if (!nskb) {
				dev_err(&hif_dev->udev->dev,
					"ath9k_htc: RX memory allocation error\n");
				goto err;
			}
			skb_reserve(nskb, 32);
			RX_STAT_INC(skb_allocated);

			memcpy(nskb->data, &(skb->data[chk_idx+4]), pkt_len);
			skb_put(nskb, pkt_len);
			skb_pool[pool_index++] = nskb;
		}
	}

err:
	for (i = 0; i < pool_index; i++) {
		ath9k_htc_rx_msg(hif_dev->htc_handle, skb_pool[i],
				 skb_pool[i]->len, USB_WLAN_RX_PIPE);
		RX_STAT_INC(skb_completed);
	}
}

static void ath9k_hif_usb_rx_cb(struct urb *urb)
{
	struct sk_buff *skb = (struct sk_buff *) urb->context;
	struct hif_device_usb *hif_dev =
		usb_get_intfdata(usb_ifnum_to_if(urb->dev, 0));
	int ret;

	if (!skb)
		return;

	if (!hif_dev)
		goto free;

	switch (urb->status) {
	case 0:
		break;
	case -ENOENT:
	case -ECONNRESET:
	case -ENODEV:
	case -ESHUTDOWN:
		goto free;
	default:
		goto resubmit;
	}

	if (likely(urb->actual_length != 0)) {
		skb_put(skb, urb->actual_length);
		ath9k_hif_usb_rx_stream(hif_dev, skb);
	}

resubmit:
	skb_reset_tail_pointer(skb);
	skb_trim(skb, 0);

	usb_anchor_urb(urb, &hif_dev->rx_submitted);
	ret = usb_submit_urb(urb, GFP_ATOMIC);
	if (ret) {
		usb_unanchor_urb(urb);
		goto free;
	}

	return;
free:
	kfree_skb(skb);
}

static void ath9k_hif_usb_reg_in_cb(struct urb *urb)
{
	struct sk_buff *skb = (struct sk_buff *) urb->context;
	struct sk_buff *nskb;
	struct hif_device_usb *hif_dev =
		usb_get_intfdata(usb_ifnum_to_if(urb->dev, 0));
	int ret;

	if (!skb)
		return;

	if (!hif_dev)
		goto free;

	switch (urb->status) {
	case 0:
		break;
	case -ENOENT:
	case -ECONNRESET:
	case -ENODEV:
	case -ESHUTDOWN:
		goto free;
	default:
		goto resubmit;
	}

	if (likely(urb->actual_length != 0)) {
		skb_put(skb, urb->actual_length);

		/* Process the command first */
		ath9k_htc_rx_msg(hif_dev->htc_handle, skb,
				 skb->len, USB_REG_IN_PIPE);


		nskb = alloc_skb(MAX_REG_IN_BUF_SIZE, GFP_ATOMIC);
		if (!nskb) {
			dev_err(&hif_dev->udev->dev,
				"ath9k_htc: REG_IN memory allocation failure\n");
			urb->context = NULL;
			return;
		}

		usb_fill_bulk_urb(urb, hif_dev->udev,
				 usb_rcvbulkpipe(hif_dev->udev,
						 USB_REG_IN_PIPE),
				 nskb->data, MAX_REG_IN_BUF_SIZE,
				 ath9k_hif_usb_reg_in_cb, nskb);

		ret = usb_submit_urb(urb, GFP_ATOMIC);
		if (ret) {
			kfree_skb(nskb);
			urb->context = NULL;
		}

		return;
	}

resubmit:
	skb_reset_tail_pointer(skb);
	skb_trim(skb, 0);

	ret = usb_submit_urb(urb, GFP_ATOMIC);
	if (ret)
		goto free;

	return;
free:
	kfree_skb(skb);
	urb->context = NULL;
}

static void ath9k_hif_usb_dealloc_tx_urbs(struct hif_device_usb *hif_dev)
{
	struct tx_buf *tx_buf = NULL, *tx_buf_tmp = NULL;

	list_for_each_entry_safe(tx_buf, tx_buf_tmp,
				 &hif_dev->tx.tx_buf, list) {
		usb_kill_urb(tx_buf->urb);
		list_del(&tx_buf->list);
		usb_free_urb(tx_buf->urb);
		kfree(tx_buf->buf);
		kfree(tx_buf);
	}

	list_for_each_entry_safe(tx_buf, tx_buf_tmp,
				 &hif_dev->tx.tx_pending, list) {
		usb_kill_urb(tx_buf->urb);
		list_del(&tx_buf->list);
		usb_free_urb(tx_buf->urb);
		kfree(tx_buf->buf);
		kfree(tx_buf);
	}
}

static int ath9k_hif_usb_alloc_tx_urbs(struct hif_device_usb *hif_dev)
{
	struct tx_buf *tx_buf;
	int i;

	INIT_LIST_HEAD(&hif_dev->tx.tx_buf);
	INIT_LIST_HEAD(&hif_dev->tx.tx_pending);
	spin_lock_init(&hif_dev->tx.tx_lock);
	__skb_queue_head_init(&hif_dev->tx.tx_skb_queue);

	for (i = 0; i < MAX_TX_URB_NUM; i++) {
		tx_buf = kzalloc(sizeof(struct tx_buf), GFP_KERNEL);
		if (!tx_buf)
			goto err;

		tx_buf->buf = kzalloc(MAX_TX_BUF_SIZE, GFP_KERNEL);
		if (!tx_buf->buf)
			goto err;

		tx_buf->urb = usb_alloc_urb(0, GFP_KERNEL);
		if (!tx_buf->urb)
			goto err;

		tx_buf->hif_dev = hif_dev;
		__skb_queue_head_init(&tx_buf->skb_queue);

		list_add_tail(&tx_buf->list, &hif_dev->tx.tx_buf);
	}

	hif_dev->tx.tx_buf_cnt = MAX_TX_URB_NUM;

	return 0;
err:
	if (tx_buf) {
		kfree(tx_buf->buf);
		kfree(tx_buf);
	}
	ath9k_hif_usb_dealloc_tx_urbs(hif_dev);
	return -ENOMEM;
}

static void ath9k_hif_usb_dealloc_rx_urbs(struct hif_device_usb *hif_dev)
{
	usb_kill_anchored_urbs(&hif_dev->rx_submitted);
}

static int ath9k_hif_usb_alloc_rx_urbs(struct hif_device_usb *hif_dev)
{
	struct urb *urb = NULL;
	struct sk_buff *skb = NULL;
	int i, ret;

	init_usb_anchor(&hif_dev->rx_submitted);
	spin_lock_init(&hif_dev->rx_lock);

	for (i = 0; i < MAX_RX_URB_NUM; i++) {

		/* Allocate URB */
		urb = usb_alloc_urb(0, GFP_KERNEL);
		if (urb == NULL) {
			ret = -ENOMEM;
			goto err_urb;
		}

		/* Allocate buffer */
		skb = alloc_skb(MAX_RX_BUF_SIZE, GFP_KERNEL);
		if (!skb) {
			ret = -ENOMEM;
			goto err_skb;
		}

		usb_fill_bulk_urb(urb, hif_dev->udev,
				  usb_rcvbulkpipe(hif_dev->udev,
						  USB_WLAN_RX_PIPE),
				  skb->data, MAX_RX_BUF_SIZE,
				  ath9k_hif_usb_rx_cb, skb);

		/* Anchor URB */
		usb_anchor_urb(urb, &hif_dev->rx_submitted);

		/* Submit URB */
		ret = usb_submit_urb(urb, GFP_KERNEL);
		if (ret) {
			usb_unanchor_urb(urb);
			goto err_submit;
		}

		/*
		 * Drop reference count.
		 * This ensures that the URB is freed when killing them.
		 */
		usb_free_urb(urb);
	}

	return 0;

err_submit:
	kfree_skb(skb);
err_skb:
	usb_free_urb(urb);
err_urb:
	ath9k_hif_usb_dealloc_rx_urbs(hif_dev);
	return ret;
}

static void ath9k_hif_usb_dealloc_reg_in_urb(struct hif_device_usb *hif_dev)
{
	if (hif_dev->reg_in_urb) {
		usb_kill_urb(hif_dev->reg_in_urb);
		if (hif_dev->reg_in_urb->context)
			kfree_skb((void *)hif_dev->reg_in_urb->context);
		usb_free_urb(hif_dev->reg_in_urb);
		hif_dev->reg_in_urb = NULL;
	}
}

static int ath9k_hif_usb_alloc_reg_in_urb(struct hif_device_usb *hif_dev)
{
	struct sk_buff *skb;

	hif_dev->reg_in_urb = usb_alloc_urb(0, GFP_KERNEL);
	if (hif_dev->reg_in_urb == NULL)
		return -ENOMEM;

	skb = alloc_skb(MAX_REG_IN_BUF_SIZE, GFP_KERNEL);
	if (!skb)
		goto err;

	usb_fill_bulk_urb(hif_dev->reg_in_urb, hif_dev->udev,
			 usb_rcvbulkpipe(hif_dev->udev,
					 USB_REG_IN_PIPE),
			 skb->data, MAX_REG_IN_BUF_SIZE,
			 ath9k_hif_usb_reg_in_cb, skb);

	if (usb_submit_urb(hif_dev->reg_in_urb, GFP_KERNEL) != 0)
		goto err;

	return 0;

err:
	ath9k_hif_usb_dealloc_reg_in_urb(hif_dev);
	return -ENOMEM;
}

static int ath9k_hif_usb_alloc_urbs(struct hif_device_usb *hif_dev)
{
	/* Register Write */
	init_usb_anchor(&hif_dev->regout_submitted);

	/* TX */
	if (ath9k_hif_usb_alloc_tx_urbs(hif_dev) < 0)
		goto err;

	/* RX */
	if (ath9k_hif_usb_alloc_rx_urbs(hif_dev) < 0)
		goto err_rx;

	/* Register Read */
	if (ath9k_hif_usb_alloc_reg_in_urb(hif_dev) < 0)
		goto err_reg;

	return 0;
err_reg:
	ath9k_hif_usb_dealloc_rx_urbs(hif_dev);
err_rx:
	ath9k_hif_usb_dealloc_tx_urbs(hif_dev);
err:
	return -ENOMEM;
}

static void ath9k_hif_usb_dealloc_urbs(struct hif_device_usb *hif_dev)
{
	usb_kill_anchored_urbs(&hif_dev->regout_submitted);
	ath9k_hif_usb_dealloc_reg_in_urb(hif_dev);
	ath9k_hif_usb_dealloc_tx_urbs(hif_dev);
	ath9k_hif_usb_dealloc_rx_urbs(hif_dev);
}

static int ath9k_hif_usb_download_fw(struct hif_device_usb *hif_dev,
				     u32 drv_info)
{
	int transfer, err;
	const void *data = hif_dev->firmware->data;
	size_t len = hif_dev->firmware->size;
	u32 addr = AR9271_FIRMWARE;
	u8 *buf = kzalloc(4096, GFP_KERNEL);
	u32 firm_offset;

	if (!buf)
		return -ENOMEM;

	while (len) {
		transfer = min_t(int, len, 4096);
		memcpy(buf, data, transfer);

		err = usb_control_msg(hif_dev->udev,
				      usb_sndctrlpipe(hif_dev->udev, 0),
				      FIRMWARE_DOWNLOAD, 0x40 | USB_DIR_OUT,
				      addr >> 8, 0, buf, transfer, HZ);
		if (err < 0) {
			kfree(buf);
			return err;
		}

		len -= transfer;
		data += transfer;
		addr += transfer;
	}
	kfree(buf);

	if (IS_AR7010_DEVICE(drv_info))
		firm_offset = AR7010_FIRMWARE_TEXT;
	else
		firm_offset = AR9271_FIRMWARE_TEXT;

	/*
	 * Issue FW download complete command to firmware.
	 */
	err = usb_control_msg(hif_dev->udev, usb_sndctrlpipe(hif_dev->udev, 0),
			      FIRMWARE_DOWNLOAD_COMP,
			      0x40 | USB_DIR_OUT,
			      firm_offset >> 8, 0, NULL, 0, HZ);
	if (err)
		return -EIO;

	dev_info(&hif_dev->udev->dev, "ath9k_htc: Transferred FW: %s, size: %ld\n",
		 hif_dev->fw_name, (unsigned long) hif_dev->firmware->size);

	return 0;
}

static int ath9k_hif_usb_dev_init(struct hif_device_usb *hif_dev, u32 drv_info)
{
	int ret, idx;
	struct usb_host_interface *alt = &hif_dev->interface->altsetting[0];
	struct usb_endpoint_descriptor *endp;

	/* Request firmware */
	ret = request_firmware(&hif_dev->firmware, hif_dev->fw_name,
			       &hif_dev->udev->dev);
	if (ret) {
		dev_err(&hif_dev->udev->dev,
			"ath9k_htc: Firmware - %s not found\n", hif_dev->fw_name);
		goto err_fw_req;
	}

	/* Download firmware */
	ret = ath9k_hif_usb_download_fw(hif_dev, drv_info);
	if (ret) {
		dev_err(&hif_dev->udev->dev,
			"ath9k_htc: Firmware - %s download failed\n",
			hif_dev->fw_name);
		goto err_fw_download;
	}

	/* On downloading the firmware to the target, the USB descriptor of EP4
	 * is 'patched' to change the type of the endpoint to Bulk. This will
	 * bring down CPU usage during the scan period.
	 */
	for (idx = 0; idx < alt->desc.bNumEndpoints; idx++) {
		endp = &alt->endpoint[idx].desc;
		if ((endp->bmAttributes & USB_ENDPOINT_XFERTYPE_MASK)
				== USB_ENDPOINT_XFER_INT) {
			endp->bmAttributes &= ~USB_ENDPOINT_XFERTYPE_MASK;
			endp->bmAttributes |= USB_ENDPOINT_XFER_BULK;
			endp->bInterval = 0;
		}
	}

	/* Alloc URBs */
	ret = ath9k_hif_usb_alloc_urbs(hif_dev);
	if (ret) {
		dev_err(&hif_dev->udev->dev,
			"ath9k_htc: Unable to allocate URBs\n");
		goto err_urb;
	}

	return 0;

err_urb:
	ath9k_hif_usb_dealloc_urbs(hif_dev);
err_fw_download:
	release_firmware(hif_dev->firmware);
err_fw_req:
	hif_dev->firmware = NULL;
	return ret;
}

static void ath9k_hif_usb_dev_deinit(struct hif_device_usb *hif_dev)
{
	ath9k_hif_usb_dealloc_urbs(hif_dev);
	if (hif_dev->firmware)
		release_firmware(hif_dev->firmware);
}

static int ath9k_hif_usb_probe(struct usb_interface *interface,
			       const struct usb_device_id *id)
{
	struct usb_device *udev = interface_to_usbdev(interface);
	struct hif_device_usb *hif_dev;
	int ret = 0;

	hif_dev = kzalloc(sizeof(struct hif_device_usb), GFP_KERNEL);
	if (!hif_dev) {
		ret = -ENOMEM;
		goto err_alloc;
	}

	usb_get_dev(udev);
	hif_dev->udev = udev;
	hif_dev->interface = interface;
	hif_dev->device_id = id->idProduct;
#ifdef CONFIG_PM
	udev->reset_resume = 1;
#endif
	usb_set_intfdata(interface, hif_dev);

	hif_dev->htc_handle = ath9k_htc_hw_alloc(hif_dev, &hif_usb,
						 &hif_dev->udev->dev);
	if (hif_dev->htc_handle == NULL) {
		ret = -ENOMEM;
		goto err_htc_hw_alloc;
	}

	/* Find out which firmware to load */

	if (IS_AR7010_DEVICE(id->driver_info))
		if (le16_to_cpu(udev->descriptor.bcdDevice) == 0x0202)
			hif_dev->fw_name = FIRMWARE_AR7010_1_1;
		else
			hif_dev->fw_name = FIRMWARE_AR7010;
	else
		hif_dev->fw_name = FIRMWARE_AR9271;

	ret = ath9k_hif_usb_dev_init(hif_dev, id->driver_info);
	if (ret) {
		ret = -EINVAL;
		goto err_hif_init_usb;
	}

	ret = ath9k_htc_hw_init(hif_dev->htc_handle,
				&hif_dev->udev->dev, hif_dev->device_id,
				hif_dev->udev->product, id->driver_info);
	if (ret) {
		ret = -EINVAL;
		goto err_htc_hw_init;
	}

	dev_info(&hif_dev->udev->dev, "ath9k_htc: USB layer initialized\n");

	return 0;

err_htc_hw_init:
	ath9k_hif_usb_dev_deinit(hif_dev);
err_hif_init_usb:
	ath9k_htc_hw_free(hif_dev->htc_handle);
err_htc_hw_alloc:
	usb_set_intfdata(interface, NULL);
	kfree(hif_dev);
	usb_put_dev(udev);
err_alloc:
	return ret;
}

static void ath9k_hif_usb_reboot(struct usb_device *udev)
{
	u32 reboot_cmd = 0xffffffff;
	void *buf;
	int ret;

	buf = kmemdup(&reboot_cmd, 4, GFP_KERNEL);
	if (!buf)
		return;

	ret = usb_bulk_msg(udev, usb_sndbulkpipe(udev, USB_REG_OUT_PIPE),
			   buf, 4, NULL, HZ);
	if (ret)
		dev_err(&udev->dev, "ath9k_htc: USB reboot failed\n");

	kfree(buf);
}

static void ath9k_hif_usb_disconnect(struct usb_interface *interface)
{
	struct usb_device *udev = interface_to_usbdev(interface);
	struct hif_device_usb *hif_dev = usb_get_intfdata(interface);

	if (hif_dev) {
		ath9k_htc_hw_deinit(hif_dev->htc_handle,
		    (udev->state == USB_STATE_NOTATTACHED) ? true : false);
		ath9k_htc_hw_free(hif_dev->htc_handle);
		ath9k_hif_usb_dev_deinit(hif_dev);
		usb_set_intfdata(interface, NULL);
	}

	if (hif_dev->flags & HIF_USB_START)
		ath9k_hif_usb_reboot(udev);

	kfree(hif_dev);
	dev_info(&udev->dev, "ath9k_htc: USB layer deinitialized\n");
	usb_put_dev(udev);
}

#ifdef CONFIG_PM
static int ath9k_hif_usb_suspend(struct usb_interface *interface,
				 pm_message_t message)
{
	struct hif_device_usb *hif_dev = usb_get_intfdata(interface);

	/*
	 * The device has to be set to FULLSLEEP mode in case no
	 * interface is up.
	 */
	if (!(hif_dev->flags & HIF_USB_START))
		ath9k_htc_suspend(hif_dev->htc_handle);

	ath9k_hif_usb_dealloc_urbs(hif_dev);

	return 0;
}

static int ath9k_hif_usb_resume(struct usb_interface *interface)
{
	struct hif_device_usb *hif_dev = usb_get_intfdata(interface);
	struct htc_target *htc_handle = hif_dev->htc_handle;
	int ret;

	ret = ath9k_hif_usb_alloc_urbs(hif_dev);
	if (ret)
		return ret;

	if (hif_dev->firmware) {
		ret = ath9k_hif_usb_download_fw(hif_dev,
				htc_handle->drv_priv->ah->hw_version.usbdev);
		if (ret)
			goto fail_resume;
	} else {
		ath9k_hif_usb_dealloc_urbs(hif_dev);
		return -EIO;
	}

	mdelay(100);

	ret = ath9k_htc_resume(htc_handle);

	if (ret)
		goto fail_resume;

	return 0;

fail_resume:
	ath9k_hif_usb_dealloc_urbs(hif_dev);

	return ret;
}
#endif

static struct usb_driver ath9k_hif_usb_driver = {
	.name = "ath9k_hif_usb",
	.probe = ath9k_hif_usb_probe,
	.disconnect = ath9k_hif_usb_disconnect,
#ifdef CONFIG_PM
	.suspend = ath9k_hif_usb_suspend,
	.resume = ath9k_hif_usb_resume,
	.reset_resume = ath9k_hif_usb_resume,
#endif
	.id_table = ath9k_hif_usb_ids,
	.soft_unbind = 1,
};

int ath9k_hif_usb_init(void)
{
	return usb_register(&ath9k_hif_usb_driver);
}

void ath9k_hif_usb_exit(void)
{
	usb_deregister(&ath9k_hif_usb_driver);
}<|MERGE_RESOLUTION|>--- conflicted
+++ resolved
@@ -38,10 +38,7 @@
 	{ USB_DEVICE(0x13D3, 0x3350) }, /* Azurewave */
 	{ USB_DEVICE(0x04CA, 0x4605) }, /* Liteon */
 	{ USB_DEVICE(0x040D, 0x3801) }, /* VIA */
-<<<<<<< HEAD
-=======
 	{ USB_DEVICE(0x0cf3, 0xb003) }, /* Ubiquiti WifiStation Ext */
->>>>>>> 3d986b25
 
 	{ USB_DEVICE(0x0cf3, 0x7015),
 	  .driver_info = AR9287_USB },  /* Atheros */
