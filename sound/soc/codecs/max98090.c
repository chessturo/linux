// SPDX-License-Identifier: GPL-2.0-only
/*
 * max98090.c -- MAX98090 ALSA SoC Audio driver
 *
 * Copyright 2011-2012 Maxim Integrated Products
 */

#include <linux/delay.h>
#include <linux/i2c.h>
#include <linux/module.h>
#include <linux/of.h>
#include <linux/pm.h>
#include <linux/pm_runtime.h>
#include <linux/regmap.h>
#include <linux/slab.h>
#include <linux/acpi.h>
#include <linux/clk.h>
#include <sound/jack.h>
#include <sound/pcm.h>
#include <sound/pcm_params.h>
#include <sound/soc.h>
#include <sound/tlv.h>
#include <sound/max98090.h>
#include "max98090.h"

/* Allows for sparsely populated register maps */
static const struct reg_default max98090_reg[] = {
	{ 0x00, 0x00 }, /* 00 Software Reset */
	{ 0x03, 0x04 }, /* 03 Interrupt Masks */
	{ 0x04, 0x00 }, /* 04 System Clock Quick */
	{ 0x05, 0x00 }, /* 05 Sample Rate Quick */
	{ 0x06, 0x00 }, /* 06 DAI Interface Quick */
	{ 0x07, 0x00 }, /* 07 DAC Path Quick */
	{ 0x08, 0x00 }, /* 08 Mic/Direct to ADC Quick */
	{ 0x09, 0x00 }, /* 09 Line to ADC Quick */
	{ 0x0A, 0x00 }, /* 0A Analog Mic Loop Quick */
	{ 0x0B, 0x00 }, /* 0B Analog Line Loop Quick */
	{ 0x0C, 0x00 }, /* 0C Reserved */
	{ 0x0D, 0x00 }, /* 0D Input Config */
	{ 0x0E, 0x1B }, /* 0E Line Input Level */
	{ 0x0F, 0x00 }, /* 0F Line Config */

	{ 0x10, 0x14 }, /* 10 Mic1 Input Level */
	{ 0x11, 0x14 }, /* 11 Mic2 Input Level */
	{ 0x12, 0x00 }, /* 12 Mic Bias Voltage */
	{ 0x13, 0x00 }, /* 13 Digital Mic Config */
	{ 0x14, 0x00 }, /* 14 Digital Mic Mode */
	{ 0x15, 0x00 }, /* 15 Left ADC Mixer */
	{ 0x16, 0x00 }, /* 16 Right ADC Mixer */
	{ 0x17, 0x03 }, /* 17 Left ADC Level */
	{ 0x18, 0x03 }, /* 18 Right ADC Level */
	{ 0x19, 0x00 }, /* 19 ADC Biquad Level */
	{ 0x1A, 0x00 }, /* 1A ADC Sidetone */
	{ 0x1B, 0x00 }, /* 1B System Clock */
	{ 0x1C, 0x00 }, /* 1C Clock Mode */
	{ 0x1D, 0x00 }, /* 1D Any Clock 1 */
	{ 0x1E, 0x00 }, /* 1E Any Clock 2 */
	{ 0x1F, 0x00 }, /* 1F Any Clock 3 */

	{ 0x20, 0x00 }, /* 20 Any Clock 4 */
	{ 0x21, 0x00 }, /* 21 Master Mode */
	{ 0x22, 0x00 }, /* 22 Interface Format */
	{ 0x23, 0x00 }, /* 23 TDM Format 1*/
	{ 0x24, 0x00 }, /* 24 TDM Format 2*/
	{ 0x25, 0x00 }, /* 25 I/O Configuration */
	{ 0x26, 0x80 }, /* 26 Filter Config */
	{ 0x27, 0x00 }, /* 27 DAI Playback Level */
	{ 0x28, 0x00 }, /* 28 EQ Playback Level */
	{ 0x29, 0x00 }, /* 29 Left HP Mixer */
	{ 0x2A, 0x00 }, /* 2A Right HP Mixer */
	{ 0x2B, 0x00 }, /* 2B HP Control */
	{ 0x2C, 0x1A }, /* 2C Left HP Volume */
	{ 0x2D, 0x1A }, /* 2D Right HP Volume */
	{ 0x2E, 0x00 }, /* 2E Left Spk Mixer */
	{ 0x2F, 0x00 }, /* 2F Right Spk Mixer */

	{ 0x30, 0x00 }, /* 30 Spk Control */
	{ 0x31, 0x2C }, /* 31 Left Spk Volume */
	{ 0x32, 0x2C }, /* 32 Right Spk Volume */
	{ 0x33, 0x00 }, /* 33 ALC Timing */
	{ 0x34, 0x00 }, /* 34 ALC Compressor */
	{ 0x35, 0x00 }, /* 35 ALC Expander */
	{ 0x36, 0x00 }, /* 36 ALC Gain */
	{ 0x37, 0x00 }, /* 37 Rcv/Line OutL Mixer */
	{ 0x38, 0x00 }, /* 38 Rcv/Line OutL Control */
	{ 0x39, 0x15 }, /* 39 Rcv/Line OutL Volume */
	{ 0x3A, 0x00 }, /* 3A Line OutR Mixer */
	{ 0x3B, 0x00 }, /* 3B Line OutR Control */
	{ 0x3C, 0x15 }, /* 3C Line OutR Volume */
	{ 0x3D, 0x00 }, /* 3D Jack Detect */
	{ 0x3E, 0x00 }, /* 3E Input Enable */
	{ 0x3F, 0x00 }, /* 3F Output Enable */

	{ 0x40, 0x00 }, /* 40 Level Control */
	{ 0x41, 0x00 }, /* 41 DSP Filter Enable */
	{ 0x42, 0x00 }, /* 42 Bias Control */
	{ 0x43, 0x00 }, /* 43 DAC Control */
	{ 0x44, 0x06 }, /* 44 ADC Control */
	{ 0x45, 0x00 }, /* 45 Device Shutdown */
	{ 0x46, 0x00 }, /* 46 Equalizer Band 1 Coefficient B0 */
	{ 0x47, 0x00 }, /* 47 Equalizer Band 1 Coefficient B0 */
	{ 0x48, 0x00 }, /* 48 Equalizer Band 1 Coefficient B0 */
	{ 0x49, 0x00 }, /* 49 Equalizer Band 1 Coefficient B1 */
	{ 0x4A, 0x00 }, /* 4A Equalizer Band 1 Coefficient B1 */
	{ 0x4B, 0x00 }, /* 4B Equalizer Band 1 Coefficient B1 */
	{ 0x4C, 0x00 }, /* 4C Equalizer Band 1 Coefficient B2 */
	{ 0x4D, 0x00 }, /* 4D Equalizer Band 1 Coefficient B2 */
	{ 0x4E, 0x00 }, /* 4E Equalizer Band 1 Coefficient B2 */
	{ 0x4F, 0x00 }, /* 4F Equalizer Band 1 Coefficient A1 */

	{ 0x50, 0x00 }, /* 50 Equalizer Band 1 Coefficient A1 */
	{ 0x51, 0x00 }, /* 51 Equalizer Band 1 Coefficient A1 */
	{ 0x52, 0x00 }, /* 52 Equalizer Band 1 Coefficient A2 */
	{ 0x53, 0x00 }, /* 53 Equalizer Band 1 Coefficient A2 */
	{ 0x54, 0x00 }, /* 54 Equalizer Band 1 Coefficient A2 */
	{ 0x55, 0x00 }, /* 55 Equalizer Band 2 Coefficient B0 */
	{ 0x56, 0x00 }, /* 56 Equalizer Band 2 Coefficient B0 */
	{ 0x57, 0x00 }, /* 57 Equalizer Band 2 Coefficient B0 */
	{ 0x58, 0x00 }, /* 58 Equalizer Band 2 Coefficient B1 */
	{ 0x59, 0x00 }, /* 59 Equalizer Band 2 Coefficient B1 */
	{ 0x5A, 0x00 }, /* 5A Equalizer Band 2 Coefficient B1 */
	{ 0x5B, 0x00 }, /* 5B Equalizer Band 2 Coefficient B2 */
	{ 0x5C, 0x00 }, /* 5C Equalizer Band 2 Coefficient B2 */
	{ 0x5D, 0x00 }, /* 5D Equalizer Band 2 Coefficient B2 */
	{ 0x5E, 0x00 }, /* 5E Equalizer Band 2 Coefficient A1 */
	{ 0x5F, 0x00 }, /* 5F Equalizer Band 2 Coefficient A1 */

	{ 0x60, 0x00 }, /* 60 Equalizer Band 2 Coefficient A1 */
	{ 0x61, 0x00 }, /* 61 Equalizer Band 2 Coefficient A2 */
	{ 0x62, 0x00 }, /* 62 Equalizer Band 2 Coefficient A2 */
	{ 0x63, 0x00 }, /* 63 Equalizer Band 2 Coefficient A2 */
	{ 0x64, 0x00 }, /* 64 Equalizer Band 3 Coefficient B0 */
	{ 0x65, 0x00 }, /* 65 Equalizer Band 3 Coefficient B0 */
	{ 0x66, 0x00 }, /* 66 Equalizer Band 3 Coefficient B0 */
	{ 0x67, 0x00 }, /* 67 Equalizer Band 3 Coefficient B1 */
	{ 0x68, 0x00 }, /* 68 Equalizer Band 3 Coefficient B1 */
	{ 0x69, 0x00 }, /* 69 Equalizer Band 3 Coefficient B1 */
	{ 0x6A, 0x00 }, /* 6A Equalizer Band 3 Coefficient B2 */
	{ 0x6B, 0x00 }, /* 6B Equalizer Band 3 Coefficient B2 */
	{ 0x6C, 0x00 }, /* 6C Equalizer Band 3 Coefficient B2 */
	{ 0x6D, 0x00 }, /* 6D Equalizer Band 3 Coefficient A1 */
	{ 0x6E, 0x00 }, /* 6E Equalizer Band 3 Coefficient A1 */
	{ 0x6F, 0x00 }, /* 6F Equalizer Band 3 Coefficient A1 */

	{ 0x70, 0x00 }, /* 70 Equalizer Band 3 Coefficient A2 */
	{ 0x71, 0x00 }, /* 71 Equalizer Band 3 Coefficient A2 */
	{ 0x72, 0x00 }, /* 72 Equalizer Band 3 Coefficient A2 */
	{ 0x73, 0x00 }, /* 73 Equalizer Band 4 Coefficient B0 */
	{ 0x74, 0x00 }, /* 74 Equalizer Band 4 Coefficient B0 */
	{ 0x75, 0x00 }, /* 75 Equalizer Band 4 Coefficient B0 */
	{ 0x76, 0x00 }, /* 76 Equalizer Band 4 Coefficient B1 */
	{ 0x77, 0x00 }, /* 77 Equalizer Band 4 Coefficient B1 */
	{ 0x78, 0x00 }, /* 78 Equalizer Band 4 Coefficient B1 */
	{ 0x79, 0x00 }, /* 79 Equalizer Band 4 Coefficient B2 */
	{ 0x7A, 0x00 }, /* 7A Equalizer Band 4 Coefficient B2 */
	{ 0x7B, 0x00 }, /* 7B Equalizer Band 4 Coefficient B2 */
	{ 0x7C, 0x00 }, /* 7C Equalizer Band 4 Coefficient A1 */
	{ 0x7D, 0x00 }, /* 7D Equalizer Band 4 Coefficient A1 */
	{ 0x7E, 0x00 }, /* 7E Equalizer Band 4 Coefficient A1 */
	{ 0x7F, 0x00 }, /* 7F Equalizer Band 4 Coefficient A2 */

	{ 0x80, 0x00 }, /* 80 Equalizer Band 4 Coefficient A2 */
	{ 0x81, 0x00 }, /* 81 Equalizer Band 4 Coefficient A2 */
	{ 0x82, 0x00 }, /* 82 Equalizer Band 5 Coefficient B0 */
	{ 0x83, 0x00 }, /* 83 Equalizer Band 5 Coefficient B0 */
	{ 0x84, 0x00 }, /* 84 Equalizer Band 5 Coefficient B0 */
	{ 0x85, 0x00 }, /* 85 Equalizer Band 5 Coefficient B1 */
	{ 0x86, 0x00 }, /* 86 Equalizer Band 5 Coefficient B1 */
	{ 0x87, 0x00 }, /* 87 Equalizer Band 5 Coefficient B1 */
	{ 0x88, 0x00 }, /* 88 Equalizer Band 5 Coefficient B2 */
	{ 0x89, 0x00 }, /* 89 Equalizer Band 5 Coefficient B2 */
	{ 0x8A, 0x00 }, /* 8A Equalizer Band 5 Coefficient B2 */
	{ 0x8B, 0x00 }, /* 8B Equalizer Band 5 Coefficient A1 */
	{ 0x8C, 0x00 }, /* 8C Equalizer Band 5 Coefficient A1 */
	{ 0x8D, 0x00 }, /* 8D Equalizer Band 5 Coefficient A1 */
	{ 0x8E, 0x00 }, /* 8E Equalizer Band 5 Coefficient A2 */
	{ 0x8F, 0x00 }, /* 8F Equalizer Band 5 Coefficient A2 */

	{ 0x90, 0x00 }, /* 90 Equalizer Band 5 Coefficient A2 */
	{ 0x91, 0x00 }, /* 91 Equalizer Band 6 Coefficient B0 */
	{ 0x92, 0x00 }, /* 92 Equalizer Band 6 Coefficient B0 */
	{ 0x93, 0x00 }, /* 93 Equalizer Band 6 Coefficient B0 */
	{ 0x94, 0x00 }, /* 94 Equalizer Band 6 Coefficient B1 */
	{ 0x95, 0x00 }, /* 95 Equalizer Band 6 Coefficient B1 */
	{ 0x96, 0x00 }, /* 96 Equalizer Band 6 Coefficient B1 */
	{ 0x97, 0x00 }, /* 97 Equalizer Band 6 Coefficient B2 */
	{ 0x98, 0x00 }, /* 98 Equalizer Band 6 Coefficient B2 */
	{ 0x99, 0x00 }, /* 99 Equalizer Band 6 Coefficient B2 */
	{ 0x9A, 0x00 }, /* 9A Equalizer Band 6 Coefficient A1 */
	{ 0x9B, 0x00 }, /* 9B Equalizer Band 6 Coefficient A1 */
	{ 0x9C, 0x00 }, /* 9C Equalizer Band 6 Coefficient A1 */
	{ 0x9D, 0x00 }, /* 9D Equalizer Band 6 Coefficient A2 */
	{ 0x9E, 0x00 }, /* 9E Equalizer Band 6 Coefficient A2 */
	{ 0x9F, 0x00 }, /* 9F Equalizer Band 6 Coefficient A2 */

	{ 0xA0, 0x00 }, /* A0 Equalizer Band 7 Coefficient B0 */
	{ 0xA1, 0x00 }, /* A1 Equalizer Band 7 Coefficient B0 */
	{ 0xA2, 0x00 }, /* A2 Equalizer Band 7 Coefficient B0 */
	{ 0xA3, 0x00 }, /* A3 Equalizer Band 7 Coefficient B1 */
	{ 0xA4, 0x00 }, /* A4 Equalizer Band 7 Coefficient B1 */
	{ 0xA5, 0x00 }, /* A5 Equalizer Band 7 Coefficient B1 */
	{ 0xA6, 0x00 }, /* A6 Equalizer Band 7 Coefficient B2 */
	{ 0xA7, 0x00 }, /* A7 Equalizer Band 7 Coefficient B2 */
	{ 0xA8, 0x00 }, /* A8 Equalizer Band 7 Coefficient B2 */
	{ 0xA9, 0x00 }, /* A9 Equalizer Band 7 Coefficient A1 */
	{ 0xAA, 0x00 }, /* AA Equalizer Band 7 Coefficient A1 */
	{ 0xAB, 0x00 }, /* AB Equalizer Band 7 Coefficient A1 */
	{ 0xAC, 0x00 }, /* AC Equalizer Band 7 Coefficient A2 */
	{ 0xAD, 0x00 }, /* AD Equalizer Band 7 Coefficient A2 */
	{ 0xAE, 0x00 }, /* AE Equalizer Band 7 Coefficient A2 */
	{ 0xAF, 0x00 }, /* AF ADC Biquad Coefficient B0 */

	{ 0xB0, 0x00 }, /* B0 ADC Biquad Coefficient B0 */
	{ 0xB1, 0x00 }, /* B1 ADC Biquad Coefficient B0 */
	{ 0xB2, 0x00 }, /* B2 ADC Biquad Coefficient B1 */
	{ 0xB3, 0x00 }, /* B3 ADC Biquad Coefficient B1 */
	{ 0xB4, 0x00 }, /* B4 ADC Biquad Coefficient B1 */
	{ 0xB5, 0x00 }, /* B5 ADC Biquad Coefficient B2 */
	{ 0xB6, 0x00 }, /* B6 ADC Biquad Coefficient B2 */
	{ 0xB7, 0x00 }, /* B7 ADC Biquad Coefficient B2 */
	{ 0xB8, 0x00 }, /* B8 ADC Biquad Coefficient A1 */
	{ 0xB9, 0x00 }, /* B9 ADC Biquad Coefficient A1 */
	{ 0xBA, 0x00 }, /* BA ADC Biquad Coefficient A1 */
	{ 0xBB, 0x00 }, /* BB ADC Biquad Coefficient A2 */
	{ 0xBC, 0x00 }, /* BC ADC Biquad Coefficient A2 */
	{ 0xBD, 0x00 }, /* BD ADC Biquad Coefficient A2 */
	{ 0xBE, 0x00 }, /* BE Digital Mic 3 Volume */
	{ 0xBF, 0x00 }, /* BF Digital Mic 4 Volume */

	{ 0xC0, 0x00 }, /* C0 Digital Mic 34 Biquad Pre Atten */
	{ 0xC1, 0x00 }, /* C1 Record TDM Slot */
	{ 0xC2, 0x00 }, /* C2 Sample Rate */
	{ 0xC3, 0x00 }, /* C3 Digital Mic 34 Biquad Coefficient C3 */
	{ 0xC4, 0x00 }, /* C4 Digital Mic 34 Biquad Coefficient C4 */
	{ 0xC5, 0x00 }, /* C5 Digital Mic 34 Biquad Coefficient C5 */
	{ 0xC6, 0x00 }, /* C6 Digital Mic 34 Biquad Coefficient C6 */
	{ 0xC7, 0x00 }, /* C7 Digital Mic 34 Biquad Coefficient C7 */
	{ 0xC8, 0x00 }, /* C8 Digital Mic 34 Biquad Coefficient C8 */
	{ 0xC9, 0x00 }, /* C9 Digital Mic 34 Biquad Coefficient C9 */
	{ 0xCA, 0x00 }, /* CA Digital Mic 34 Biquad Coefficient CA */
	{ 0xCB, 0x00 }, /* CB Digital Mic 34 Biquad Coefficient CB */
	{ 0xCC, 0x00 }, /* CC Digital Mic 34 Biquad Coefficient CC */
	{ 0xCD, 0x00 }, /* CD Digital Mic 34 Biquad Coefficient CD */
	{ 0xCE, 0x00 }, /* CE Digital Mic 34 Biquad Coefficient CE */
	{ 0xCF, 0x00 }, /* CF Digital Mic 34 Biquad Coefficient CF */

	{ 0xD0, 0x00 }, /* D0 Digital Mic 34 Biquad Coefficient D0 */
	{ 0xD1, 0x00 }, /* D1 Digital Mic 34 Biquad Coefficient D1 */
};

static bool max98090_volatile_register(struct device *dev, unsigned int reg)
{
	switch (reg) {
	case M98090_REG_SOFTWARE_RESET:
	case M98090_REG_DEVICE_STATUS:
	case M98090_REG_JACK_STATUS:
	case M98090_REG_REVISION_ID:
		return true;
	default:
		return false;
	}
}

static bool max98090_readable_register(struct device *dev, unsigned int reg)
{
	switch (reg) {
	case M98090_REG_DEVICE_STATUS ... M98090_REG_INTERRUPT_S:
	case M98090_REG_LINE_INPUT_CONFIG ... 0xD1:
	case M98090_REG_REVISION_ID:
		return true;
	default:
		return false;
	}
}

static int max98090_reset(struct max98090_priv *max98090)
{
	int ret;

	/* Reset the codec by writing to this write-only reset register */
	ret = regmap_write(max98090->regmap, M98090_REG_SOFTWARE_RESET,
		M98090_SWRESET_MASK);
	if (ret < 0) {
		dev_err(max98090->component->dev,
			"Failed to reset codec: %d\n", ret);
		return ret;
	}

	msleep(20);
	return ret;
}

static const DECLARE_TLV_DB_RANGE(max98090_micboost_tlv,
	0, 1, TLV_DB_SCALE_ITEM(0, 2000, 0),
	2, 2, TLV_DB_SCALE_ITEM(3000, 0, 0)
);

static const DECLARE_TLV_DB_SCALE(max98090_mic_tlv, 0, 100, 0);

static const DECLARE_TLV_DB_SCALE(max98090_line_single_ended_tlv,
	-600, 600, 0);

static const DECLARE_TLV_DB_RANGE(max98090_line_tlv,
	0, 3, TLV_DB_SCALE_ITEM(-600, 300, 0),
	4, 5, TLV_DB_SCALE_ITEM(1400, 600, 0)
);

static const DECLARE_TLV_DB_SCALE(max98090_avg_tlv, 0, 600, 0);
static const DECLARE_TLV_DB_SCALE(max98090_av_tlv, -1200, 100, 0);

static const DECLARE_TLV_DB_SCALE(max98090_dvg_tlv, 0, 600, 0);
static const DECLARE_TLV_DB_SCALE(max98090_dv_tlv, -1500, 100, 0);

static const DECLARE_TLV_DB_SCALE(max98090_alcmakeup_tlv, 0, 100, 0);
static const DECLARE_TLV_DB_SCALE(max98090_alccomp_tlv, -3100, 100, 0);
static const DECLARE_TLV_DB_SCALE(max98090_drcexp_tlv, -6600, 100, 0);
static const DECLARE_TLV_DB_SCALE(max98090_sdg_tlv, 50, 200, 0);

static const DECLARE_TLV_DB_RANGE(max98090_mixout_tlv,
	0, 1, TLV_DB_SCALE_ITEM(-1200, 250, 0),
	2, 3, TLV_DB_SCALE_ITEM(-600, 600, 0)
);

static const DECLARE_TLV_DB_RANGE(max98090_hp_tlv,
	0, 6, TLV_DB_SCALE_ITEM(-6700, 400, 0),
	7, 14, TLV_DB_SCALE_ITEM(-4000, 300, 0),
	15, 21, TLV_DB_SCALE_ITEM(-1700, 200, 0),
	22, 27, TLV_DB_SCALE_ITEM(-400, 100, 0),
	28, 31, TLV_DB_SCALE_ITEM(150, 50, 0)
);

static const DECLARE_TLV_DB_RANGE(max98090_spk_tlv,
	0, 4, TLV_DB_SCALE_ITEM(-4800, 400, 0),
	5, 10, TLV_DB_SCALE_ITEM(-2900, 300, 0),
	11, 14, TLV_DB_SCALE_ITEM(-1200, 200, 0),
	15, 29, TLV_DB_SCALE_ITEM(-500, 100, 0),
	30, 39, TLV_DB_SCALE_ITEM(950, 50, 0)
);

static const DECLARE_TLV_DB_RANGE(max98090_rcv_lout_tlv,
	0, 6, TLV_DB_SCALE_ITEM(-6200, 400, 0),
	7, 14, TLV_DB_SCALE_ITEM(-3500, 300, 0),
	15, 21, TLV_DB_SCALE_ITEM(-1200, 200, 0),
	22, 27, TLV_DB_SCALE_ITEM(100, 100, 0),
	28, 31, TLV_DB_SCALE_ITEM(650, 50, 0)
);

static int max98090_get_enab_tlv(struct snd_kcontrol *kcontrol,
				struct snd_ctl_elem_value *ucontrol)
{
	struct snd_soc_component *component = snd_soc_kcontrol_component(kcontrol);
	struct max98090_priv *max98090 = snd_soc_component_get_drvdata(component);
	struct soc_mixer_control *mc =
		(struct soc_mixer_control *)kcontrol->private_value;
	unsigned int mask = (1 << fls(mc->max)) - 1;
	unsigned int val = snd_soc_component_read(component, mc->reg);
	unsigned int *select;

	switch (mc->reg) {
	case M98090_REG_MIC1_INPUT_LEVEL:
		select = &(max98090->pa1en);
		break;
	case M98090_REG_MIC2_INPUT_LEVEL:
		select = &(max98090->pa2en);
		break;
	case M98090_REG_ADC_SIDETONE:
		select = &(max98090->sidetone);
		break;
	default:
		return -EINVAL;
	}

	val = (val >> mc->shift) & mask;

	if (val >= 1) {
		/* If on, return the volume */
		val = val - 1;
		*select = val;
	} else {
		/* If off, return last stored value */
		val = *select;
	}

	ucontrol->value.integer.value[0] = val;
	return 0;
}

static int max98090_put_enab_tlv(struct snd_kcontrol *kcontrol,
				struct snd_ctl_elem_value *ucontrol)
{
	struct snd_soc_component *component = snd_soc_kcontrol_component(kcontrol);
	struct max98090_priv *max98090 = snd_soc_component_get_drvdata(component);
	struct soc_mixer_control *mc =
		(struct soc_mixer_control *)kcontrol->private_value;
	unsigned int mask = (1 << fls(mc->max)) - 1;
	int sel_unchecked = ucontrol->value.integer.value[0];
	unsigned int sel;
	unsigned int val = snd_soc_component_read(component, mc->reg);
	unsigned int *select;
	int change;

	switch (mc->reg) {
	case M98090_REG_MIC1_INPUT_LEVEL:
		select = &(max98090->pa1en);
		break;
	case M98090_REG_MIC2_INPUT_LEVEL:
		select = &(max98090->pa2en);
		break;
	case M98090_REG_ADC_SIDETONE:
		select = &(max98090->sidetone);
		break;
	default:
		return -EINVAL;
	}

	val = (val >> mc->shift) & mask;

<<<<<<< HEAD
	if (sel < 0 || sel > mc->max)
		return -EINVAL;

=======
	if (sel_unchecked < 0 || sel_unchecked > mc->max)
		return -EINVAL;
	sel = sel_unchecked;

	change = *select != sel;
>>>>>>> 88084a3d
	*select = sel;

	/* Setting a volume is only valid if it is already On */
	if (val >= 1) {
		sel = sel + 1;
	} else {
		/* Write what was already there */
		sel = val;
	}

	snd_soc_component_update_bits(component, mc->reg,
		mask << mc->shift,
		sel << mc->shift);

<<<<<<< HEAD
	return *select != val;
=======
	return change;
>>>>>>> 88084a3d
}

static const char *max98090_perf_pwr_text[] =
	{ "High Performance", "Low Power" };
static const char *max98090_pwr_perf_text[] =
	{ "Low Power", "High Performance" };

static SOC_ENUM_SINGLE_DECL(max98090_vcmbandgap_enum,
			    M98090_REG_BIAS_CONTROL,
			    M98090_VCM_MODE_SHIFT,
			    max98090_pwr_perf_text);

static const char *max98090_osr128_text[] = { "64*fs", "128*fs" };

static SOC_ENUM_SINGLE_DECL(max98090_osr128_enum,
			    M98090_REG_ADC_CONTROL,
			    M98090_OSR128_SHIFT,
			    max98090_osr128_text);

static const char *max98090_mode_text[] = { "Voice", "Music" };

static SOC_ENUM_SINGLE_DECL(max98090_mode_enum,
			    M98090_REG_FILTER_CONFIG,
			    M98090_MODE_SHIFT,
			    max98090_mode_text);

static SOC_ENUM_SINGLE_DECL(max98090_filter_dmic34mode_enum,
			    M98090_REG_FILTER_CONFIG,
			    M98090_FLT_DMIC34MODE_SHIFT,
			    max98090_mode_text);

static const char *max98090_drcatk_text[] =
	{ "0.5ms", "1ms", "5ms", "10ms", "25ms", "50ms", "100ms", "200ms" };

static SOC_ENUM_SINGLE_DECL(max98090_drcatk_enum,
			    M98090_REG_DRC_TIMING,
			    M98090_DRCATK_SHIFT,
			    max98090_drcatk_text);

static const char *max98090_drcrls_text[] =
	{ "8s", "4s", "2s", "1s", "0.5s", "0.25s", "0.125s", "0.0625s" };

static SOC_ENUM_SINGLE_DECL(max98090_drcrls_enum,
			    M98090_REG_DRC_TIMING,
			    M98090_DRCRLS_SHIFT,
			    max98090_drcrls_text);

static const char *max98090_alccmp_text[] =
	{ "1:1", "1:1.5", "1:2", "1:4", "1:INF" };

static SOC_ENUM_SINGLE_DECL(max98090_alccmp_enum,
			    M98090_REG_DRC_COMPRESSOR,
			    M98090_DRCCMP_SHIFT,
			    max98090_alccmp_text);

static const char *max98090_drcexp_text[] = { "1:1", "2:1", "3:1" };

static SOC_ENUM_SINGLE_DECL(max98090_drcexp_enum,
			    M98090_REG_DRC_EXPANDER,
			    M98090_DRCEXP_SHIFT,
			    max98090_drcexp_text);

static SOC_ENUM_SINGLE_DECL(max98090_dac_perfmode_enum,
			    M98090_REG_DAC_CONTROL,
			    M98090_PERFMODE_SHIFT,
			    max98090_perf_pwr_text);

static SOC_ENUM_SINGLE_DECL(max98090_dachp_enum,
			    M98090_REG_DAC_CONTROL,
			    M98090_DACHP_SHIFT,
			    max98090_pwr_perf_text);

static SOC_ENUM_SINGLE_DECL(max98090_adchp_enum,
			    M98090_REG_ADC_CONTROL,
			    M98090_ADCHP_SHIFT,
			    max98090_pwr_perf_text);

static const struct snd_kcontrol_new max98090_snd_controls[] = {
	SOC_ENUM("MIC Bias VCM Bandgap", max98090_vcmbandgap_enum),

	SOC_SINGLE("DMIC MIC Comp Filter Config", M98090_REG_DIGITAL_MIC_CONFIG,
		M98090_DMIC_COMP_SHIFT, M98090_DMIC_COMP_NUM - 1, 0),

	SOC_SINGLE_EXT_TLV("MIC1 Boost Volume",
		M98090_REG_MIC1_INPUT_LEVEL, M98090_MIC_PA1EN_SHIFT,
		M98090_MIC_PA1EN_NUM - 1, 0, max98090_get_enab_tlv,
		max98090_put_enab_tlv, max98090_micboost_tlv),

	SOC_SINGLE_EXT_TLV("MIC2 Boost Volume",
		M98090_REG_MIC2_INPUT_LEVEL, M98090_MIC_PA2EN_SHIFT,
		M98090_MIC_PA2EN_NUM - 1, 0, max98090_get_enab_tlv,
		max98090_put_enab_tlv, max98090_micboost_tlv),

	SOC_SINGLE_TLV("MIC1 Volume", M98090_REG_MIC1_INPUT_LEVEL,
		M98090_MIC_PGAM1_SHIFT, M98090_MIC_PGAM1_NUM - 1, 1,
		max98090_mic_tlv),

	SOC_SINGLE_TLV("MIC2 Volume", M98090_REG_MIC2_INPUT_LEVEL,
		M98090_MIC_PGAM2_SHIFT, M98090_MIC_PGAM2_NUM - 1, 1,
		max98090_mic_tlv),

	SOC_SINGLE_RANGE_TLV("LINEA Single Ended Volume",
		M98090_REG_LINE_INPUT_LEVEL, M98090_MIXG135_SHIFT, 0,
		M98090_MIXG135_NUM - 1, 1, max98090_line_single_ended_tlv),

	SOC_SINGLE_RANGE_TLV("LINEB Single Ended Volume",
		M98090_REG_LINE_INPUT_LEVEL, M98090_MIXG246_SHIFT, 0,
		M98090_MIXG246_NUM - 1, 1, max98090_line_single_ended_tlv),

	SOC_SINGLE_RANGE_TLV("LINEA Volume", M98090_REG_LINE_INPUT_LEVEL,
		M98090_LINAPGA_SHIFT, 0, M98090_LINAPGA_NUM - 1, 1,
		max98090_line_tlv),

	SOC_SINGLE_RANGE_TLV("LINEB Volume", M98090_REG_LINE_INPUT_LEVEL,
		M98090_LINBPGA_SHIFT, 0, M98090_LINBPGA_NUM - 1, 1,
		max98090_line_tlv),

	SOC_SINGLE("LINEA Ext Resistor Gain Mode", M98090_REG_INPUT_MODE,
		M98090_EXTBUFA_SHIFT, M98090_EXTBUFA_NUM - 1, 0),
	SOC_SINGLE("LINEB Ext Resistor Gain Mode", M98090_REG_INPUT_MODE,
		M98090_EXTBUFB_SHIFT, M98090_EXTBUFB_NUM - 1, 0),

	SOC_SINGLE_TLV("ADCL Boost Volume", M98090_REG_LEFT_ADC_LEVEL,
		M98090_AVLG_SHIFT, M98090_AVLG_NUM - 1, 0,
		max98090_avg_tlv),
	SOC_SINGLE_TLV("ADCR Boost Volume", M98090_REG_RIGHT_ADC_LEVEL,
		M98090_AVRG_SHIFT, M98090_AVLG_NUM - 1, 0,
		max98090_avg_tlv),

	SOC_SINGLE_TLV("ADCL Volume", M98090_REG_LEFT_ADC_LEVEL,
		M98090_AVL_SHIFT, M98090_AVL_NUM - 1, 1,
		max98090_av_tlv),
	SOC_SINGLE_TLV("ADCR Volume", M98090_REG_RIGHT_ADC_LEVEL,
		M98090_AVR_SHIFT, M98090_AVR_NUM - 1, 1,
		max98090_av_tlv),

	SOC_ENUM("ADC Oversampling Rate", max98090_osr128_enum),
	SOC_SINGLE("ADC Quantizer Dither", M98090_REG_ADC_CONTROL,
		M98090_ADCDITHER_SHIFT, M98090_ADCDITHER_NUM - 1, 0),
	SOC_ENUM("ADC High Performance Mode", max98090_adchp_enum),

	SOC_SINGLE("DAC Mono Mode", M98090_REG_IO_CONFIGURATION,
		M98090_DMONO_SHIFT, M98090_DMONO_NUM - 1, 0),
	SOC_SINGLE("SDIN Mode", M98090_REG_IO_CONFIGURATION,
		M98090_SDIEN_SHIFT, M98090_SDIEN_NUM - 1, 0),
	SOC_SINGLE("SDOUT Mode", M98090_REG_IO_CONFIGURATION,
		M98090_SDOEN_SHIFT, M98090_SDOEN_NUM - 1, 0),
	SOC_SINGLE("SDOUT Hi-Z Mode", M98090_REG_IO_CONFIGURATION,
		M98090_HIZOFF_SHIFT, M98090_HIZOFF_NUM - 1, 1),
	SOC_ENUM("Filter Mode", max98090_mode_enum),
	SOC_SINGLE("Record Path DC Blocking", M98090_REG_FILTER_CONFIG,
		M98090_AHPF_SHIFT, M98090_AHPF_NUM - 1, 0),
	SOC_SINGLE("Playback Path DC Blocking", M98090_REG_FILTER_CONFIG,
		M98090_DHPF_SHIFT, M98090_DHPF_NUM - 1, 0),
	SOC_SINGLE_TLV("Digital BQ Volume", M98090_REG_ADC_BIQUAD_LEVEL,
		M98090_AVBQ_SHIFT, M98090_AVBQ_NUM - 1, 1, max98090_dv_tlv),
	SOC_SINGLE_EXT_TLV("Digital Sidetone Volume",
		M98090_REG_ADC_SIDETONE, M98090_DVST_SHIFT,
		M98090_DVST_NUM - 1, 1, max98090_get_enab_tlv,
		max98090_put_enab_tlv, max98090_sdg_tlv),
	SOC_SINGLE_TLV("Digital Coarse Volume", M98090_REG_DAI_PLAYBACK_LEVEL,
		M98090_DVG_SHIFT, M98090_DVG_NUM - 1, 0,
		max98090_dvg_tlv),
	SOC_SINGLE_TLV("Digital Volume", M98090_REG_DAI_PLAYBACK_LEVEL,
		M98090_DV_SHIFT, M98090_DV_NUM - 1, 1,
		max98090_dv_tlv),
	SND_SOC_BYTES("EQ Coefficients", M98090_REG_EQUALIZER_BASE, 105),
	SOC_SINGLE("Digital EQ 3 Band Switch", M98090_REG_DSP_FILTER_ENABLE,
		M98090_EQ3BANDEN_SHIFT, M98090_EQ3BANDEN_NUM - 1, 0),
	SOC_SINGLE("Digital EQ 5 Band Switch", M98090_REG_DSP_FILTER_ENABLE,
		M98090_EQ5BANDEN_SHIFT, M98090_EQ5BANDEN_NUM - 1, 0),
	SOC_SINGLE("Digital EQ 7 Band Switch", M98090_REG_DSP_FILTER_ENABLE,
		M98090_EQ7BANDEN_SHIFT, M98090_EQ7BANDEN_NUM - 1, 0),
	SOC_SINGLE("Digital EQ Clipping Detection", M98090_REG_DAI_PLAYBACK_LEVEL_EQ,
		M98090_EQCLPN_SHIFT, M98090_EQCLPN_NUM - 1,
		1),
	SOC_SINGLE_TLV("Digital EQ Volume", M98090_REG_DAI_PLAYBACK_LEVEL_EQ,
		M98090_DVEQ_SHIFT, M98090_DVEQ_NUM - 1, 1,
		max98090_dv_tlv),

	SOC_SINGLE("ALC Enable", M98090_REG_DRC_TIMING,
		M98090_DRCEN_SHIFT, M98090_DRCEN_NUM - 1, 0),
	SOC_ENUM("ALC Attack Time", max98090_drcatk_enum),
	SOC_ENUM("ALC Release Time", max98090_drcrls_enum),
	SOC_SINGLE_TLV("ALC Make Up Volume", M98090_REG_DRC_GAIN,
		M98090_DRCG_SHIFT, M98090_DRCG_NUM - 1, 0,
		max98090_alcmakeup_tlv),
	SOC_ENUM("ALC Compression Ratio", max98090_alccmp_enum),
	SOC_ENUM("ALC Expansion Ratio", max98090_drcexp_enum),
	SOC_SINGLE_TLV("ALC Compression Threshold Volume",
		M98090_REG_DRC_COMPRESSOR, M98090_DRCTHC_SHIFT,
		M98090_DRCTHC_NUM - 1, 1, max98090_alccomp_tlv),
	SOC_SINGLE_TLV("ALC Expansion Threshold Volume",
		M98090_REG_DRC_EXPANDER, M98090_DRCTHE_SHIFT,
		M98090_DRCTHE_NUM - 1, 1, max98090_drcexp_tlv),

	SOC_ENUM("DAC HP Playback Performance Mode",
		max98090_dac_perfmode_enum),
	SOC_ENUM("DAC High Performance Mode", max98090_dachp_enum),

	SOC_SINGLE_TLV("Headphone Left Mixer Volume",
		M98090_REG_HP_CONTROL, M98090_MIXHPLG_SHIFT,
		M98090_MIXHPLG_NUM - 1, 1, max98090_mixout_tlv),
	SOC_SINGLE_TLV("Headphone Right Mixer Volume",
		M98090_REG_HP_CONTROL, M98090_MIXHPRG_SHIFT,
		M98090_MIXHPRG_NUM - 1, 1, max98090_mixout_tlv),

	SOC_SINGLE_TLV("Speaker Left Mixer Volume",
		M98090_REG_SPK_CONTROL, M98090_MIXSPLG_SHIFT,
		M98090_MIXSPLG_NUM - 1, 1, max98090_mixout_tlv),
	SOC_SINGLE_TLV("Speaker Right Mixer Volume",
		M98090_REG_SPK_CONTROL, M98090_MIXSPRG_SHIFT,
		M98090_MIXSPRG_NUM - 1, 1, max98090_mixout_tlv),

	SOC_SINGLE_TLV("Receiver Left Mixer Volume",
		M98090_REG_RCV_LOUTL_CONTROL, M98090_MIXRCVLG_SHIFT,
		M98090_MIXRCVLG_NUM - 1, 1, max98090_mixout_tlv),
	SOC_SINGLE_TLV("Receiver Right Mixer Volume",
		M98090_REG_LOUTR_CONTROL, M98090_MIXRCVRG_SHIFT,
		M98090_MIXRCVRG_NUM - 1, 1, max98090_mixout_tlv),

	SOC_DOUBLE_R_TLV("Headphone Volume", M98090_REG_LEFT_HP_VOLUME,
		M98090_REG_RIGHT_HP_VOLUME, M98090_HPVOLL_SHIFT,
		M98090_HPVOLL_NUM - 1, 0, max98090_hp_tlv),

	SOC_DOUBLE_R_RANGE_TLV("Speaker Volume",
		M98090_REG_LEFT_SPK_VOLUME, M98090_REG_RIGHT_SPK_VOLUME,
		M98090_SPVOLL_SHIFT, 24, M98090_SPVOLL_NUM - 1 + 24,
		0, max98090_spk_tlv),

	SOC_DOUBLE_R_TLV("Receiver Volume", M98090_REG_RCV_LOUTL_VOLUME,
		M98090_REG_LOUTR_VOLUME, M98090_RCVLVOL_SHIFT,
		M98090_RCVLVOL_NUM - 1, 0, max98090_rcv_lout_tlv),

	SOC_SINGLE("Headphone Left Switch", M98090_REG_LEFT_HP_VOLUME,
		M98090_HPLM_SHIFT, 1, 1),
	SOC_SINGLE("Headphone Right Switch", M98090_REG_RIGHT_HP_VOLUME,
		M98090_HPRM_SHIFT, 1, 1),

	SOC_SINGLE("Speaker Left Switch", M98090_REG_LEFT_SPK_VOLUME,
		M98090_SPLM_SHIFT, 1, 1),
	SOC_SINGLE("Speaker Right Switch", M98090_REG_RIGHT_SPK_VOLUME,
		M98090_SPRM_SHIFT, 1, 1),

	SOC_SINGLE("Receiver Left Switch", M98090_REG_RCV_LOUTL_VOLUME,
		M98090_RCVLM_SHIFT, 1, 1),
	SOC_SINGLE("Receiver Right Switch", M98090_REG_LOUTR_VOLUME,
		M98090_RCVRM_SHIFT, 1, 1),

	SOC_SINGLE("Zero-Crossing Detection", M98090_REG_LEVEL_CONTROL,
		M98090_ZDENN_SHIFT, M98090_ZDENN_NUM - 1, 1),
	SOC_SINGLE("Enhanced Vol Smoothing", M98090_REG_LEVEL_CONTROL,
		M98090_VS2ENN_SHIFT, M98090_VS2ENN_NUM - 1, 1),
	SOC_SINGLE("Volume Adjustment Smoothing", M98090_REG_LEVEL_CONTROL,
		M98090_VSENN_SHIFT, M98090_VSENN_NUM - 1, 1),

	SND_SOC_BYTES("Biquad Coefficients", M98090_REG_RECORD_BIQUAD_BASE, 15),
	SOC_SINGLE("Biquad Switch", M98090_REG_DSP_FILTER_ENABLE,
		M98090_ADCBQEN_SHIFT, M98090_ADCBQEN_NUM - 1, 0),
};

static const struct snd_kcontrol_new max98091_snd_controls[] = {

	SOC_SINGLE("DMIC34 Zeropad", M98090_REG_SAMPLE_RATE,
		M98090_DMIC34_ZEROPAD_SHIFT,
		M98090_DMIC34_ZEROPAD_NUM - 1, 0),

	SOC_ENUM("Filter DMIC34 Mode", max98090_filter_dmic34mode_enum),
	SOC_SINGLE("DMIC34 DC Blocking", M98090_REG_FILTER_CONFIG,
		M98090_FLT_DMIC34HPF_SHIFT,
		M98090_FLT_DMIC34HPF_NUM - 1, 0),

	SOC_SINGLE_TLV("DMIC3 Boost Volume", M98090_REG_DMIC3_VOLUME,
		M98090_DMIC_AV3G_SHIFT, M98090_DMIC_AV3G_NUM - 1, 0,
		max98090_avg_tlv),
	SOC_SINGLE_TLV("DMIC4 Boost Volume", M98090_REG_DMIC4_VOLUME,
		M98090_DMIC_AV4G_SHIFT, M98090_DMIC_AV4G_NUM - 1, 0,
		max98090_avg_tlv),

	SOC_SINGLE_TLV("DMIC3 Volume", M98090_REG_DMIC3_VOLUME,
		M98090_DMIC_AV3_SHIFT, M98090_DMIC_AV3_NUM - 1, 1,
		max98090_av_tlv),
	SOC_SINGLE_TLV("DMIC4 Volume", M98090_REG_DMIC4_VOLUME,
		M98090_DMIC_AV4_SHIFT, M98090_DMIC_AV4_NUM - 1, 1,
		max98090_av_tlv),

	SND_SOC_BYTES("DMIC34 Biquad Coefficients",
		M98090_REG_DMIC34_BIQUAD_BASE, 15),
	SOC_SINGLE("DMIC34 Biquad Switch", M98090_REG_DSP_FILTER_ENABLE,
		M98090_DMIC34BQEN_SHIFT, M98090_DMIC34BQEN_NUM - 1, 0),

	SOC_SINGLE_TLV("DMIC34 BQ PreAttenuation Volume",
		M98090_REG_DMIC34_BQ_PREATTEN, M98090_AV34BQ_SHIFT,
		M98090_AV34BQ_NUM - 1, 1, max98090_dv_tlv),
};

static int max98090_micinput_event(struct snd_soc_dapm_widget *w,
				 struct snd_kcontrol *kcontrol, int event)
{
	struct snd_soc_component *component = snd_soc_dapm_to_component(w->dapm);
	struct max98090_priv *max98090 = snd_soc_component_get_drvdata(component);

	unsigned int val = snd_soc_component_read(component, w->reg);

	if (w->reg == M98090_REG_MIC1_INPUT_LEVEL)
		val = (val & M98090_MIC_PA1EN_MASK) >> M98090_MIC_PA1EN_SHIFT;
	else
		val = (val & M98090_MIC_PA2EN_MASK) >> M98090_MIC_PA2EN_SHIFT;

	if (val >= 1) {
		if (w->reg == M98090_REG_MIC1_INPUT_LEVEL) {
			max98090->pa1en = val - 1; /* Update for volatile */
		} else {
			max98090->pa2en = val - 1; /* Update for volatile */
		}
	}

	switch (event) {
	case SND_SOC_DAPM_POST_PMU:
		/* If turning on, set to most recently selected volume */
		if (w->reg == M98090_REG_MIC1_INPUT_LEVEL)
			val = max98090->pa1en + 1;
		else
			val = max98090->pa2en + 1;
		break;
	case SND_SOC_DAPM_POST_PMD:
		/* If turning off, turn off */
		val = 0;
		break;
	default:
		return -EINVAL;
	}

	if (w->reg == M98090_REG_MIC1_INPUT_LEVEL)
		snd_soc_component_update_bits(component, w->reg, M98090_MIC_PA1EN_MASK,
			val << M98090_MIC_PA1EN_SHIFT);
	else
		snd_soc_component_update_bits(component, w->reg, M98090_MIC_PA2EN_MASK,
			val << M98090_MIC_PA2EN_SHIFT);

	return 0;
}

static int max98090_shdn_event(struct snd_soc_dapm_widget *w,
				 struct snd_kcontrol *kcontrol, int event)
{
	struct snd_soc_component *component = snd_soc_dapm_to_component(w->dapm);
	struct max98090_priv *max98090 = snd_soc_component_get_drvdata(component);

	if (event & SND_SOC_DAPM_POST_PMU)
		max98090->shdn_pending = true;

	return 0;

}

static const char *mic1_mux_text[] = { "IN12", "IN56" };

static SOC_ENUM_SINGLE_DECL(mic1_mux_enum,
			    M98090_REG_INPUT_MODE,
			    M98090_EXTMIC1_SHIFT,
			    mic1_mux_text);

static const struct snd_kcontrol_new max98090_mic1_mux =
	SOC_DAPM_ENUM("MIC1 Mux", mic1_mux_enum);

static const char *mic2_mux_text[] = { "IN34", "IN56" };

static SOC_ENUM_SINGLE_DECL(mic2_mux_enum,
			    M98090_REG_INPUT_MODE,
			    M98090_EXTMIC2_SHIFT,
			    mic2_mux_text);

static const struct snd_kcontrol_new max98090_mic2_mux =
	SOC_DAPM_ENUM("MIC2 Mux", mic2_mux_enum);

static const char *dmic_mux_text[] = { "ADC", "DMIC" };

static SOC_ENUM_SINGLE_VIRT_DECL(dmic_mux_enum, dmic_mux_text);

static const struct snd_kcontrol_new max98090_dmic_mux =
	SOC_DAPM_ENUM("DMIC Mux", dmic_mux_enum);

/* LINEA mixer switch */
static const struct snd_kcontrol_new max98090_linea_mixer_controls[] = {
	SOC_DAPM_SINGLE("IN1 Switch", M98090_REG_LINE_INPUT_CONFIG,
		M98090_IN1SEEN_SHIFT, 1, 0),
	SOC_DAPM_SINGLE("IN3 Switch", M98090_REG_LINE_INPUT_CONFIG,
		M98090_IN3SEEN_SHIFT, 1, 0),
	SOC_DAPM_SINGLE("IN5 Switch", M98090_REG_LINE_INPUT_CONFIG,
		M98090_IN5SEEN_SHIFT, 1, 0),
	SOC_DAPM_SINGLE("IN34 Switch", M98090_REG_LINE_INPUT_CONFIG,
		M98090_IN34DIFF_SHIFT, 1, 0),
};

/* LINEB mixer switch */
static const struct snd_kcontrol_new max98090_lineb_mixer_controls[] = {
	SOC_DAPM_SINGLE("IN2 Switch", M98090_REG_LINE_INPUT_CONFIG,
		M98090_IN2SEEN_SHIFT, 1, 0),
	SOC_DAPM_SINGLE("IN4 Switch", M98090_REG_LINE_INPUT_CONFIG,
		M98090_IN4SEEN_SHIFT, 1, 0),
	SOC_DAPM_SINGLE("IN6 Switch", M98090_REG_LINE_INPUT_CONFIG,
		M98090_IN6SEEN_SHIFT, 1, 0),
	SOC_DAPM_SINGLE("IN56 Switch", M98090_REG_LINE_INPUT_CONFIG,
		M98090_IN56DIFF_SHIFT, 1, 0),
};

/* Left ADC mixer switch */
static const struct snd_kcontrol_new max98090_left_adc_mixer_controls[] = {
	SOC_DAPM_SINGLE("IN12 Switch", M98090_REG_LEFT_ADC_MIXER,
		M98090_MIXADL_IN12DIFF_SHIFT, 1, 0),
	SOC_DAPM_SINGLE("IN34 Switch", M98090_REG_LEFT_ADC_MIXER,
		M98090_MIXADL_IN34DIFF_SHIFT, 1, 0),
	SOC_DAPM_SINGLE("IN56 Switch", M98090_REG_LEFT_ADC_MIXER,
		M98090_MIXADL_IN65DIFF_SHIFT, 1, 0),
	SOC_DAPM_SINGLE("LINEA Switch", M98090_REG_LEFT_ADC_MIXER,
		M98090_MIXADL_LINEA_SHIFT, 1, 0),
	SOC_DAPM_SINGLE("LINEB Switch", M98090_REG_LEFT_ADC_MIXER,
		M98090_MIXADL_LINEB_SHIFT, 1, 0),
	SOC_DAPM_SINGLE("MIC1 Switch", M98090_REG_LEFT_ADC_MIXER,
		M98090_MIXADL_MIC1_SHIFT, 1, 0),
	SOC_DAPM_SINGLE("MIC2 Switch", M98090_REG_LEFT_ADC_MIXER,
		M98090_MIXADL_MIC2_SHIFT, 1, 0),
};

/* Right ADC mixer switch */
static const struct snd_kcontrol_new max98090_right_adc_mixer_controls[] = {
	SOC_DAPM_SINGLE("IN12 Switch", M98090_REG_RIGHT_ADC_MIXER,
		M98090_MIXADR_IN12DIFF_SHIFT, 1, 0),
	SOC_DAPM_SINGLE("IN34 Switch", M98090_REG_RIGHT_ADC_MIXER,
		M98090_MIXADR_IN34DIFF_SHIFT, 1, 0),
	SOC_DAPM_SINGLE("IN56 Switch", M98090_REG_RIGHT_ADC_MIXER,
		M98090_MIXADR_IN65DIFF_SHIFT, 1, 0),
	SOC_DAPM_SINGLE("LINEA Switch", M98090_REG_RIGHT_ADC_MIXER,
		M98090_MIXADR_LINEA_SHIFT, 1, 0),
	SOC_DAPM_SINGLE("LINEB Switch", M98090_REG_RIGHT_ADC_MIXER,
		M98090_MIXADR_LINEB_SHIFT, 1, 0),
	SOC_DAPM_SINGLE("MIC1 Switch", M98090_REG_RIGHT_ADC_MIXER,
		M98090_MIXADR_MIC1_SHIFT, 1, 0),
	SOC_DAPM_SINGLE("MIC2 Switch", M98090_REG_RIGHT_ADC_MIXER,
		M98090_MIXADR_MIC2_SHIFT, 1, 0),
};

static const char *lten_mux_text[] = { "Normal", "Loopthrough" };

static SOC_ENUM_SINGLE_DECL(ltenl_mux_enum,
			    M98090_REG_IO_CONFIGURATION,
			    M98090_LTEN_SHIFT,
			    lten_mux_text);

static SOC_ENUM_SINGLE_DECL(ltenr_mux_enum,
			    M98090_REG_IO_CONFIGURATION,
			    M98090_LTEN_SHIFT,
			    lten_mux_text);

static const struct snd_kcontrol_new max98090_ltenl_mux =
	SOC_DAPM_ENUM("LTENL Mux", ltenl_mux_enum);

static const struct snd_kcontrol_new max98090_ltenr_mux =
	SOC_DAPM_ENUM("LTENR Mux", ltenr_mux_enum);

static const char *lben_mux_text[] = { "Normal", "Loopback" };

static SOC_ENUM_SINGLE_DECL(lbenl_mux_enum,
			    M98090_REG_IO_CONFIGURATION,
			    M98090_LBEN_SHIFT,
			    lben_mux_text);

static SOC_ENUM_SINGLE_DECL(lbenr_mux_enum,
			    M98090_REG_IO_CONFIGURATION,
			    M98090_LBEN_SHIFT,
			    lben_mux_text);

static const struct snd_kcontrol_new max98090_lbenl_mux =
	SOC_DAPM_ENUM("LBENL Mux", lbenl_mux_enum);

static const struct snd_kcontrol_new max98090_lbenr_mux =
	SOC_DAPM_ENUM("LBENR Mux", lbenr_mux_enum);

static const char *stenl_mux_text[] = { "Normal", "Sidetone Left" };

static const char *stenr_mux_text[] = { "Normal", "Sidetone Right" };

static SOC_ENUM_SINGLE_DECL(stenl_mux_enum,
			    M98090_REG_ADC_SIDETONE,
			    M98090_DSTSL_SHIFT,
			    stenl_mux_text);

static SOC_ENUM_SINGLE_DECL(stenr_mux_enum,
			    M98090_REG_ADC_SIDETONE,
			    M98090_DSTSR_SHIFT,
			    stenr_mux_text);

static const struct snd_kcontrol_new max98090_stenl_mux =
	SOC_DAPM_ENUM("STENL Mux", stenl_mux_enum);

static const struct snd_kcontrol_new max98090_stenr_mux =
	SOC_DAPM_ENUM("STENR Mux", stenr_mux_enum);

/* Left speaker mixer switch */
static const struct
	snd_kcontrol_new max98090_left_speaker_mixer_controls[] = {
	SOC_DAPM_SINGLE("Left DAC Switch", M98090_REG_LEFT_SPK_MIXER,
		M98090_MIXSPL_DACL_SHIFT, 1, 0),
	SOC_DAPM_SINGLE("Right DAC Switch", M98090_REG_LEFT_SPK_MIXER,
		M98090_MIXSPL_DACR_SHIFT, 1, 0),
	SOC_DAPM_SINGLE("LINEA Switch", M98090_REG_LEFT_SPK_MIXER,
		M98090_MIXSPL_LINEA_SHIFT, 1, 0),
	SOC_DAPM_SINGLE("LINEB Switch", M98090_REG_LEFT_SPK_MIXER,
		M98090_MIXSPL_LINEB_SHIFT, 1, 0),
	SOC_DAPM_SINGLE("MIC1 Switch", M98090_REG_LEFT_SPK_MIXER,
		M98090_MIXSPL_MIC1_SHIFT, 1, 0),
	SOC_DAPM_SINGLE("MIC2 Switch", M98090_REG_LEFT_SPK_MIXER,
		M98090_MIXSPL_MIC2_SHIFT, 1, 0),
};

/* Right speaker mixer switch */
static const struct
	snd_kcontrol_new max98090_right_speaker_mixer_controls[] = {
	SOC_DAPM_SINGLE("Left DAC Switch", M98090_REG_RIGHT_SPK_MIXER,
		M98090_MIXSPR_DACL_SHIFT, 1, 0),
	SOC_DAPM_SINGLE("Right DAC Switch", M98090_REG_RIGHT_SPK_MIXER,
		M98090_MIXSPR_DACR_SHIFT, 1, 0),
	SOC_DAPM_SINGLE("LINEA Switch", M98090_REG_RIGHT_SPK_MIXER,
		M98090_MIXSPR_LINEA_SHIFT, 1, 0),
	SOC_DAPM_SINGLE("LINEB Switch", M98090_REG_RIGHT_SPK_MIXER,
		M98090_MIXSPR_LINEB_SHIFT, 1, 0),
	SOC_DAPM_SINGLE("MIC1 Switch", M98090_REG_RIGHT_SPK_MIXER,
		M98090_MIXSPR_MIC1_SHIFT, 1, 0),
	SOC_DAPM_SINGLE("MIC2 Switch", M98090_REG_RIGHT_SPK_MIXER,
		M98090_MIXSPR_MIC2_SHIFT, 1, 0),
};

/* Left headphone mixer switch */
static const struct snd_kcontrol_new max98090_left_hp_mixer_controls[] = {
	SOC_DAPM_SINGLE("Left DAC Switch", M98090_REG_LEFT_HP_MIXER,
		M98090_MIXHPL_DACL_SHIFT, 1, 0),
	SOC_DAPM_SINGLE("Right DAC Switch", M98090_REG_LEFT_HP_MIXER,
		M98090_MIXHPL_DACR_SHIFT, 1, 0),
	SOC_DAPM_SINGLE("LINEA Switch", M98090_REG_LEFT_HP_MIXER,
		M98090_MIXHPL_LINEA_SHIFT, 1, 0),
	SOC_DAPM_SINGLE("LINEB Switch", M98090_REG_LEFT_HP_MIXER,
		M98090_MIXHPL_LINEB_SHIFT, 1, 0),
	SOC_DAPM_SINGLE("MIC1 Switch", M98090_REG_LEFT_HP_MIXER,
		M98090_MIXHPL_MIC1_SHIFT, 1, 0),
	SOC_DAPM_SINGLE("MIC2 Switch", M98090_REG_LEFT_HP_MIXER,
		M98090_MIXHPL_MIC2_SHIFT, 1, 0),
};

/* Right headphone mixer switch */
static const struct snd_kcontrol_new max98090_right_hp_mixer_controls[] = {
	SOC_DAPM_SINGLE("Left DAC Switch", M98090_REG_RIGHT_HP_MIXER,
		M98090_MIXHPR_DACL_SHIFT, 1, 0),
	SOC_DAPM_SINGLE("Right DAC Switch", M98090_REG_RIGHT_HP_MIXER,
		M98090_MIXHPR_DACR_SHIFT, 1, 0),
	SOC_DAPM_SINGLE("LINEA Switch", M98090_REG_RIGHT_HP_MIXER,
		M98090_MIXHPR_LINEA_SHIFT, 1, 0),
	SOC_DAPM_SINGLE("LINEB Switch", M98090_REG_RIGHT_HP_MIXER,
		M98090_MIXHPR_LINEB_SHIFT, 1, 0),
	SOC_DAPM_SINGLE("MIC1 Switch", M98090_REG_RIGHT_HP_MIXER,
		M98090_MIXHPR_MIC1_SHIFT, 1, 0),
	SOC_DAPM_SINGLE("MIC2 Switch", M98090_REG_RIGHT_HP_MIXER,
		M98090_MIXHPR_MIC2_SHIFT, 1, 0),
};

/* Left receiver mixer switch */
static const struct snd_kcontrol_new max98090_left_rcv_mixer_controls[] = {
	SOC_DAPM_SINGLE("Left DAC Switch", M98090_REG_RCV_LOUTL_MIXER,
		M98090_MIXRCVL_DACL_SHIFT, 1, 0),
	SOC_DAPM_SINGLE("Right DAC Switch", M98090_REG_RCV_LOUTL_MIXER,
		M98090_MIXRCVL_DACR_SHIFT, 1, 0),
	SOC_DAPM_SINGLE("LINEA Switch", M98090_REG_RCV_LOUTL_MIXER,
		M98090_MIXRCVL_LINEA_SHIFT, 1, 0),
	SOC_DAPM_SINGLE("LINEB Switch", M98090_REG_RCV_LOUTL_MIXER,
		M98090_MIXRCVL_LINEB_SHIFT, 1, 0),
	SOC_DAPM_SINGLE("MIC1 Switch", M98090_REG_RCV_LOUTL_MIXER,
		M98090_MIXRCVL_MIC1_SHIFT, 1, 0),
	SOC_DAPM_SINGLE("MIC2 Switch", M98090_REG_RCV_LOUTL_MIXER,
		M98090_MIXRCVL_MIC2_SHIFT, 1, 0),
};

/* Right receiver mixer switch */
static const struct snd_kcontrol_new max98090_right_rcv_mixer_controls[] = {
	SOC_DAPM_SINGLE("Left DAC Switch", M98090_REG_LOUTR_MIXER,
		M98090_MIXRCVR_DACL_SHIFT, 1, 0),
	SOC_DAPM_SINGLE("Right DAC Switch", M98090_REG_LOUTR_MIXER,
		M98090_MIXRCVR_DACR_SHIFT, 1, 0),
	SOC_DAPM_SINGLE("LINEA Switch", M98090_REG_LOUTR_MIXER,
		M98090_MIXRCVR_LINEA_SHIFT, 1, 0),
	SOC_DAPM_SINGLE("LINEB Switch", M98090_REG_LOUTR_MIXER,
		M98090_MIXRCVR_LINEB_SHIFT, 1, 0),
	SOC_DAPM_SINGLE("MIC1 Switch", M98090_REG_LOUTR_MIXER,
		M98090_MIXRCVR_MIC1_SHIFT, 1, 0),
	SOC_DAPM_SINGLE("MIC2 Switch", M98090_REG_LOUTR_MIXER,
		M98090_MIXRCVR_MIC2_SHIFT, 1, 0),
};

static const char *linmod_mux_text[] = { "Left Only", "Left and Right" };

static SOC_ENUM_SINGLE_DECL(linmod_mux_enum,
			    M98090_REG_LOUTR_MIXER,
			    M98090_LINMOD_SHIFT,
			    linmod_mux_text);

static const struct snd_kcontrol_new max98090_linmod_mux =
	SOC_DAPM_ENUM("LINMOD Mux", linmod_mux_enum);

static const char *mixhpsel_mux_text[] = { "DAC Only", "HP Mixer" };

/*
 * This is a mux as it selects the HP output, but to DAPM it is a Mixer enable
 */
static SOC_ENUM_SINGLE_DECL(mixhplsel_mux_enum,
			    M98090_REG_HP_CONTROL,
			    M98090_MIXHPLSEL_SHIFT,
			    mixhpsel_mux_text);

static const struct snd_kcontrol_new max98090_mixhplsel_mux =
	SOC_DAPM_ENUM("MIXHPLSEL Mux", mixhplsel_mux_enum);

static SOC_ENUM_SINGLE_DECL(mixhprsel_mux_enum,
			    M98090_REG_HP_CONTROL,
			    M98090_MIXHPRSEL_SHIFT,
			    mixhpsel_mux_text);

static const struct snd_kcontrol_new max98090_mixhprsel_mux =
	SOC_DAPM_ENUM("MIXHPRSEL Mux", mixhprsel_mux_enum);

static const struct snd_soc_dapm_widget max98090_dapm_widgets[] = {
	SND_SOC_DAPM_INPUT("MIC1"),
	SND_SOC_DAPM_INPUT("MIC2"),
	SND_SOC_DAPM_INPUT("DMICL"),
	SND_SOC_DAPM_INPUT("DMICR"),
	SND_SOC_DAPM_INPUT("IN1"),
	SND_SOC_DAPM_INPUT("IN2"),
	SND_SOC_DAPM_INPUT("IN3"),
	SND_SOC_DAPM_INPUT("IN4"),
	SND_SOC_DAPM_INPUT("IN5"),
	SND_SOC_DAPM_INPUT("IN6"),
	SND_SOC_DAPM_INPUT("IN12"),
	SND_SOC_DAPM_INPUT("IN34"),
	SND_SOC_DAPM_INPUT("IN56"),

	SND_SOC_DAPM_SUPPLY("MICBIAS", M98090_REG_INPUT_ENABLE,
		M98090_MBEN_SHIFT, 0, NULL, 0),
	SND_SOC_DAPM_SUPPLY("SHDN", M98090_REG_DEVICE_SHUTDOWN,
		M98090_SHDNN_SHIFT, 0, NULL, 0),
	SND_SOC_DAPM_SUPPLY("SDIEN", M98090_REG_IO_CONFIGURATION,
		M98090_SDIEN_SHIFT, 0, NULL, 0),
	SND_SOC_DAPM_SUPPLY("SDOEN", M98090_REG_IO_CONFIGURATION,
		M98090_SDOEN_SHIFT, 0, NULL, 0),
	SND_SOC_DAPM_SUPPLY("DMICL_ENA", M98090_REG_DIGITAL_MIC_ENABLE,
		 M98090_DIGMICL_SHIFT, 0, max98090_shdn_event,
			SND_SOC_DAPM_POST_PMU),
	SND_SOC_DAPM_SUPPLY("DMICR_ENA", M98090_REG_DIGITAL_MIC_ENABLE,
		 M98090_DIGMICR_SHIFT, 0, max98090_shdn_event,
			 SND_SOC_DAPM_POST_PMU),
	SND_SOC_DAPM_SUPPLY("AHPF", M98090_REG_FILTER_CONFIG,
		M98090_AHPF_SHIFT, 0, NULL, 0),

/*
 * Note: Sysclk and misc power supplies are taken care of by SHDN
 */

	SND_SOC_DAPM_MUX("MIC1 Mux", SND_SOC_NOPM,
		0, 0, &max98090_mic1_mux),

	SND_SOC_DAPM_MUX("MIC2 Mux", SND_SOC_NOPM,
		0, 0, &max98090_mic2_mux),

	SND_SOC_DAPM_MUX("DMIC Mux", SND_SOC_NOPM, 0, 0, &max98090_dmic_mux),

	SND_SOC_DAPM_PGA_E("MIC1 Input", M98090_REG_MIC1_INPUT_LEVEL,
		M98090_MIC_PA1EN_SHIFT, 0, NULL, 0, max98090_micinput_event,
		SND_SOC_DAPM_POST_PMU | SND_SOC_DAPM_POST_PMD),

	SND_SOC_DAPM_PGA_E("MIC2 Input", M98090_REG_MIC2_INPUT_LEVEL,
		M98090_MIC_PA2EN_SHIFT, 0, NULL, 0, max98090_micinput_event,
		SND_SOC_DAPM_POST_PMU | SND_SOC_DAPM_POST_PMD),

	SND_SOC_DAPM_MIXER("LINEA Mixer", SND_SOC_NOPM, 0, 0,
		&max98090_linea_mixer_controls[0],
		ARRAY_SIZE(max98090_linea_mixer_controls)),

	SND_SOC_DAPM_MIXER("LINEB Mixer", SND_SOC_NOPM, 0, 0,
		&max98090_lineb_mixer_controls[0],
		ARRAY_SIZE(max98090_lineb_mixer_controls)),

	SND_SOC_DAPM_PGA("LINEA Input", M98090_REG_INPUT_ENABLE,
		M98090_LINEAEN_SHIFT, 0, NULL, 0),
	SND_SOC_DAPM_PGA("LINEB Input", M98090_REG_INPUT_ENABLE,
		M98090_LINEBEN_SHIFT, 0, NULL, 0),

	SND_SOC_DAPM_MIXER("Left ADC Mixer", SND_SOC_NOPM, 0, 0,
		&max98090_left_adc_mixer_controls[0],
		ARRAY_SIZE(max98090_left_adc_mixer_controls)),

	SND_SOC_DAPM_MIXER("Right ADC Mixer", SND_SOC_NOPM, 0, 0,
		&max98090_right_adc_mixer_controls[0],
		ARRAY_SIZE(max98090_right_adc_mixer_controls)),

	SND_SOC_DAPM_ADC_E("ADCL", NULL, M98090_REG_INPUT_ENABLE,
		M98090_ADLEN_SHIFT, 0, max98090_shdn_event,
		SND_SOC_DAPM_POST_PMU),
	SND_SOC_DAPM_ADC_E("ADCR", NULL, M98090_REG_INPUT_ENABLE,
		M98090_ADREN_SHIFT, 0, max98090_shdn_event,
		SND_SOC_DAPM_POST_PMU),

	SND_SOC_DAPM_AIF_OUT("AIFOUTL", "HiFi Capture", 0,
		SND_SOC_NOPM, 0, 0),
	SND_SOC_DAPM_AIF_OUT("AIFOUTR", "HiFi Capture", 1,
		SND_SOC_NOPM, 0, 0),

	SND_SOC_DAPM_MUX("LBENL Mux", SND_SOC_NOPM,
		0, 0, &max98090_lbenl_mux),

	SND_SOC_DAPM_MUX("LBENR Mux", SND_SOC_NOPM,
		0, 0, &max98090_lbenr_mux),

	SND_SOC_DAPM_MUX("LTENL Mux", SND_SOC_NOPM,
		0, 0, &max98090_ltenl_mux),

	SND_SOC_DAPM_MUX("LTENR Mux", SND_SOC_NOPM,
		0, 0, &max98090_ltenr_mux),

	SND_SOC_DAPM_MUX("STENL Mux", SND_SOC_NOPM,
		0, 0, &max98090_stenl_mux),

	SND_SOC_DAPM_MUX("STENR Mux", SND_SOC_NOPM,
		0, 0, &max98090_stenr_mux),

	SND_SOC_DAPM_AIF_IN("AIFINL", "HiFi Playback", 0, SND_SOC_NOPM, 0, 0),
	SND_SOC_DAPM_AIF_IN("AIFINR", "HiFi Playback", 1, SND_SOC_NOPM, 0, 0),

	SND_SOC_DAPM_DAC("DACL", NULL, M98090_REG_OUTPUT_ENABLE,
		M98090_DALEN_SHIFT, 0),
	SND_SOC_DAPM_DAC("DACR", NULL, M98090_REG_OUTPUT_ENABLE,
		M98090_DAREN_SHIFT, 0),

	SND_SOC_DAPM_MIXER("Left Headphone Mixer", SND_SOC_NOPM, 0, 0,
		&max98090_left_hp_mixer_controls[0],
		ARRAY_SIZE(max98090_left_hp_mixer_controls)),

	SND_SOC_DAPM_MIXER("Right Headphone Mixer", SND_SOC_NOPM, 0, 0,
		&max98090_right_hp_mixer_controls[0],
		ARRAY_SIZE(max98090_right_hp_mixer_controls)),

	SND_SOC_DAPM_MIXER("Left Speaker Mixer", SND_SOC_NOPM, 0, 0,
		&max98090_left_speaker_mixer_controls[0],
		ARRAY_SIZE(max98090_left_speaker_mixer_controls)),

	SND_SOC_DAPM_MIXER("Right Speaker Mixer", SND_SOC_NOPM, 0, 0,
		&max98090_right_speaker_mixer_controls[0],
		ARRAY_SIZE(max98090_right_speaker_mixer_controls)),

	SND_SOC_DAPM_MIXER("Left Receiver Mixer", SND_SOC_NOPM, 0, 0,
		&max98090_left_rcv_mixer_controls[0],
		ARRAY_SIZE(max98090_left_rcv_mixer_controls)),

	SND_SOC_DAPM_MIXER("Right Receiver Mixer", SND_SOC_NOPM, 0, 0,
		&max98090_right_rcv_mixer_controls[0],
		ARRAY_SIZE(max98090_right_rcv_mixer_controls)),

	SND_SOC_DAPM_MUX("LINMOD Mux", SND_SOC_NOPM, 0, 0,
		&max98090_linmod_mux),

	SND_SOC_DAPM_MUX("MIXHPLSEL Mux", SND_SOC_NOPM, 0, 0,
		&max98090_mixhplsel_mux),

	SND_SOC_DAPM_MUX("MIXHPRSEL Mux", SND_SOC_NOPM, 0, 0,
		&max98090_mixhprsel_mux),

	SND_SOC_DAPM_PGA("HP Left Out", M98090_REG_OUTPUT_ENABLE,
		M98090_HPLEN_SHIFT, 0, NULL, 0),
	SND_SOC_DAPM_PGA("HP Right Out", M98090_REG_OUTPUT_ENABLE,
		M98090_HPREN_SHIFT, 0, NULL, 0),

	SND_SOC_DAPM_PGA("SPK Left Out", M98090_REG_OUTPUT_ENABLE,
		M98090_SPLEN_SHIFT, 0, NULL, 0),
	SND_SOC_DAPM_PGA("SPK Right Out", M98090_REG_OUTPUT_ENABLE,
		M98090_SPREN_SHIFT, 0, NULL, 0),

	SND_SOC_DAPM_PGA("RCV Left Out", M98090_REG_OUTPUT_ENABLE,
		M98090_RCVLEN_SHIFT, 0, NULL, 0),
	SND_SOC_DAPM_PGA("RCV Right Out", M98090_REG_OUTPUT_ENABLE,
		M98090_RCVREN_SHIFT, 0, NULL, 0),

	SND_SOC_DAPM_OUTPUT("HPL"),
	SND_SOC_DAPM_OUTPUT("HPR"),
	SND_SOC_DAPM_OUTPUT("SPKL"),
	SND_SOC_DAPM_OUTPUT("SPKR"),
	SND_SOC_DAPM_OUTPUT("RCVL"),
	SND_SOC_DAPM_OUTPUT("RCVR"),
};

static const struct snd_soc_dapm_widget max98091_dapm_widgets[] = {
	SND_SOC_DAPM_INPUT("DMIC3"),
	SND_SOC_DAPM_INPUT("DMIC4"),

	SND_SOC_DAPM_SUPPLY("DMIC3_ENA", M98090_REG_DIGITAL_MIC_ENABLE,
		 M98090_DIGMIC3_SHIFT, 0, NULL, 0),
	SND_SOC_DAPM_SUPPLY("DMIC4_ENA", M98090_REG_DIGITAL_MIC_ENABLE,
		 M98090_DIGMIC4_SHIFT, 0, NULL, 0),
};

static const struct snd_soc_dapm_route max98090_dapm_routes[] = {
	{"MIC1 Input", NULL, "MIC1"},
	{"MIC2 Input", NULL, "MIC2"},

	{"DMICL", NULL, "DMICL_ENA"},
	{"DMICL", NULL, "DMICR_ENA"},
	{"DMICR", NULL, "DMICL_ENA"},
	{"DMICR", NULL, "DMICR_ENA"},
	{"DMICL", NULL, "AHPF"},
	{"DMICR", NULL, "AHPF"},

	/* MIC1 input mux */
	{"MIC1 Mux", "IN12", "IN12"},
	{"MIC1 Mux", "IN56", "IN56"},

	/* MIC2 input mux */
	{"MIC2 Mux", "IN34", "IN34"},
	{"MIC2 Mux", "IN56", "IN56"},

	{"MIC1 Input", NULL, "MIC1 Mux"},
	{"MIC2 Input", NULL, "MIC2 Mux"},

	/* Left ADC input mixer */
	{"Left ADC Mixer", "IN12 Switch", "IN12"},
	{"Left ADC Mixer", "IN34 Switch", "IN34"},
	{"Left ADC Mixer", "IN56 Switch", "IN56"},
	{"Left ADC Mixer", "LINEA Switch", "LINEA Input"},
	{"Left ADC Mixer", "LINEB Switch", "LINEB Input"},
	{"Left ADC Mixer", "MIC1 Switch", "MIC1 Input"},
	{"Left ADC Mixer", "MIC2 Switch", "MIC2 Input"},

	/* Right ADC input mixer */
	{"Right ADC Mixer", "IN12 Switch", "IN12"},
	{"Right ADC Mixer", "IN34 Switch", "IN34"},
	{"Right ADC Mixer", "IN56 Switch", "IN56"},
	{"Right ADC Mixer", "LINEA Switch", "LINEA Input"},
	{"Right ADC Mixer", "LINEB Switch", "LINEB Input"},
	{"Right ADC Mixer", "MIC1 Switch", "MIC1 Input"},
	{"Right ADC Mixer", "MIC2 Switch", "MIC2 Input"},

	/* Line A input mixer */
	{"LINEA Mixer", "IN1 Switch", "IN1"},
	{"LINEA Mixer", "IN3 Switch", "IN3"},
	{"LINEA Mixer", "IN5 Switch", "IN5"},
	{"LINEA Mixer", "IN34 Switch", "IN34"},

	/* Line B input mixer */
	{"LINEB Mixer", "IN2 Switch", "IN2"},
	{"LINEB Mixer", "IN4 Switch", "IN4"},
	{"LINEB Mixer", "IN6 Switch", "IN6"},
	{"LINEB Mixer", "IN56 Switch", "IN56"},

	{"LINEA Input", NULL, "LINEA Mixer"},
	{"LINEB Input", NULL, "LINEB Mixer"},

	/* Inputs */
	{"ADCL", NULL, "Left ADC Mixer"},
	{"ADCR", NULL, "Right ADC Mixer"},
	{"ADCL", NULL, "SHDN"},
	{"ADCR", NULL, "SHDN"},

	{"DMIC Mux", "ADC", "ADCL"},
	{"DMIC Mux", "ADC", "ADCR"},
	{"DMIC Mux", "DMIC", "DMICL"},
	{"DMIC Mux", "DMIC", "DMICR"},

	{"LBENL Mux", "Normal", "DMIC Mux"},
	{"LBENL Mux", "Loopback", "LTENL Mux"},
	{"LBENR Mux", "Normal", "DMIC Mux"},
	{"LBENR Mux", "Loopback", "LTENR Mux"},

	{"AIFOUTL", NULL, "LBENL Mux"},
	{"AIFOUTR", NULL, "LBENR Mux"},
	{"AIFOUTL", NULL, "SHDN"},
	{"AIFOUTR", NULL, "SHDN"},
	{"AIFOUTL", NULL, "SDOEN"},
	{"AIFOUTR", NULL, "SDOEN"},

	{"LTENL Mux", "Normal", "AIFINL"},
	{"LTENL Mux", "Loopthrough", "LBENL Mux"},
	{"LTENR Mux", "Normal", "AIFINR"},
	{"LTENR Mux", "Loopthrough", "LBENR Mux"},

	{"DACL", NULL, "LTENL Mux"},
	{"DACR", NULL, "LTENR Mux"},

	{"STENL Mux", "Sidetone Left", "ADCL"},
	{"STENL Mux", "Sidetone Left", "DMICL"},
	{"STENR Mux", "Sidetone Right", "ADCR"},
	{"STENR Mux", "Sidetone Right", "DMICR"},
	{"DACL", NULL, "STENL Mux"},
	{"DACR", NULL, "STENR Mux"},

	{"AIFINL", NULL, "SHDN"},
	{"AIFINR", NULL, "SHDN"},
	{"AIFINL", NULL, "SDIEN"},
	{"AIFINR", NULL, "SDIEN"},
	{"DACL", NULL, "SHDN"},
	{"DACR", NULL, "SHDN"},

	/* Left headphone output mixer */
	{"Left Headphone Mixer", "Left DAC Switch", "DACL"},
	{"Left Headphone Mixer", "Right DAC Switch", "DACR"},
	{"Left Headphone Mixer", "MIC1 Switch", "MIC1 Input"},
	{"Left Headphone Mixer", "MIC2 Switch", "MIC2 Input"},
	{"Left Headphone Mixer", "LINEA Switch", "LINEA Input"},
	{"Left Headphone Mixer", "LINEB Switch", "LINEB Input"},

	/* Right headphone output mixer */
	{"Right Headphone Mixer", "Left DAC Switch", "DACL"},
	{"Right Headphone Mixer", "Right DAC Switch", "DACR"},
	{"Right Headphone Mixer", "MIC1 Switch", "MIC1 Input"},
	{"Right Headphone Mixer", "MIC2 Switch", "MIC2 Input"},
	{"Right Headphone Mixer", "LINEA Switch", "LINEA Input"},
	{"Right Headphone Mixer", "LINEB Switch", "LINEB Input"},

	/* Left speaker output mixer */
	{"Left Speaker Mixer", "Left DAC Switch", "DACL"},
	{"Left Speaker Mixer", "Right DAC Switch", "DACR"},
	{"Left Speaker Mixer", "MIC1 Switch", "MIC1 Input"},
	{"Left Speaker Mixer", "MIC2 Switch", "MIC2 Input"},
	{"Left Speaker Mixer", "LINEA Switch", "LINEA Input"},
	{"Left Speaker Mixer", "LINEB Switch", "LINEB Input"},

	/* Right speaker output mixer */
	{"Right Speaker Mixer", "Left DAC Switch", "DACL"},
	{"Right Speaker Mixer", "Right DAC Switch", "DACR"},
	{"Right Speaker Mixer", "MIC1 Switch", "MIC1 Input"},
	{"Right Speaker Mixer", "MIC2 Switch", "MIC2 Input"},
	{"Right Speaker Mixer", "LINEA Switch", "LINEA Input"},
	{"Right Speaker Mixer", "LINEB Switch", "LINEB Input"},

	/* Left Receiver output mixer */
	{"Left Receiver Mixer", "Left DAC Switch", "DACL"},
	{"Left Receiver Mixer", "Right DAC Switch", "DACR"},
	{"Left Receiver Mixer", "MIC1 Switch", "MIC1 Input"},
	{"Left Receiver Mixer", "MIC2 Switch", "MIC2 Input"},
	{"Left Receiver Mixer", "LINEA Switch", "LINEA Input"},
	{"Left Receiver Mixer", "LINEB Switch", "LINEB Input"},

	/* Right Receiver output mixer */
	{"Right Receiver Mixer", "Left DAC Switch", "DACL"},
	{"Right Receiver Mixer", "Right DAC Switch", "DACR"},
	{"Right Receiver Mixer", "MIC1 Switch", "MIC1 Input"},
	{"Right Receiver Mixer", "MIC2 Switch", "MIC2 Input"},
	{"Right Receiver Mixer", "LINEA Switch", "LINEA Input"},
	{"Right Receiver Mixer", "LINEB Switch", "LINEB Input"},

	{"MIXHPLSEL Mux", "HP Mixer", "Left Headphone Mixer"},

	/*
	 * Disable this for lowest power if bypassing
	 * the DAC with an analog signal
	 */
	{"HP Left Out", NULL, "DACL"},
	{"HP Left Out", NULL, "MIXHPLSEL Mux"},

	{"MIXHPRSEL Mux", "HP Mixer", "Right Headphone Mixer"},

	/*
	 * Disable this for lowest power if bypassing
	 * the DAC with an analog signal
	 */
	{"HP Right Out", NULL, "DACR"},
	{"HP Right Out", NULL, "MIXHPRSEL Mux"},

	{"SPK Left Out", NULL, "Left Speaker Mixer"},
	{"SPK Right Out", NULL, "Right Speaker Mixer"},
	{"RCV Left Out", NULL, "Left Receiver Mixer"},

	{"LINMOD Mux", "Left and Right", "Right Receiver Mixer"},
	{"LINMOD Mux", "Left Only",  "Left Receiver Mixer"},
	{"RCV Right Out", NULL, "LINMOD Mux"},

	{"HPL", NULL, "HP Left Out"},
	{"HPR", NULL, "HP Right Out"},
	{"SPKL", NULL, "SPK Left Out"},
	{"SPKR", NULL, "SPK Right Out"},
	{"RCVL", NULL, "RCV Left Out"},
	{"RCVR", NULL, "RCV Right Out"},
};

static const struct snd_soc_dapm_route max98091_dapm_routes[] = {
	/* DMIC inputs */
	{"DMIC3", NULL, "DMIC3_ENA"},
	{"DMIC4", NULL, "DMIC4_ENA"},
	{"DMIC3", NULL, "AHPF"},
	{"DMIC4", NULL, "AHPF"},
};

static int max98090_add_widgets(struct snd_soc_component *component)
{
	struct max98090_priv *max98090 = snd_soc_component_get_drvdata(component);
	struct snd_soc_dapm_context *dapm = snd_soc_component_get_dapm(component);

	snd_soc_add_component_controls(component, max98090_snd_controls,
		ARRAY_SIZE(max98090_snd_controls));

	if (max98090->devtype == MAX98091) {
		snd_soc_add_component_controls(component, max98091_snd_controls,
			ARRAY_SIZE(max98091_snd_controls));
	}

	snd_soc_dapm_new_controls(dapm, max98090_dapm_widgets,
		ARRAY_SIZE(max98090_dapm_widgets));

	snd_soc_dapm_add_routes(dapm, max98090_dapm_routes,
		ARRAY_SIZE(max98090_dapm_routes));

	if (max98090->devtype == MAX98091) {
		snd_soc_dapm_new_controls(dapm, max98091_dapm_widgets,
			ARRAY_SIZE(max98091_dapm_widgets));

		snd_soc_dapm_add_routes(dapm, max98091_dapm_routes,
			ARRAY_SIZE(max98091_dapm_routes));
	}

	return 0;
}

static const int pclk_rates[] = {
	12000000, 12000000, 13000000, 13000000,
	16000000, 16000000, 19200000, 19200000
};

static const int lrclk_rates[] = {
	8000, 16000, 8000, 16000,
	8000, 16000, 8000, 16000
};

static const int user_pclk_rates[] = {
	13000000, 13000000, 19200000, 19200000,
};

static const int user_lrclk_rates[] = {
	44100, 48000, 44100, 48000,
};

static const unsigned long long ni_value[] = {
	3528, 768, 441, 8
};

static const unsigned long long mi_value[] = {
	8125, 1625, 1500, 25
};

static void max98090_configure_bclk(struct snd_soc_component *component)
{
	struct max98090_priv *max98090 = snd_soc_component_get_drvdata(component);
	unsigned long long ni;
	int i;

	if (!max98090->sysclk) {
		dev_err(component->dev, "No SYSCLK configured\n");
		return;
	}

	if (!max98090->bclk || !max98090->lrclk) {
		dev_err(component->dev, "No audio clocks configured\n");
		return;
	}

	/* Skip configuration when operating as slave */
	if (!(snd_soc_component_read(component, M98090_REG_MASTER_MODE) &
		M98090_MAS_MASK)) {
		return;
	}

	/* Check for supported PCLK to LRCLK ratios */
	for (i = 0; i < ARRAY_SIZE(pclk_rates); i++) {
		if ((pclk_rates[i] == max98090->sysclk) &&
			(lrclk_rates[i] == max98090->lrclk)) {
			dev_dbg(component->dev,
				"Found supported PCLK to LRCLK rates 0x%x\n",
				i + 0x8);

			snd_soc_component_update_bits(component, M98090_REG_CLOCK_MODE,
				M98090_FREQ_MASK,
				(i + 0x8) << M98090_FREQ_SHIFT);
			snd_soc_component_update_bits(component, M98090_REG_CLOCK_MODE,
				M98090_USE_M1_MASK, 0);
			return;
		}
	}

	/* Check for user calculated MI and NI ratios */
	for (i = 0; i < ARRAY_SIZE(user_pclk_rates); i++) {
		if ((user_pclk_rates[i] == max98090->sysclk) &&
			(user_lrclk_rates[i] == max98090->lrclk)) {
			dev_dbg(component->dev,
				"Found user supported PCLK to LRCLK rates\n");
			dev_dbg(component->dev, "i %d ni %lld mi %lld\n",
				i, ni_value[i], mi_value[i]);

			snd_soc_component_update_bits(component, M98090_REG_CLOCK_MODE,
				M98090_FREQ_MASK, 0);
			snd_soc_component_update_bits(component, M98090_REG_CLOCK_MODE,
				M98090_USE_M1_MASK,
					1 << M98090_USE_M1_SHIFT);

			snd_soc_component_write(component, M98090_REG_CLOCK_RATIO_NI_MSB,
				(ni_value[i] >> 8) & 0x7F);
			snd_soc_component_write(component, M98090_REG_CLOCK_RATIO_NI_LSB,
				ni_value[i] & 0xFF);
			snd_soc_component_write(component, M98090_REG_CLOCK_RATIO_MI_MSB,
				(mi_value[i] >> 8) & 0x7F);
			snd_soc_component_write(component, M98090_REG_CLOCK_RATIO_MI_LSB,
				mi_value[i] & 0xFF);

			return;
		}
	}

	/*
	 * Calculate based on MI = 65536 (not as good as either method above)
	 */
	snd_soc_component_update_bits(component, M98090_REG_CLOCK_MODE,
		M98090_FREQ_MASK, 0);
	snd_soc_component_update_bits(component, M98090_REG_CLOCK_MODE,
		M98090_USE_M1_MASK, 0);

	/*
	 * Configure NI when operating as master
	 * Note: There is a small, but significant audio quality improvement
	 * by calculating ni and mi.
	 */
	ni = 65536ULL * (max98090->lrclk < 50000 ? 96ULL : 48ULL)
			* (unsigned long long int)max98090->lrclk;
	do_div(ni, (unsigned long long int)max98090->sysclk);
	dev_info(component->dev, "No better method found\n");
	dev_info(component->dev, "Calculating ni %lld with mi 65536\n", ni);
	snd_soc_component_write(component, M98090_REG_CLOCK_RATIO_NI_MSB,
		(ni >> 8) & 0x7F);
	snd_soc_component_write(component, M98090_REG_CLOCK_RATIO_NI_LSB, ni & 0xFF);
}

static int max98090_dai_set_fmt(struct snd_soc_dai *codec_dai,
				 unsigned int fmt)
{
	struct snd_soc_component *component = codec_dai->component;
	struct max98090_priv *max98090 = snd_soc_component_get_drvdata(component);
	struct max98090_cdata *cdata;
	u8 regval;

	max98090->dai_fmt = fmt;
	cdata = &max98090->dai[0];

	if (fmt != cdata->fmt) {
		cdata->fmt = fmt;

		regval = 0;
		switch (fmt & SND_SOC_DAIFMT_MASTER_MASK) {
		case SND_SOC_DAIFMT_CBS_CFS:
			/* Set to slave mode PLL - MAS mode off */
			snd_soc_component_write(component,
				M98090_REG_CLOCK_RATIO_NI_MSB, 0x00);
			snd_soc_component_write(component,
				M98090_REG_CLOCK_RATIO_NI_LSB, 0x00);
			snd_soc_component_update_bits(component, M98090_REG_CLOCK_MODE,
				M98090_USE_M1_MASK, 0);
			max98090->master = false;
			break;
		case SND_SOC_DAIFMT_CBM_CFM:
			/* Set to master mode */
			if (max98090->tdm_slots == 4) {
				/* TDM */
				regval |= M98090_MAS_MASK |
					M98090_BSEL_64;
			} else if (max98090->tdm_slots == 3) {
				/* TDM */
				regval |= M98090_MAS_MASK |
					M98090_BSEL_48;
			} else {
				/* Few TDM slots, or No TDM */
				regval |= M98090_MAS_MASK |
					M98090_BSEL_32;
			}
			max98090->master = true;
			break;
		case SND_SOC_DAIFMT_CBS_CFM:
		case SND_SOC_DAIFMT_CBM_CFS:
		default:
			dev_err(component->dev, "DAI clock mode unsupported");
			return -EINVAL;
		}
		snd_soc_component_write(component, M98090_REG_MASTER_MODE, regval);

		regval = 0;
		switch (fmt & SND_SOC_DAIFMT_FORMAT_MASK) {
		case SND_SOC_DAIFMT_I2S:
			regval |= M98090_DLY_MASK;
			break;
		case SND_SOC_DAIFMT_LEFT_J:
			break;
		case SND_SOC_DAIFMT_RIGHT_J:
			regval |= M98090_RJ_MASK;
			break;
		case SND_SOC_DAIFMT_DSP_A:
			/* Not supported mode */
		default:
			dev_err(component->dev, "DAI format unsupported");
			return -EINVAL;
		}

		switch (fmt & SND_SOC_DAIFMT_INV_MASK) {
		case SND_SOC_DAIFMT_NB_NF:
			break;
		case SND_SOC_DAIFMT_NB_IF:
			regval |= M98090_WCI_MASK;
			break;
		case SND_SOC_DAIFMT_IB_NF:
			regval |= M98090_BCI_MASK;
			break;
		case SND_SOC_DAIFMT_IB_IF:
			regval |= M98090_BCI_MASK|M98090_WCI_MASK;
			break;
		default:
			dev_err(component->dev, "DAI invert mode unsupported");
			return -EINVAL;
		}

		/*
		 * This accommodates an inverted logic in the MAX98090 chip
		 * for Bit Clock Invert (BCI). The inverted logic is only
		 * seen for the case of TDM mode. The remaining cases have
		 * normal logic.
		 */
		if (max98090->tdm_slots > 1)
			regval ^= M98090_BCI_MASK;

		snd_soc_component_write(component,
			M98090_REG_INTERFACE_FORMAT, regval);
	}

	return 0;
}

static int max98090_set_tdm_slot(struct snd_soc_dai *codec_dai,
	unsigned int tx_mask, unsigned int rx_mask, int slots, int slot_width)
{
	struct snd_soc_component *component = codec_dai->component;
	struct max98090_priv *max98090 = snd_soc_component_get_drvdata(component);
	struct max98090_cdata *cdata;
	cdata = &max98090->dai[0];

	if (slots < 0 || slots > 4)
		return -EINVAL;

	max98090->tdm_slots = slots;
	max98090->tdm_width = slot_width;

	if (max98090->tdm_slots > 1) {
		/* SLOTL SLOTR SLOTDLY */
		snd_soc_component_write(component, M98090_REG_TDM_FORMAT,
			0 << M98090_TDM_SLOTL_SHIFT |
			1 << M98090_TDM_SLOTR_SHIFT |
			0 << M98090_TDM_SLOTDLY_SHIFT);

		/* FSW TDM */
		snd_soc_component_update_bits(component, M98090_REG_TDM_CONTROL,
			M98090_TDM_MASK,
			M98090_TDM_MASK);
	}

	/*
	 * Normally advisable to set TDM first, but this permits either order
	 */
	cdata->fmt = 0;
	max98090_dai_set_fmt(codec_dai, max98090->dai_fmt);

	return 0;
}

static int max98090_set_bias_level(struct snd_soc_component *component,
				   enum snd_soc_bias_level level)
{
	struct max98090_priv *max98090 = snd_soc_component_get_drvdata(component);
	int ret;

	switch (level) {
	case SND_SOC_BIAS_ON:
		break;

	case SND_SOC_BIAS_PREPARE:
		/*
		 * SND_SOC_BIAS_PREPARE is called while preparing for a
		 * transition to ON or away from ON. If current bias_level
		 * is SND_SOC_BIAS_ON, then it is preparing for a transition
		 * away from ON. Disable the clock in that case, otherwise
		 * enable it.
		 */
		if (IS_ERR(max98090->mclk))
			break;

		if (snd_soc_component_get_bias_level(component) == SND_SOC_BIAS_ON) {
			clk_disable_unprepare(max98090->mclk);
		} else {
			ret = clk_prepare_enable(max98090->mclk);
			if (ret)
				return ret;
		}
		break;

	case SND_SOC_BIAS_STANDBY:
		if (snd_soc_component_get_bias_level(component) == SND_SOC_BIAS_OFF) {
			ret = regcache_sync(max98090->regmap);
			if (ret != 0) {
				dev_err(component->dev,
					"Failed to sync cache: %d\n", ret);
				return ret;
			}
		}
		break;

	case SND_SOC_BIAS_OFF:
		/* Set internal pull-up to lowest power mode */
		snd_soc_component_update_bits(component, M98090_REG_JACK_DETECT,
			M98090_JDWK_MASK, M98090_JDWK_MASK);
		regcache_mark_dirty(max98090->regmap);
		break;
	}
	return 0;
}

static const int dmic_divisors[] = { 2, 3, 4, 5, 6, 8 };

static const int comp_lrclk_rates[] = {
	8000, 16000, 32000, 44100, 48000, 96000
};

struct dmic_table {
	int pclk;
	struct {
		int freq;
		int comp[6]; /* One each for 8, 16, 32, 44.1, 48, and 96 kHz */
	} settings[6]; /* One for each dmic divisor. */
};

static const struct dmic_table dmic_table[] = { /* One for each pclk freq. */
	{
		.pclk = 11289600,
		.settings = {
			{ .freq = 2, .comp = { 7, 8, 3, 3, 3, 3 } },
			{ .freq = 1, .comp = { 7, 8, 2, 2, 2, 2 } },
			{ .freq = 0, .comp = { 7, 8, 3, 3, 3, 3 } },
			{ .freq = 0, .comp = { 7, 8, 6, 6, 6, 6 } },
			{ .freq = 0, .comp = { 7, 8, 3, 3, 3, 3 } },
			{ .freq = 0, .comp = { 7, 8, 3, 3, 3, 3 } },
		},
	},
	{
		.pclk = 12000000,
		.settings = {
			{ .freq = 2, .comp = { 7, 8, 3, 3, 3, 3 } },
			{ .freq = 1, .comp = { 7, 8, 2, 2, 2, 2 } },
			{ .freq = 0, .comp = { 7, 8, 3, 3, 3, 3 } },
			{ .freq = 0, .comp = { 7, 8, 5, 5, 6, 6 } },
			{ .freq = 0, .comp = { 7, 8, 3, 3, 3, 3 } },
			{ .freq = 0, .comp = { 7, 8, 3, 3, 3, 3 } },
		}
	},
	{
		.pclk = 12288000,
		.settings = {
			{ .freq = 2, .comp = { 7, 8, 3, 3, 3, 3 } },
			{ .freq = 1, .comp = { 7, 8, 2, 2, 2, 2 } },
			{ .freq = 0, .comp = { 7, 8, 3, 3, 3, 3 } },
			{ .freq = 0, .comp = { 7, 8, 6, 6, 6, 6 } },
			{ .freq = 0, .comp = { 7, 8, 3, 3, 3, 3 } },
			{ .freq = 0, .comp = { 7, 8, 3, 3, 3, 3 } },
		}
	},
	{
		.pclk = 13000000,
		.settings = {
			{ .freq = 2, .comp = { 7, 8, 1, 1, 1, 1 } },
			{ .freq = 1, .comp = { 7, 8, 0, 0, 0, 0 } },
			{ .freq = 0, .comp = { 7, 8, 1, 1, 1, 1 } },
			{ .freq = 0, .comp = { 7, 8, 4, 4, 5, 5 } },
			{ .freq = 0, .comp = { 7, 8, 1, 1, 1, 1 } },
			{ .freq = 0, .comp = { 7, 8, 1, 1, 1, 1 } },
		}
	},
	{
		.pclk = 19200000,
		.settings = {
			{ .freq = 2, .comp = { 0, 0, 0, 0, 0, 0 } },
			{ .freq = 1, .comp = { 7, 8, 1, 1, 1, 1 } },
			{ .freq = 0, .comp = { 7, 8, 5, 5, 6, 6 } },
			{ .freq = 0, .comp = { 7, 8, 2, 2, 3, 3 } },
			{ .freq = 0, .comp = { 7, 8, 1, 1, 2, 2 } },
			{ .freq = 0, .comp = { 7, 8, 5, 5, 6, 6 } },
		}
	},
};

static int max98090_find_divisor(int target_freq, int pclk)
{
	int current_diff = INT_MAX;
	int test_diff;
	int divisor_index = 0;
	int i;

	for (i = 0; i < ARRAY_SIZE(dmic_divisors); i++) {
		test_diff = abs(target_freq - (pclk / dmic_divisors[i]));
		if (test_diff < current_diff) {
			current_diff = test_diff;
			divisor_index = i;
		}
	}

	return divisor_index;
}

static int max98090_find_closest_pclk(int pclk)
{
	int m1;
	int m2;
	int i;

	for (i = 0; i < ARRAY_SIZE(dmic_table); i++) {
		if (pclk == dmic_table[i].pclk)
			return i;
		if (pclk < dmic_table[i].pclk) {
			if (i == 0)
				return i;
			m1 = pclk - dmic_table[i-1].pclk;
			m2 = dmic_table[i].pclk - pclk;
			if (m1 < m2)
				return i - 1;
			else
				return i;
		}
	}

	return -EINVAL;
}

static int max98090_configure_dmic(struct max98090_priv *max98090,
				   int target_dmic_clk, int pclk, int fs)
{
	int micclk_index;
	int pclk_index;
	int dmic_freq;
	int dmic_comp;
	int i;

	pclk_index = max98090_find_closest_pclk(pclk);
	if (pclk_index < 0)
		return pclk_index;

	micclk_index = max98090_find_divisor(target_dmic_clk, pclk);

	for (i = 0; i < ARRAY_SIZE(comp_lrclk_rates) - 1; i++) {
		if (fs <= (comp_lrclk_rates[i] + comp_lrclk_rates[i+1]) / 2)
			break;
	}

	dmic_freq = dmic_table[pclk_index].settings[micclk_index].freq;
	dmic_comp = dmic_table[pclk_index].settings[micclk_index].comp[i];

	regmap_update_bits(max98090->regmap, M98090_REG_DIGITAL_MIC_ENABLE,
			   M98090_MICCLK_MASK,
			   micclk_index << M98090_MICCLK_SHIFT);

	regmap_update_bits(max98090->regmap, M98090_REG_DIGITAL_MIC_CONFIG,
			   M98090_DMIC_COMP_MASK | M98090_DMIC_FREQ_MASK,
			   dmic_comp << M98090_DMIC_COMP_SHIFT |
			   dmic_freq << M98090_DMIC_FREQ_SHIFT);

	return 0;
}

static int max98090_dai_startup(struct snd_pcm_substream *substream,
				struct snd_soc_dai *dai)
{
	struct snd_soc_component *component = dai->component;
	struct max98090_priv *max98090 = snd_soc_component_get_drvdata(component);
	unsigned int fmt = max98090->dai_fmt;

	/* Remove 24-bit format support if it is not in right justified mode. */
	if ((fmt & SND_SOC_DAIFMT_FORMAT_MASK) != SND_SOC_DAIFMT_RIGHT_J) {
		substream->runtime->hw.formats = SNDRV_PCM_FMTBIT_S16_LE;
		snd_pcm_hw_constraint_msbits(substream->runtime, 0, 16, 16);
	}
	return 0;
}

static int max98090_dai_hw_params(struct snd_pcm_substream *substream,
				   struct snd_pcm_hw_params *params,
				   struct snd_soc_dai *dai)
{
	struct snd_soc_component *component = dai->component;
	struct max98090_priv *max98090 = snd_soc_component_get_drvdata(component);
	struct max98090_cdata *cdata;

	cdata = &max98090->dai[0];
	max98090->bclk = snd_soc_params_to_bclk(params);
	if (params_channels(params) == 1)
		max98090->bclk *= 2;

	max98090->lrclk = params_rate(params);

	switch (params_width(params)) {
	case 16:
		snd_soc_component_update_bits(component, M98090_REG_INTERFACE_FORMAT,
			M98090_WS_MASK, 0);
		break;
	default:
		return -EINVAL;
	}

	if (max98090->master)
		max98090_configure_bclk(component);

	cdata->rate = max98090->lrclk;

	/* Update filter mode */
	if (max98090->lrclk < 24000)
		snd_soc_component_update_bits(component, M98090_REG_FILTER_CONFIG,
			M98090_MODE_MASK, 0);
	else
		snd_soc_component_update_bits(component, M98090_REG_FILTER_CONFIG,
			M98090_MODE_MASK, M98090_MODE_MASK);

	/* Update sample rate mode */
	if (max98090->lrclk < 50000)
		snd_soc_component_update_bits(component, M98090_REG_FILTER_CONFIG,
			M98090_DHF_MASK, 0);
	else
		snd_soc_component_update_bits(component, M98090_REG_FILTER_CONFIG,
			M98090_DHF_MASK, M98090_DHF_MASK);

	max98090_configure_dmic(max98090, max98090->dmic_freq, max98090->pclk,
				max98090->lrclk);

	return 0;
}

/*
 * PLL / Sysclk
 */
static int max98090_dai_set_sysclk(struct snd_soc_dai *dai,
				   int clk_id, unsigned int freq, int dir)
{
	struct snd_soc_component *component = dai->component;
	struct max98090_priv *max98090 = snd_soc_component_get_drvdata(component);

	/* Requested clock frequency is already setup */
	if (freq == max98090->sysclk)
		return 0;

	if (!IS_ERR(max98090->mclk)) {
		freq = clk_round_rate(max98090->mclk, freq);
		clk_set_rate(max98090->mclk, freq);
	}

	/* Setup clocks for slave mode, and using the PLL
	 * PSCLK = 0x01 (when master clk is 10MHz to 20MHz)
	 *		 0x02 (when master clk is 20MHz to 40MHz)..
	 *		 0x03 (when master clk is 40MHz to 60MHz)..
	 */
	if ((freq >= 10000000) && (freq <= 20000000)) {
		snd_soc_component_write(component, M98090_REG_SYSTEM_CLOCK,
			M98090_PSCLK_DIV1);
		max98090->pclk = freq;
	} else if ((freq > 20000000) && (freq <= 40000000)) {
		snd_soc_component_write(component, M98090_REG_SYSTEM_CLOCK,
			M98090_PSCLK_DIV2);
		max98090->pclk = freq >> 1;
	} else if ((freq > 40000000) && (freq <= 60000000)) {
		snd_soc_component_write(component, M98090_REG_SYSTEM_CLOCK,
			M98090_PSCLK_DIV4);
		max98090->pclk = freq >> 2;
	} else {
		dev_err(component->dev, "Invalid master clock frequency\n");
		return -EINVAL;
	}

	max98090->sysclk = freq;

	return 0;
}

static int max98090_dai_mute(struct snd_soc_dai *codec_dai, int mute,
			     int direction)
{
	struct snd_soc_component *component = codec_dai->component;
	int regval;

	regval = mute ? M98090_DVM_MASK : 0;
	snd_soc_component_update_bits(component, M98090_REG_DAI_PLAYBACK_LEVEL,
		M98090_DVM_MASK, regval);

	return 0;
}

static int max98090_dai_trigger(struct snd_pcm_substream *substream, int cmd,
				struct snd_soc_dai *dai)
{
	struct snd_soc_component *component = dai->component;
	struct max98090_priv *max98090 = snd_soc_component_get_drvdata(component);

	switch (cmd) {
	case SNDRV_PCM_TRIGGER_START:
	case SNDRV_PCM_TRIGGER_RESUME:
	case SNDRV_PCM_TRIGGER_PAUSE_RELEASE:
		if (!max98090->master && snd_soc_dai_active(dai) == 1)
			queue_delayed_work(system_power_efficient_wq,
					   &max98090->pll_det_enable_work,
					   msecs_to_jiffies(10));
		break;
	case SNDRV_PCM_TRIGGER_STOP:
	case SNDRV_PCM_TRIGGER_SUSPEND:
	case SNDRV_PCM_TRIGGER_PAUSE_PUSH:
		if (!max98090->master && snd_soc_dai_active(dai) == 1)
			schedule_work(&max98090->pll_det_disable_work);
		break;
	default:
		break;
	}

	return 0;
}

static void max98090_pll_det_enable_work(struct work_struct *work)
{
	struct max98090_priv *max98090 =
		container_of(work, struct max98090_priv,
			     pll_det_enable_work.work);
	struct snd_soc_component *component = max98090->component;
	unsigned int status, mask;

	/*
	 * Clear status register in order to clear possibly already occurred
	 * PLL unlock. If PLL hasn't still locked, the status will be set
	 * again and PLL unlock interrupt will occur.
	 * Note this will clear all status bits
	 */
	regmap_read(max98090->regmap, M98090_REG_DEVICE_STATUS, &status);

	/*
	 * Queue jack work in case jack state has just changed but handler
	 * hasn't run yet
	 */
	regmap_read(max98090->regmap, M98090_REG_INTERRUPT_S, &mask);
	status &= mask;
	if (status & M98090_JDET_MASK)
		queue_delayed_work(system_power_efficient_wq,
				   &max98090->jack_work,
				   msecs_to_jiffies(100));

	/* Enable PLL unlock interrupt */
	snd_soc_component_update_bits(component, M98090_REG_INTERRUPT_S,
			    M98090_IULK_MASK,
			    1 << M98090_IULK_SHIFT);
}

static void max98090_pll_det_disable_work(struct work_struct *work)
{
	struct max98090_priv *max98090 =
		container_of(work, struct max98090_priv, pll_det_disable_work);
	struct snd_soc_component *component = max98090->component;

	cancel_delayed_work_sync(&max98090->pll_det_enable_work);

	/* Disable PLL unlock interrupt */
	snd_soc_component_update_bits(component, M98090_REG_INTERRUPT_S,
			    M98090_IULK_MASK, 0);
}

static void max98090_pll_work(struct max98090_priv *max98090)
{
	struct snd_soc_component *component = max98090->component;
	unsigned int pll;
	int i;

	if (!snd_soc_component_active(component))
		return;

	dev_info_ratelimited(component->dev, "PLL unlocked\n");

	/*
	 * As the datasheet suggested, the maximum PLL lock time should be
	 * 7 msec.  The workaround resets the codec softly by toggling SHDN
	 * off and on if PLL failed to lock for 10 msec.  Notably, there is
	 * no suggested hold time for SHDN off.
	 */

	/* Toggle shutdown OFF then ON */
	snd_soc_component_update_bits(component, M98090_REG_DEVICE_SHUTDOWN,
			    M98090_SHDNN_MASK, 0);
	snd_soc_component_update_bits(component, M98090_REG_DEVICE_SHUTDOWN,
			    M98090_SHDNN_MASK, M98090_SHDNN_MASK);

	for (i = 0; i < 10; ++i) {
		/* Give PLL time to lock */
		usleep_range(1000, 1200);

		/* Check lock status */
		pll = snd_soc_component_read(
				component, M98090_REG_DEVICE_STATUS);
		if (!(pll & M98090_ULK_MASK))
			break;
	}
}

static void max98090_jack_work(struct work_struct *work)
{
	struct max98090_priv *max98090 = container_of(work,
		struct max98090_priv,
		jack_work.work);
	struct snd_soc_component *component = max98090->component;
	int status = 0;
	int reg;

	/* Read a second time */
	if (max98090->jack_state == M98090_JACK_STATE_NO_HEADSET) {

		/* Strong pull up allows mic detection */
		snd_soc_component_update_bits(component, M98090_REG_JACK_DETECT,
			M98090_JDWK_MASK, 0);

		msleep(50);

		snd_soc_component_read(component, M98090_REG_JACK_STATUS);

		/* Weak pull up allows only insertion detection */
		snd_soc_component_update_bits(component, M98090_REG_JACK_DETECT,
			M98090_JDWK_MASK, M98090_JDWK_MASK);
	}

	reg = snd_soc_component_read(component, M98090_REG_JACK_STATUS);

	switch (reg & (M98090_LSNS_MASK | M98090_JKSNS_MASK)) {
		case M98090_LSNS_MASK | M98090_JKSNS_MASK:
			dev_dbg(component->dev, "No Headset Detected\n");

			max98090->jack_state = M98090_JACK_STATE_NO_HEADSET;

			status |= 0;

			break;

		case 0:
			if (max98090->jack_state ==
				M98090_JACK_STATE_HEADSET) {

				dev_dbg(component->dev,
					"Headset Button Down Detected\n");

				/*
				 * max98090_headset_button_event(codec)
				 * could be defined, then called here.
				 */

				status |= SND_JACK_HEADSET;
				status |= SND_JACK_BTN_0;

				break;
			}

			/* Line is reported as Headphone */
			/* Nokia Headset is reported as Headphone */
			/* Mono Headphone is reported as Headphone */
			dev_dbg(component->dev, "Headphone Detected\n");

			max98090->jack_state = M98090_JACK_STATE_HEADPHONE;

			status |= SND_JACK_HEADPHONE;

			break;

		case M98090_JKSNS_MASK:
			dev_dbg(component->dev, "Headset Detected\n");

			max98090->jack_state = M98090_JACK_STATE_HEADSET;

			status |= SND_JACK_HEADSET;

			break;

		default:
			dev_dbg(component->dev, "Unrecognized Jack Status\n");
			break;
	}

	snd_soc_jack_report(max98090->jack, status,
			    SND_JACK_HEADSET | SND_JACK_BTN_0);
}

static irqreturn_t max98090_interrupt(int irq, void *data)
{
	struct max98090_priv *max98090 = data;
	struct snd_soc_component *component = max98090->component;
	int ret;
	unsigned int mask;
	unsigned int active;

	/* Treat interrupt before codec is initialized as spurious */
	if (component == NULL)
		return IRQ_NONE;

	dev_dbg(component->dev, "***** max98090_interrupt *****\n");

	ret = regmap_read(max98090->regmap, M98090_REG_INTERRUPT_S, &mask);

	if (ret != 0) {
		dev_err(component->dev,
			"failed to read M98090_REG_INTERRUPT_S: %d\n",
			ret);
		return IRQ_NONE;
	}

	ret = regmap_read(max98090->regmap, M98090_REG_DEVICE_STATUS, &active);

	if (ret != 0) {
		dev_err(component->dev,
			"failed to read M98090_REG_DEVICE_STATUS: %d\n",
			ret);
		return IRQ_NONE;
	}

	dev_dbg(component->dev, "active=0x%02x mask=0x%02x -> active=0x%02x\n",
		active, mask, active & mask);

	active &= mask;

	if (!active)
		return IRQ_NONE;

	if (active & M98090_CLD_MASK)
		dev_err(component->dev, "M98090_CLD_MASK\n");

	if (active & M98090_SLD_MASK)
		dev_dbg(component->dev, "M98090_SLD_MASK\n");

	if (active & M98090_ULK_MASK) {
		dev_dbg(component->dev, "M98090_ULK_MASK\n");
		max98090_pll_work(max98090);
	}

	if (active & M98090_JDET_MASK) {
		dev_dbg(component->dev, "M98090_JDET_MASK\n");

		pm_wakeup_event(component->dev, 100);

		queue_delayed_work(system_power_efficient_wq,
				   &max98090->jack_work,
				   msecs_to_jiffies(100));
	}

	if (active & M98090_DRCACT_MASK)
		dev_dbg(component->dev, "M98090_DRCACT_MASK\n");

	if (active & M98090_DRCCLP_MASK)
		dev_err(component->dev, "M98090_DRCCLP_MASK\n");

	return IRQ_HANDLED;
}

/**
 * max98090_mic_detect - Enable microphone detection via the MAX98090 IRQ
 *
 * @component:  MAX98090 component
 * @jack:   jack to report detection events on
 *
 * Enable microphone detection via IRQ on the MAX98090.  If GPIOs are
 * being used to bring out signals to the processor then only platform
 * data configuration is needed for MAX98090 and processor GPIOs should
 * be configured using snd_soc_jack_add_gpios() instead.
 *
 * If no jack is supplied detection will be disabled.
 */
int max98090_mic_detect(struct snd_soc_component *component,
	struct snd_soc_jack *jack)
{
	struct max98090_priv *max98090 = snd_soc_component_get_drvdata(component);

	dev_dbg(component->dev, "max98090_mic_detect\n");

	max98090->jack = jack;
	if (jack) {
		snd_soc_component_update_bits(component, M98090_REG_INTERRUPT_S,
			M98090_IJDET_MASK,
			1 << M98090_IJDET_SHIFT);
	} else {
		snd_soc_component_update_bits(component, M98090_REG_INTERRUPT_S,
			M98090_IJDET_MASK,
			0);
	}

	/* Send an initial empty report */
	snd_soc_jack_report(max98090->jack, 0,
			    SND_JACK_HEADSET | SND_JACK_BTN_0);

	queue_delayed_work(system_power_efficient_wq,
			   &max98090->jack_work,
			   msecs_to_jiffies(100));

	return 0;
}
EXPORT_SYMBOL_GPL(max98090_mic_detect);

#define MAX98090_RATES SNDRV_PCM_RATE_8000_96000
#define MAX98090_FORMATS (SNDRV_PCM_FMTBIT_S16_LE | SNDRV_PCM_FMTBIT_S24_LE)

static const struct snd_soc_dai_ops max98090_dai_ops = {
	.startup = max98090_dai_startup,
	.set_sysclk = max98090_dai_set_sysclk,
	.set_fmt = max98090_dai_set_fmt,
	.set_tdm_slot = max98090_set_tdm_slot,
	.hw_params = max98090_dai_hw_params,
	.mute_stream = max98090_dai_mute,
	.trigger = max98090_dai_trigger,
	.no_capture_mute = 1,
};

static struct snd_soc_dai_driver max98090_dai[] = {
{
	.name = "HiFi",
	.playback = {
		.stream_name = "HiFi Playback",
		.channels_min = 2,
		.channels_max = 2,
		.rates = MAX98090_RATES,
		.formats = MAX98090_FORMATS,
	},
	.capture = {
		.stream_name = "HiFi Capture",
		.channels_min = 1,
		.channels_max = 2,
		.rates = MAX98090_RATES,
		.formats = MAX98090_FORMATS,
	},
	 .ops = &max98090_dai_ops,
}
};

static int max98090_probe(struct snd_soc_component *component)
{
	struct max98090_priv *max98090 = snd_soc_component_get_drvdata(component);
	struct max98090_cdata *cdata;
	enum max98090_type devtype;
	int ret = 0;
	int err;
	unsigned int micbias;

	dev_dbg(component->dev, "max98090_probe\n");

	max98090->mclk = devm_clk_get(component->dev, "mclk");
	if (PTR_ERR(max98090->mclk) == -EPROBE_DEFER)
		return -EPROBE_DEFER;

	max98090->component = component;

	/* Reset the codec, the DSP core, and disable all interrupts */
	max98090_reset(max98090);

	/* Initialize private data */

	max98090->sysclk = (unsigned)-1;
	max98090->pclk = (unsigned)-1;
	max98090->master = false;

	cdata = &max98090->dai[0];
	cdata->rate = (unsigned)-1;
	cdata->fmt  = (unsigned)-1;

	max98090->lin_state = 0;
	max98090->pa1en = 0;
	max98090->pa2en = 0;

	ret = snd_soc_component_read(component, M98090_REG_REVISION_ID);
	if (ret < 0) {
		dev_err(component->dev, "Failed to read device revision: %d\n",
			ret);
		goto err_access;
	}

	if ((ret >= M98090_REVA) && (ret <= M98090_REVA + 0x0f)) {
		devtype = MAX98090;
		dev_info(component->dev, "MAX98090 REVID=0x%02x\n", ret);
	} else if ((ret >= M98091_REVA) && (ret <= M98091_REVA + 0x0f)) {
		devtype = MAX98091;
		dev_info(component->dev, "MAX98091 REVID=0x%02x\n", ret);
	} else {
		devtype = MAX98090;
		dev_err(component->dev, "Unrecognized revision 0x%02x\n", ret);
	}

	if (max98090->devtype != devtype) {
		dev_warn(component->dev, "Mismatch in DT specified CODEC type.\n");
		max98090->devtype = devtype;
	}

	max98090->jack_state = M98090_JACK_STATE_NO_HEADSET;

	INIT_DELAYED_WORK(&max98090->jack_work, max98090_jack_work);
	INIT_DELAYED_WORK(&max98090->pll_det_enable_work,
			  max98090_pll_det_enable_work);
	INIT_WORK(&max98090->pll_det_disable_work,
		  max98090_pll_det_disable_work);

	/* Enable jack detection */
	snd_soc_component_write(component, M98090_REG_JACK_DETECT,
		M98090_JDETEN_MASK | M98090_JDEB_25MS);

	/*
	 * Clear any old interrupts.
	 * An old interrupt ocurring prior to installing the ISR
	 * can keep a new interrupt from generating a trigger.
	 */
	snd_soc_component_read(component, M98090_REG_DEVICE_STATUS);

	/* High Performance is default */
	snd_soc_component_update_bits(component, M98090_REG_DAC_CONTROL,
		M98090_DACHP_MASK,
		1 << M98090_DACHP_SHIFT);
	snd_soc_component_update_bits(component, M98090_REG_DAC_CONTROL,
		M98090_PERFMODE_MASK,
		0 << M98090_PERFMODE_SHIFT);
	snd_soc_component_update_bits(component, M98090_REG_ADC_CONTROL,
		M98090_ADCHP_MASK,
		1 << M98090_ADCHP_SHIFT);

	/* Turn on VCM bandgap reference */
	snd_soc_component_write(component, M98090_REG_BIAS_CONTROL,
		M98090_VCM_MODE_MASK);

	err = device_property_read_u32(component->dev, "maxim,micbias", &micbias);
	if (err) {
		micbias = M98090_MBVSEL_2V8;
		dev_info(component->dev, "use default 2.8v micbias\n");
	} else if (micbias > M98090_MBVSEL_2V8) {
		dev_err(component->dev, "micbias out of range 0x%x\n", micbias);
		micbias = M98090_MBVSEL_2V8;
	}

	snd_soc_component_update_bits(component, M98090_REG_MIC_BIAS_VOLTAGE,
		M98090_MBVSEL_MASK, micbias);

	max98090_add_widgets(component);

err_access:
	return ret;
}

static void max98090_remove(struct snd_soc_component *component)
{
	struct max98090_priv *max98090 = snd_soc_component_get_drvdata(component);

	cancel_delayed_work_sync(&max98090->jack_work);
	cancel_delayed_work_sync(&max98090->pll_det_enable_work);
	cancel_work_sync(&max98090->pll_det_disable_work);
	max98090->component = NULL;
}

static void max98090_seq_notifier(struct snd_soc_component *component,
	enum snd_soc_dapm_type event, int subseq)
{
	struct max98090_priv *max98090 = snd_soc_component_get_drvdata(component);

	if (max98090->shdn_pending) {
		snd_soc_component_update_bits(component, M98090_REG_DEVICE_SHUTDOWN,
				M98090_SHDNN_MASK, 0);
		msleep(40);
		snd_soc_component_update_bits(component, M98090_REG_DEVICE_SHUTDOWN,
				M98090_SHDNN_MASK, M98090_SHDNN_MASK);
		max98090->shdn_pending = false;
	}
}

static const struct snd_soc_component_driver soc_component_dev_max98090 = {
	.probe			= max98090_probe,
	.remove			= max98090_remove,
	.seq_notifier		= max98090_seq_notifier,
	.set_bias_level		= max98090_set_bias_level,
	.idle_bias_on		= 1,
	.use_pmdown_time	= 1,
	.endianness		= 1,
	.non_legacy_dai_naming	= 1,
};

static const struct regmap_config max98090_regmap = {
	.reg_bits = 8,
	.val_bits = 8,

	.max_register = MAX98090_MAX_REGISTER,
	.reg_defaults = max98090_reg,
	.num_reg_defaults = ARRAY_SIZE(max98090_reg),
	.volatile_reg = max98090_volatile_register,
	.readable_reg = max98090_readable_register,
	.cache_type = REGCACHE_RBTREE,
};

static const struct i2c_device_id max98090_i2c_id[] = {
	{ "max98090", MAX98090 },
	{ "max98091", MAX98091 },
	{ }
};
MODULE_DEVICE_TABLE(i2c, max98090_i2c_id);

static int max98090_i2c_probe(struct i2c_client *i2c)
{
	struct max98090_priv *max98090;
	const struct acpi_device_id *acpi_id;
	kernel_ulong_t driver_data = 0;
	int ret;

	pr_debug("max98090_i2c_probe\n");

	max98090 = devm_kzalloc(&i2c->dev, sizeof(struct max98090_priv),
		GFP_KERNEL);
	if (max98090 == NULL)
		return -ENOMEM;

	if (ACPI_HANDLE(&i2c->dev)) {
		acpi_id = acpi_match_device(i2c->dev.driver->acpi_match_table,
					    &i2c->dev);
		if (!acpi_id) {
			dev_err(&i2c->dev, "No driver data\n");
			return -EINVAL;
		}
		driver_data = acpi_id->driver_data;
	} else {
		const struct i2c_device_id *i2c_id =
			i2c_match_id(max98090_i2c_id, i2c);
		driver_data = i2c_id->driver_data;
	}

	max98090->devtype = driver_data;
	i2c_set_clientdata(i2c, max98090);
	max98090->pdata = i2c->dev.platform_data;

	ret = of_property_read_u32(i2c->dev.of_node, "maxim,dmic-freq",
				   &max98090->dmic_freq);
	if (ret < 0)
		max98090->dmic_freq = MAX98090_DEFAULT_DMIC_FREQ;

	max98090->regmap = devm_regmap_init_i2c(i2c, &max98090_regmap);
	if (IS_ERR(max98090->regmap)) {
		ret = PTR_ERR(max98090->regmap);
		dev_err(&i2c->dev, "Failed to allocate regmap: %d\n", ret);
		goto err_enable;
	}

	ret = devm_request_threaded_irq(&i2c->dev, i2c->irq, NULL,
		max98090_interrupt, IRQF_TRIGGER_FALLING | IRQF_ONESHOT,
		"max98090_interrupt", max98090);
	if (ret < 0) {
		dev_err(&i2c->dev, "request_irq failed: %d\n",
			ret);
		return ret;
	}

	ret = devm_snd_soc_register_component(&i2c->dev,
			&soc_component_dev_max98090, max98090_dai,
			ARRAY_SIZE(max98090_dai));
err_enable:
	return ret;
}

static void max98090_i2c_shutdown(struct i2c_client *i2c)
{
	struct max98090_priv *max98090 = dev_get_drvdata(&i2c->dev);

	/*
	 * Enable volume smoothing, disable zero cross.  This will cause
	 * a quick 40ms ramp to mute on shutdown.
	 */
	regmap_write(max98090->regmap,
		M98090_REG_LEVEL_CONTROL, M98090_VSENN_MASK);
	regmap_write(max98090->regmap,
		M98090_REG_DEVICE_SHUTDOWN, 0x00);
	msleep(40);
}

static int max98090_i2c_remove(struct i2c_client *client)
{
	max98090_i2c_shutdown(client);

	return 0;
}

#ifdef CONFIG_PM
static int max98090_runtime_resume(struct device *dev)
{
	struct max98090_priv *max98090 = dev_get_drvdata(dev);

	regcache_cache_only(max98090->regmap, false);

	max98090_reset(max98090);

	regcache_sync(max98090->regmap);

	return 0;
}

static int max98090_runtime_suspend(struct device *dev)
{
	struct max98090_priv *max98090 = dev_get_drvdata(dev);

	regcache_cache_only(max98090->regmap, true);

	return 0;
}
#endif

#ifdef CONFIG_PM_SLEEP
static int max98090_resume(struct device *dev)
{
	struct max98090_priv *max98090 = dev_get_drvdata(dev);
	unsigned int status;

	regcache_mark_dirty(max98090->regmap);

	max98090_reset(max98090);

	/* clear IRQ status */
	regmap_read(max98090->regmap, M98090_REG_DEVICE_STATUS, &status);

	regcache_sync(max98090->regmap);

	return 0;
}
#endif

static const struct dev_pm_ops max98090_pm = {
	SET_RUNTIME_PM_OPS(max98090_runtime_suspend,
		max98090_runtime_resume, NULL)
	SET_SYSTEM_SLEEP_PM_OPS(NULL, max98090_resume)
};

#ifdef CONFIG_OF
static const struct of_device_id max98090_of_match[] = {
	{ .compatible = "maxim,max98090", },
	{ .compatible = "maxim,max98091", },
	{ }
};
MODULE_DEVICE_TABLE(of, max98090_of_match);
#endif

#ifdef CONFIG_ACPI
static const struct acpi_device_id max98090_acpi_match[] = {
	{ "193C9890", MAX98090 },
	{ }
};
MODULE_DEVICE_TABLE(acpi, max98090_acpi_match);
#endif

static struct i2c_driver max98090_i2c_driver = {
	.driver = {
		.name = "max98090",
		.pm = &max98090_pm,
		.of_match_table = of_match_ptr(max98090_of_match),
		.acpi_match_table = ACPI_PTR(max98090_acpi_match),
	},
	.probe_new = max98090_i2c_probe,
	.shutdown = max98090_i2c_shutdown,
	.remove = max98090_i2c_remove,
	.id_table = max98090_i2c_id,
};

module_i2c_driver(max98090_i2c_driver);

MODULE_DESCRIPTION("ALSA SoC MAX98090 driver");
MODULE_AUTHOR("Peter Hsiang, Jesse Marroqin, Jerry Wong");
MODULE_LICENSE("GPL");<|MERGE_RESOLUTION|>--- conflicted
+++ resolved
@@ -415,17 +415,11 @@
 
 	val = (val >> mc->shift) & mask;
 
-<<<<<<< HEAD
-	if (sel < 0 || sel > mc->max)
-		return -EINVAL;
-
-=======
 	if (sel_unchecked < 0 || sel_unchecked > mc->max)
 		return -EINVAL;
 	sel = sel_unchecked;
 
 	change = *select != sel;
->>>>>>> 88084a3d
 	*select = sel;
 
 	/* Setting a volume is only valid if it is already On */
@@ -440,11 +434,7 @@
 		mask << mc->shift,
 		sel << mc->shift);
 
-<<<<<<< HEAD
-	return *select != val;
-=======
 	return change;
->>>>>>> 88084a3d
 }
 
 static const char *max98090_perf_pwr_text[] =
