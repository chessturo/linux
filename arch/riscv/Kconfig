# SPDX-License-Identifier: GPL-2.0-only
#
# For a description of the syntax of this configuration file,
# see Documentation/kbuild/kconfig-language.rst.
#

config 64BIT
	bool

config 32BIT
	bool

config RISCV
	def_bool y
	select ARCH_CLOCKSOURCE_INIT
	select ARCH_SUPPORTS_ATOMIC_RMW
	select ARCH_HAS_BINFMT_FLAT
	select ARCH_HAS_DEBUG_VM_PGTABLE
	select ARCH_HAS_DEBUG_VIRTUAL if MMU
	select ARCH_HAS_DEBUG_WX
	select ARCH_HAS_GCOV_PROFILE_ALL
	select ARCH_HAS_GIGANTIC_PAGE
	select ARCH_HAS_KCOV
	select ARCH_HAS_MMIOWB
	select ARCH_HAS_PTE_SPECIAL
	select ARCH_HAS_SET_DIRECT_MAP
	select ARCH_HAS_SET_MEMORY
	select ARCH_HAS_STRICT_KERNEL_RWX if MMU
	select ARCH_OPTIONAL_KERNEL_RWX if ARCH_HAS_STRICT_KERNEL_RWX
	select ARCH_OPTIONAL_KERNEL_RWX_DEFAULT
	select ARCH_WANT_DEFAULT_TOPDOWN_MMAP_LAYOUT if MMU
	select ARCH_WANT_FRAME_POINTERS
	select ARCH_WANT_HUGE_PMD_SHARE if 64BIT
	select CLONE_BACKWARDS
	select COMMON_CLK
	select EDAC_SUPPORT
	select GENERIC_ARCH_TOPOLOGY if SMP
	select GENERIC_ATOMIC64 if !64BIT
	select GENERIC_CLOCKEVENTS
	select GENERIC_GETTIMEOFDAY if HAVE_GENERIC_VDSO
	select GENERIC_IOREMAP
	select GENERIC_IRQ_MULTI_HANDLER
	select GENERIC_IRQ_SHOW
	select GENERIC_PCI_IOMAP
	select GENERIC_PTDUMP if MMU
	select GENERIC_SCHED_CLOCK
	select GENERIC_SMP_IDLE_THREAD
	select GENERIC_STRNCPY_FROM_USER if MMU
	select GENERIC_STRNLEN_USER if MMU
	select GENERIC_TIME_VSYSCALL if MMU && 64BIT
	select HANDLE_DOMAIN_IRQ
	select HAVE_ARCH_AUDITSYSCALL
	select HAVE_ARCH_JUMP_LABEL
	select HAVE_ARCH_JUMP_LABEL_RELATIVE
	select HAVE_ARCH_KASAN if MMU && 64BIT
	select HAVE_ARCH_KGDB
	select HAVE_ARCH_KGDB_QXFER_PKT
	select HAVE_ARCH_MMAP_RND_BITS if MMU
	select HAVE_ARCH_SECCOMP_FILTER
	select HAVE_ARCH_TRACEHOOK
	select HAVE_ASM_MODVERSIONS
<<<<<<< HEAD
=======
	select HAVE_CONTEXT_TRACKING
	select HAVE_COPY_THREAD_TLS
	select HAVE_DEBUG_KMEMLEAK
>>>>>>> 40284a07
	select HAVE_DMA_CONTIGUOUS if MMU
	select HAVE_EBPF_JIT if MMU
	select HAVE_FUTEX_CMPXCHG if FUTEX
	select HAVE_GCC_PLUGINS
	select HAVE_GENERIC_VDSO if MMU && 64BIT
	select HAVE_PCI
	select HAVE_PERF_EVENTS
	select HAVE_PERF_REGS
	select HAVE_PERF_USER_STACK_DUMP
	select HAVE_STACKPROTECTOR
	select HAVE_SYSCALL_TRACEPOINTS
	select IRQ_DOMAIN
	select MODULES_USE_ELF_RELA if MODULES
	select MODULE_SECTIONS if MODULES
	select OF
	select OF_EARLY_FLATTREE
	select OF_IRQ
	select PCI_DOMAINS_GENERIC if PCI
	select PCI_MSI if PCI
	select RISCV_INTC
	select RISCV_TIMER
	select SPARSEMEM_STATIC if 32BIT
	select SPARSE_IRQ
	select SYSCTL_EXCEPTION_TRACE
	select THREAD_INFO_IN_TASK

config ARCH_MMAP_RND_BITS_MIN
	default 18 if 64BIT
	default 8

# max bits determined by the following formula:
#  VA_BITS - PAGE_SHIFT - 3
config ARCH_MMAP_RND_BITS_MAX
	default 24 if 64BIT # SV39 based
	default 17

# set if we run in machine mode, cleared if we run in supervisor mode
config RISCV_M_MODE
	bool
	default !MMU

# set if we are running in S-mode and can use SBI calls
config RISCV_SBI
	bool
	depends on !RISCV_M_MODE
	default y

config MMU
	bool "MMU-based Paged Memory Management Support"
	default y
	help
	  Select if you want MMU-based virtualised addressing space
	  support by paged memory management. If unsure, say 'Y'.

config ZONE_DMA32
	bool
	default y if 64BIT

config VA_BITS
	int
	default 32 if 32BIT
	default 39 if 64BIT

config PA_BITS
	int
	default 34 if 32BIT
	default 56 if 64BIT

config PAGE_OFFSET
	hex
	default 0xC0000000 if 32BIT && MAXPHYSMEM_2GB
	default 0x80000000 if 64BIT && !MMU
	default 0xffffffff80000000 if 64BIT && MAXPHYSMEM_2GB
	default 0xffffffe000000000 if 64BIT && MAXPHYSMEM_128GB

config ARCH_FLATMEM_ENABLE
	def_bool y

config ARCH_SPARSEMEM_ENABLE
	def_bool y
	depends on MMU
	select SPARSEMEM_VMEMMAP_ENABLE

config ARCH_SELECT_MEMORY_MODEL
	def_bool ARCH_SPARSEMEM_ENABLE

config ARCH_WANT_GENERAL_HUGETLB
	def_bool y

config ARCH_SUPPORTS_DEBUG_PAGEALLOC
	def_bool y

config SYS_SUPPORTS_HUGETLBFS
	depends on MMU
	def_bool y

config STACKTRACE_SUPPORT
	def_bool y

config TRACE_IRQFLAGS_SUPPORT
	def_bool y

config GENERIC_BUG
	def_bool y
	depends on BUG
	select GENERIC_BUG_RELATIVE_POINTERS if 64BIT

config GENERIC_BUG_RELATIVE_POINTERS
	bool

config GENERIC_CALIBRATE_DELAY
	def_bool y

config GENERIC_CSUM
	def_bool y

config GENERIC_HWEIGHT
	def_bool y

config FIX_EARLYCON_MEM
	def_bool MMU

config PGTABLE_LEVELS
	int
	default 3 if 64BIT
	default 2

config LOCKDEP_SUPPORT
	def_bool y

source "arch/riscv/Kconfig.socs"

menu "Platform type"

choice
	prompt "Base ISA"
	default ARCH_RV64I
	help
	  This selects the base ISA that this kernel will target and must match
	  the target platform.

config ARCH_RV32I
	bool "RV32I"
	select 32BIT
	select GENERIC_LIB_ASHLDI3
	select GENERIC_LIB_ASHRDI3
	select GENERIC_LIB_LSHRDI3
	select GENERIC_LIB_UCMPDI2
	select MMU

config ARCH_RV64I
	bool "RV64I"
	select 64BIT
	select ARCH_SUPPORTS_INT128 if CC_HAS_INT128 && GCC_VERSION >= 50000
	select HAVE_DYNAMIC_FTRACE if MMU
	select HAVE_DYNAMIC_FTRACE_WITH_REGS if HAVE_DYNAMIC_FTRACE
	select HAVE_FTRACE_MCOUNT_RECORD
	select HAVE_FUNCTION_GRAPH_TRACER
	select HAVE_FUNCTION_TRACER
	select SWIOTLB if MMU

endchoice

# We must be able to map all physical memory into the kernel, but the compiler
# is still a bit more efficient when generating code if it's setup in a manner
# such that it can only map 2GiB of memory.
choice
	prompt "Kernel Code Model"
	default CMODEL_MEDLOW if 32BIT
	default CMODEL_MEDANY if 64BIT

	config CMODEL_MEDLOW
		bool "medium low code model"
	config CMODEL_MEDANY
		bool "medium any code model"
endchoice

config MODULE_SECTIONS
	bool
	select HAVE_MOD_ARCH_SPECIFIC

choice
	prompt "Maximum Physical Memory"
	default MAXPHYSMEM_2GB if 32BIT
	default MAXPHYSMEM_2GB if 64BIT && CMODEL_MEDLOW
	default MAXPHYSMEM_128GB if 64BIT && CMODEL_MEDANY

	config MAXPHYSMEM_2GB
		bool "2GiB"
	config MAXPHYSMEM_128GB
		depends on 64BIT && CMODEL_MEDANY
		bool "128GiB"
endchoice


config SMP
	bool "Symmetric Multi-Processing"
	help
	  This enables support for systems with more than one CPU.  If
	  you say N here, the kernel will run on single and
	  multiprocessor machines, but will use only one CPU of a
	  multiprocessor machine. If you say Y here, the kernel will run
	  on many, but not all, single processor machines. On a single
	  processor machine, the kernel will run faster if you say N
	  here.

	  If you don't know what to do here, say N.

config NR_CPUS
	int "Maximum number of CPUs (2-32)"
	range 2 32
	depends on SMP
	default "8"

config HOTPLUG_CPU
	bool "Support for hot-pluggable CPUs"
	depends on SMP
	select GENERIC_IRQ_MIGRATION
	help

	  Say Y here to experiment with turning CPUs off and on.  CPUs
	  can be controlled through /sys/devices/system/cpu.

	  Say N if you want to disable CPU hotplug.

choice
	prompt "CPU Tuning"
	default TUNE_GENERIC

config TUNE_GENERIC
	bool "generic"

endchoice

config RISCV_ISA_C
	bool "Emit compressed instructions when building Linux"
	default y
	help
	   Adds "C" to the ISA subsets that the toolchain is allowed to emit
	   when building Linux, which results in compressed instructions in the
	   Linux binary.

	   If you don't know what to do here, say Y.

menu "supported PMU type"
	depends on PERF_EVENTS

config RISCV_BASE_PMU
	bool "Base Performance Monitoring Unit"
	def_bool y
	help
	  A base PMU that serves as a reference implementation and has limited
	  feature of perf.  It can run on any RISC-V machines so serves as the
	  fallback, but this option can also be disable to reduce kernel size.

endmenu

config FPU
	bool "FPU support"
	default y
	help
	  Say N here if you want to disable all floating-point related procedure
	  in the kernel.

	  If you don't know what to do here, say Y.

endmenu

menu "Kernel features"

source "kernel/Kconfig.hz"

config SECCOMP
	bool "Enable seccomp to safely compute untrusted bytecode"
	help
	  This kernel feature is useful for number crunching applications
	  that may need to compute untrusted bytecode during their
	  execution. By using pipes or other transports made available to
	  the process as file descriptors supporting the read/write
	  syscalls, it's possible to isolate those applications in
	  their own address space using seccomp. Once seccomp is
	  enabled via prctl(PR_SET_SECCOMP), it cannot be disabled
	  and the task is only allowed to execute a few safe syscalls
	  defined by each seccomp mode.

config RISCV_SBI_V01
	bool "SBI v0.1 support"
	default y
	depends on RISCV_SBI
	help
	  This config allows kernel to use SBI v0.1 APIs. This will be
	  deprecated in future once legacy M-mode software are no longer in use.
endmenu

menu "Boot options"

config CMDLINE
	string "Built-in kernel command line"
	help
	  For most platforms, the arguments for the kernel's command line
	  are provided at run-time, during boot. However, there are cases
	  where either no arguments are being provided or the provided
	  arguments are insufficient or even invalid.

	  When that occurs, it is possible to define a built-in command
	  line here and choose how the kernel should use it later on.

choice
	prompt "Built-in command line usage" if CMDLINE != ""
	default CMDLINE_FALLBACK
	help
	  Choose how the kernel will handle the provided built-in command
	  line.

config CMDLINE_FALLBACK
	bool "Use bootloader kernel arguments if available"
	help
	  Use the built-in command line as fallback in case we get nothing
	  during boot. This is the default behaviour.

config CMDLINE_EXTEND
	bool "Extend bootloader kernel arguments"
	help
	  The command-line arguments provided during boot will be
	  appended to the built-in command line. This is useful in
	  cases where the provided arguments are insufficient and
	  you don't want to or cannot modify them.


config CMDLINE_FORCE
	bool "Always use the default kernel command string"
	help
	  Always use the built-in command line, even if we get one during
	  boot. This is useful in case you need to override the provided
	  command line on systems where you don't have or want control
	  over it.

endchoice

endmenu

config BUILTIN_DTB
	def_bool n
	depends on RISCV_M_MODE
	depends on OF

menu "Power management options"

source "kernel/power/Kconfig"

endmenu<|MERGE_RESOLUTION|>--- conflicted
+++ resolved
@@ -59,12 +59,8 @@
 	select HAVE_ARCH_SECCOMP_FILTER
 	select HAVE_ARCH_TRACEHOOK
 	select HAVE_ASM_MODVERSIONS
-<<<<<<< HEAD
-=======
 	select HAVE_CONTEXT_TRACKING
-	select HAVE_COPY_THREAD_TLS
 	select HAVE_DEBUG_KMEMLEAK
->>>>>>> 40284a07
 	select HAVE_DMA_CONTIGUOUS if MMU
 	select HAVE_EBPF_JIT if MMU
 	select HAVE_FUTEX_CMPXCHG if FUTEX
