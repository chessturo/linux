/*
 * Support for Sharp SL-Cxx00 Series of PDAs
 * Models: SL-C3000 (Spitz), SL-C1000 (Akita) and SL-C3100 (Borzoi)
 *
 * Copyright (c) 2005 Richard Purdie
 *
 * Based on Sharp's 2.4 kernel patches/lubbock.c
 *
 * This program is free software; you can redistribute it and/or modify
 * it under the terms of the GNU General Public License version 2 as
 * published by the Free Software Foundation.
 *
 */

#include <linux/kernel.h>
#include <linux/platform_device.h>
#include <linux/delay.h>
#include <linux/gpio_keys.h>
#include <linux/gpio.h>
#include <linux/leds.h>
#include <linux/mtd/physmap.h>
#include <linux/i2c.h>
#include <linux/i2c/pca953x.h>
#include <linux/spi/spi.h>
#include <linux/spi/ads7846.h>
#include <linux/spi/corgi_lcd.h>
#include <linux/mtd/sharpsl.h>
#include <linux/input/matrix_keypad.h>

#include <asm/setup.h>
#include <asm/mach-types.h>
#include <asm/mach/arch.h>
#include <asm/mach/sharpsl_param.h>
#include <asm/hardware/scoop.h>


#include <mach/pxa27x.h>
#include <mach/pxa27x-udc.h>
#include <mach/reset.h>
#include <plat/i2c.h>
#include <mach/irda.h>
#include <mach/mmc.h>
#include <mach/ohci.h>
#include <mach/pxafb.h>
#include <mach/pxa2xx_spi.h>
#include <mach/spitz.h>

#include "generic.h"
#include "devices.h"
#include "sharpsl.h"

static unsigned long spitz_pin_config[] __initdata = {
	/* Chip Selects */
	GPIO78_nCS_2,	/* SCOOP #2 */
	GPIO79_nCS_3,	/* NAND */
	GPIO80_nCS_4,	/* SCOOP #1 */

	/* LCD - 16bpp Active TFT */
	GPIO58_LCD_LDD_0,
	GPIO59_LCD_LDD_1,
	GPIO60_LCD_LDD_2,
	GPIO61_LCD_LDD_3,
	GPIO62_LCD_LDD_4,
	GPIO63_LCD_LDD_5,
	GPIO64_LCD_LDD_6,
	GPIO65_LCD_LDD_7,
	GPIO66_LCD_LDD_8,
	GPIO67_LCD_LDD_9,
	GPIO68_LCD_LDD_10,
	GPIO69_LCD_LDD_11,
	GPIO70_LCD_LDD_12,
	GPIO71_LCD_LDD_13,
	GPIO72_LCD_LDD_14,
	GPIO73_LCD_LDD_15,
	GPIO74_LCD_FCLK,
	GPIO75_LCD_LCLK,
	GPIO76_LCD_PCLK,

	/* PC Card */
	GPIO48_nPOE,
	GPIO49_nPWE,
	GPIO50_nPIOR,
	GPIO51_nPIOW,
	GPIO85_nPCE_1,
	GPIO54_nPCE_2,
	GPIO55_nPREG,
	GPIO56_nPWAIT,
	GPIO57_nIOIS16,
	GPIO104_PSKTSEL,

	/* I2S */
	GPIO28_I2S_BITCLK_OUT,
	GPIO29_I2S_SDATA_IN,
	GPIO30_I2S_SDATA_OUT,
	GPIO31_I2S_SYNC,

	/* MMC */
	GPIO32_MMC_CLK,
	GPIO112_MMC_CMD,
	GPIO92_MMC_DAT_0,
	GPIO109_MMC_DAT_1,
	GPIO110_MMC_DAT_2,
	GPIO111_MMC_DAT_3,

	/* GPIOs */
	GPIO9_GPIO,	/* SPITZ_GPIO_nSD_DETECT */
	GPIO81_GPIO,	/* SPITZ_GPIO_nSD_WP */
	GPIO41_GPIO,	/* SPITZ_GPIO_USB_CONNECT */
	GPIO37_GPIO,	/* SPITZ_GPIO_USB_HOST */
	GPIO35_GPIO,	/* SPITZ_GPIO_USB_DEVICE */
	GPIO22_GPIO,	/* SPITZ_GPIO_HSYNC */
	GPIO94_GPIO,	/* SPITZ_GPIO_CF_CD */
	GPIO105_GPIO,	/* SPITZ_GPIO_CF_IRQ */
	GPIO106_GPIO,	/* SPITZ_GPIO_CF2_IRQ */

	/* GPIO matrix keypad */
	GPIO88_GPIO,	/* column 0 */
	GPIO23_GPIO,	/* column 1 */
	GPIO24_GPIO,	/* column 2 */
	GPIO25_GPIO,	/* column 3 */
	GPIO26_GPIO,	/* column 4 */
	GPIO27_GPIO,	/* column 5 */
	GPIO52_GPIO,	/* column 6 */
	GPIO103_GPIO,	/* column 7 */
	GPIO107_GPIO,	/* column 8 */
	GPIO108_GPIO,	/* column 9 */
	GPIO114_GPIO,	/* column 10 */
	GPIO12_GPIO,	/* row 0 */
	GPIO17_GPIO,	/* row 1 */
	GPIO91_GPIO,	/* row 2 */
	GPIO34_GPIO,	/* row 3 */
	GPIO36_GPIO,	/* row 4 */
	GPIO38_GPIO,	/* row 5 */
	GPIO39_GPIO,	/* row 6 */

	/* I2C */
	GPIO117_I2C_SCL,
	GPIO118_I2C_SDA,

	GPIO1_GPIO | WAKEUP_ON_EDGE_RISE,
};

/*
 * Spitz SCOOP Device #1
 */
static struct resource spitz_scoop_resources[] = {
	[0] = {
		.start		= 0x10800000,
		.end		= 0x10800fff,
		.flags		= IORESOURCE_MEM,
	},
};

static struct scoop_config spitz_scoop_setup = {
	.io_dir		= SPITZ_SCP_IO_DIR,
	.io_out		= SPITZ_SCP_IO_OUT,
	.suspend_clr	= SPITZ_SCP_SUS_CLR,
	.suspend_set	= SPITZ_SCP_SUS_SET,
	.gpio_base	= SPITZ_SCP_GPIO_BASE,
};

struct platform_device spitzscoop_device = {
	.name		= "sharp-scoop",
	.id		= 0,
	.dev		= {
 		.platform_data	= &spitz_scoop_setup,
	},
	.num_resources	= ARRAY_SIZE(spitz_scoop_resources),
	.resource	= spitz_scoop_resources,
};

/*
 * Spitz SCOOP Device #2
 */
static struct resource spitz_scoop2_resources[] = {
	[0] = {
		.start		= 0x08800040,
		.end		= 0x08800fff,
		.flags		= IORESOURCE_MEM,
	},
};

static struct scoop_config spitz_scoop2_setup = {
	.io_dir		= SPITZ_SCP2_IO_DIR,
	.io_out		= SPITZ_SCP2_IO_OUT,
	.suspend_clr	= SPITZ_SCP2_SUS_CLR,
	.suspend_set	= SPITZ_SCP2_SUS_SET,
	.gpio_base	= SPITZ_SCP2_GPIO_BASE,
};

struct platform_device spitzscoop2_device = {
	.name		= "sharp-scoop",
	.id		= 1,
	.dev		= {
 		.platform_data	= &spitz_scoop2_setup,
	},
	.num_resources	= ARRAY_SIZE(spitz_scoop2_resources),
	.resource	= spitz_scoop2_resources,
};

#define SPITZ_PWR_SD 0x01
#define SPITZ_PWR_CF 0x02

/* Power control is shared with between one of the CF slots and SD */
static void spitz_card_pwr_ctrl(int device, unsigned short new_cpr)
{
	unsigned short cpr = read_scoop_reg(&spitzscoop_device.dev, SCOOP_CPR);

	if (new_cpr & 0x0007) {
		gpio_set_value(SPITZ_GPIO_CF_POWER, 1);
		if (!(cpr & 0x0002) && !(cpr & 0x0004))
		        mdelay(5);
		if (device == SPITZ_PWR_CF)
		        cpr |= 0x0002;
		if (device == SPITZ_PWR_SD)
		        cpr |= 0x0004;
	        write_scoop_reg(&spitzscoop_device.dev, SCOOP_CPR, cpr | new_cpr);
	} else {
		if (device == SPITZ_PWR_CF)
		        cpr &= ~0x0002;
		if (device == SPITZ_PWR_SD)
		        cpr &= ~0x0004;
		if (!(cpr & 0x0002) && !(cpr & 0x0004)) {
			write_scoop_reg(&spitzscoop_device.dev, SCOOP_CPR, 0x0000);
		        mdelay(1);
			gpio_set_value(SPITZ_GPIO_CF_POWER, 0);
		} else {
		        write_scoop_reg(&spitzscoop_device.dev, SCOOP_CPR, cpr | new_cpr);
		}
	}
}

static void spitz_pcmcia_pwr(struct device *scoop, unsigned short cpr, int nr)
{
	/* Only need to override behaviour for slot 0 */
	if (nr == 0)
		spitz_card_pwr_ctrl(SPITZ_PWR_CF, cpr);
	else
		write_scoop_reg(scoop, SCOOP_CPR, cpr);
}

static struct scoop_pcmcia_dev spitz_pcmcia_scoop[] = {
{
	.dev        = &spitzscoop_device.dev,
	.irq        = SPITZ_IRQ_GPIO_CF_IRQ,
	.cd_irq     = SPITZ_IRQ_GPIO_CF_CD,
	.cd_irq_str = "PCMCIA0 CD",
},{
	.dev        = &spitzscoop2_device.dev,
	.irq        = SPITZ_IRQ_GPIO_CF2_IRQ,
	.cd_irq     = -1,
},
};

static struct scoop_pcmcia_config spitz_pcmcia_config = {
	.devs         = &spitz_pcmcia_scoop[0],
	.num_devs     = 2,
	.power_ctrl   = spitz_pcmcia_pwr,
};

EXPORT_SYMBOL(spitzscoop_device);
EXPORT_SYMBOL(spitzscoop2_device);

/*
 * Spitz Keyboard Device
 */
#define SPITZ_KEY_CALENDAR	KEY_F1
#define SPITZ_KEY_ADDRESS	KEY_F2
#define SPITZ_KEY_FN		KEY_F3
#define SPITZ_KEY_CANCEL	KEY_F4
#define SPITZ_KEY_EXOK		KEY_F5
#define SPITZ_KEY_EXCANCEL	KEY_F6
#define SPITZ_KEY_EXJOGDOWN	KEY_F7
#define SPITZ_KEY_EXJOGUP	KEY_F8
#define SPITZ_KEY_JAP1		KEY_LEFTALT
#define SPITZ_KEY_JAP2		KEY_RIGHTCTRL
#define SPITZ_KEY_SYNC		KEY_F9
#define SPITZ_KEY_MAIL		KEY_F10
#define SPITZ_KEY_OK		KEY_F11
#define SPITZ_KEY_MENU		KEY_F12

static const uint32_t spitzkbd_keymap[] = {
	KEY(0, 0, KEY_LEFTCTRL),
	KEY(0, 1, KEY_1),
	KEY(0, 2, KEY_3),
	KEY(0, 3, KEY_5),
	KEY(0, 4, KEY_6),
	KEY(0, 5, KEY_7),
	KEY(0, 6, KEY_9),
	KEY(0, 7, KEY_0),
	KEY(0, 8, KEY_BACKSPACE),
	KEY(0, 9, SPITZ_KEY_EXOK),	/* EXOK */
	KEY(0, 10, SPITZ_KEY_EXCANCEL),	/* EXCANCEL */
	KEY(1, 1, KEY_2),
	KEY(1, 2, KEY_4),
	KEY(1, 3, KEY_R),
	KEY(1, 4, KEY_Y),
	KEY(1, 5, KEY_8),
	KEY(1, 6, KEY_I),
	KEY(1, 7, KEY_O),
	KEY(1, 8, KEY_P),
	KEY(1, 9, SPITZ_KEY_EXJOGDOWN),	/* EXJOGDOWN */
	KEY(1, 10, SPITZ_KEY_EXJOGUP),	/* EXJOGUP */
	KEY(2, 0, KEY_TAB),
	KEY(2, 1, KEY_Q),
	KEY(2, 2, KEY_E),
	KEY(2, 3, KEY_T),
	KEY(2, 4, KEY_G),
	KEY(2, 5, KEY_U),
	KEY(2, 6, KEY_J),
	KEY(2, 7, KEY_K),
	KEY(3, 0, SPITZ_KEY_ADDRESS),	/* ADDRESS */
	KEY(3, 1, KEY_W),
	KEY(3, 2, KEY_S),
	KEY(3, 3, KEY_F),
	KEY(3, 4, KEY_V),
	KEY(3, 5, KEY_H),
	KEY(3, 6, KEY_M),
	KEY(3, 7, KEY_L),
	KEY(3, 9, KEY_RIGHTSHIFT),
	KEY(4, 0, SPITZ_KEY_CALENDAR),	/* CALENDAR */
	KEY(4, 1, KEY_A),
	KEY(4, 2, KEY_D),
	KEY(4, 3, KEY_C),
	KEY(4, 4, KEY_B),
	KEY(4, 5, KEY_N),
	KEY(4, 6, KEY_DOT),
	KEY(4, 8, KEY_ENTER),
	KEY(4, 9, KEY_LEFTSHIFT),
	KEY(5, 0, SPITZ_KEY_MAIL),	/* MAIL */
	KEY(5, 1, KEY_Z),
	KEY(5, 2, KEY_X),
	KEY(5, 3, KEY_MINUS),
	KEY(5, 4, KEY_SPACE),
	KEY(5, 5, KEY_COMMA),
	KEY(5, 7, KEY_UP),
	KEY(5, 10, SPITZ_KEY_FN),	/* FN */
	KEY(6, 0, KEY_SYSRQ),
	KEY(6, 1, SPITZ_KEY_JAP1),	/* JAP1 */
	KEY(6, 2, SPITZ_KEY_JAP2),	/* JAP2 */
	KEY(6, 3, SPITZ_KEY_CANCEL),	/* CANCEL */
	KEY(6, 4, SPITZ_KEY_OK),	/* OK */
	KEY(6, 5, SPITZ_KEY_MENU),	/* MENU */
	KEY(6, 6, KEY_LEFT),
	KEY(6, 7, KEY_DOWN),
	KEY(6, 8, KEY_RIGHT),
};

static const struct matrix_keymap_data spitzkbd_keymap_data = {
	.keymap		= spitzkbd_keymap,
	.keymap_size	= ARRAY_SIZE(spitzkbd_keymap),
};

static const uint32_t spitzkbd_row_gpios[] =
		{ 12, 17, 91, 34, 36, 38, 39 };
static const uint32_t spitzkbd_col_gpios[] =
		{ 88, 23, 24, 25, 26, 27, 52, 103, 107, 108, 114 };

static struct matrix_keypad_platform_data spitzkbd_pdata = {
	.keymap_data		= &spitzkbd_keymap_data,
	.row_gpios		= spitzkbd_row_gpios,
	.col_gpios		= spitzkbd_col_gpios,
	.num_row_gpios		= ARRAY_SIZE(spitzkbd_row_gpios),
	.num_col_gpios		= ARRAY_SIZE(spitzkbd_col_gpios),
	.col_scan_delay_us	= 10,
	.debounce_ms		= 10,
	.wakeup			= 1,
};

static struct platform_device spitzkbd_device = {
	.name		= "matrix-keypad",
	.id		= -1,
	.dev		= {
		.platform_data = &spitzkbd_pdata,
	},
<<<<<<< HEAD
=======
};


static struct gpio_keys_button spitz_gpio_keys[] = {
	{
		.type	= EV_PWR,
		.code	= KEY_SUSPEND,
		.gpio	= SPITZ_GPIO_ON_KEY,
		.desc	= "On/Off",
		.wakeup	= 1,
	},
	/* Two buttons detecting the lid state */
	{
		.type	= EV_SW,
		.code	= 0,
		.gpio	= SPITZ_GPIO_SWA,
		.desc	= "﻿Display Down",
	},
	{
		.type	= EV_SW,
		.code	= 1,
		.gpio	= SPITZ_GPIO_SWB,
		.desc	= "﻿Lid Closed",
	},
};

static struct gpio_keys_platform_data spitz_gpio_keys_platform_data = {
	.buttons	= spitz_gpio_keys,
	.nbuttons	= ARRAY_SIZE(spitz_gpio_keys),
};

static struct platform_device spitz_gpio_keys_device = {
	.name	= "gpio-keys",
	.id	= -1,
	.dev	= {
		.platform_data	= &spitz_gpio_keys_platform_data,
	},
>>>>>>> 22763c5c
};


/*
 * Spitz LEDs
 */
static struct gpio_led spitz_gpio_leds[] = {
	{
		.name			= "spitz:amber:charge",
		.default_trigger	= "sharpsl-charge",
		.gpio			= SPITZ_GPIO_LED_ORANGE,
	},
	{
		.name			= "spitz:green:hddactivity",
		.default_trigger	= "ide-disk",
		.gpio			= SPITZ_GPIO_LED_GREEN,
	},
};

static struct gpio_led_platform_data spitz_gpio_leds_info = {
	.leds		= spitz_gpio_leds,
	.num_leds	= ARRAY_SIZE(spitz_gpio_leds),
};

static struct platform_device spitzled_device = {
	.name		= "leds-gpio",
	.id		= -1,
	.dev		= {
		.platform_data = &spitz_gpio_leds_info,
	},
};

#if defined(CONFIG_SPI_PXA2XX) || defined(CONFIG_SPI_PXA2XX_MODULE)
static struct pxa2xx_spi_master spitz_spi_info = {
	.num_chipselect	= 3,
};

static void spitz_wait_for_hsync(void)
{
	while (gpio_get_value(SPITZ_GPIO_HSYNC))
		cpu_relax();

	while (!gpio_get_value(SPITZ_GPIO_HSYNC))
		cpu_relax();
}

static struct ads7846_platform_data spitz_ads7846_info = {
	.model			= 7846,
	.vref_delay_usecs	= 100,
	.x_plate_ohms		= 419,
	.y_plate_ohms		= 486,
	.pressure_max		= 1024,
	.gpio_pendown		= SPITZ_GPIO_TP_INT,
	.wait_for_sync		= spitz_wait_for_hsync,
};

static struct pxa2xx_spi_chip spitz_ads7846_chip = {
	.gpio_cs		= SPITZ_GPIO_ADS7846_CS,
};

static void spitz_bl_kick_battery(void)
{
	void (*kick_batt)(void);

	kick_batt = symbol_get(sharpsl_battery_kick);
	if (kick_batt) {
		kick_batt();
		symbol_put(sharpsl_battery_kick);
	}
}

static struct corgi_lcd_platform_data spitz_lcdcon_info = {
	.init_mode		= CORGI_LCD_MODE_VGA,
	.max_intensity		= 0x2f,
	.default_intensity	= 0x1f,
	.limit_mask		= 0x0b,
	.gpio_backlight_cont	= SPITZ_GPIO_BACKLIGHT_CONT,
	.gpio_backlight_on	= SPITZ_GPIO_BACKLIGHT_ON,
	.kick_battery		= spitz_bl_kick_battery,
};

static struct pxa2xx_spi_chip spitz_lcdcon_chip = {
	.gpio_cs	= SPITZ_GPIO_LCDCON_CS,
};

static struct pxa2xx_spi_chip spitz_max1111_chip = {
	.gpio_cs	= SPITZ_GPIO_MAX1111_CS,
};

static struct spi_board_info spitz_spi_devices[] = {
	{
		.modalias	= "ads7846",
		.max_speed_hz	= 1200000,
		.bus_num	= 2,
		.chip_select	= 0,
		.platform_data	= &spitz_ads7846_info,
		.controller_data= &spitz_ads7846_chip,
		.irq		= gpio_to_irq(SPITZ_GPIO_TP_INT),
	}, {
		.modalias	= "corgi-lcd",
		.max_speed_hz	= 50000,
		.bus_num	= 2,
		.chip_select	= 1,
		.platform_data	= &spitz_lcdcon_info,
		.controller_data= &spitz_lcdcon_chip,
	}, {
		.modalias	= "max1111",
		.max_speed_hz	= 450000,
		.bus_num	= 2,
		.chip_select	= 2,
		.controller_data= &spitz_max1111_chip,
	},
};

static void __init spitz_init_spi(void)
{
	if (machine_is_akita()) {
		spitz_lcdcon_info.gpio_backlight_cont = AKITA_GPIO_BACKLIGHT_CONT;
		spitz_lcdcon_info.gpio_backlight_on = AKITA_GPIO_BACKLIGHT_ON;
	}

	pxa2xx_set_spi_info(2, &spitz_spi_info);
	spi_register_board_info(ARRAY_AND_SIZE(spitz_spi_devices));
}
#else
static inline void spitz_init_spi(void) {}
#endif

/*
 * MMC/SD Device
 *
 * The card detect interrupt isn't debounced so we delay it by 250ms
 * to give the card a chance to fully insert/eject.
 */
static void spitz_mci_setpower(struct device *dev, unsigned int vdd)
{
	struct pxamci_platform_data* p_d = dev->platform_data;

	if (( 1 << vdd) & p_d->ocr_mask)
		spitz_card_pwr_ctrl(SPITZ_PWR_SD, 0x0004);
	else
		spitz_card_pwr_ctrl(SPITZ_PWR_SD, 0x0000);
}

static struct pxamci_platform_data spitz_mci_platform_data = {
	.ocr_mask		= MMC_VDD_32_33|MMC_VDD_33_34,
	.setpower 		= spitz_mci_setpower,
	.gpio_card_detect	= SPITZ_GPIO_nSD_DETECT,
	.gpio_card_ro		= SPITZ_GPIO_nSD_WP,
	.gpio_power		= -1,
};


/*
 * USB Host (OHCI)
 */
static int spitz_ohci_init(struct device *dev)
{
	int err;

	err = gpio_request(SPITZ_GPIO_USB_HOST, "USB_HOST");
	if (err)
		return err;

	/* Only Port 2 is connected
	 * Setup USB Port 2 Output Control Register
	 */
	UP2OCR = UP2OCR_HXS | UP2OCR_HXOE | UP2OCR_DPPDE | UP2OCR_DMPDE;

	return gpio_direction_output(SPITZ_GPIO_USB_HOST, 1);
}

static void spitz_ohci_exit(struct device *dev)
{
	gpio_free(SPITZ_GPIO_USB_HOST);
}

static struct pxaohci_platform_data spitz_ohci_platform_data = {
	.port_mode	= PMM_NPS_MODE,
	.init		= spitz_ohci_init,
	.exit		= spitz_ohci_exit,
	.flags		= ENABLE_PORT_ALL | NO_OC_PROTECTION,
	.power_budget	= 150,
};


/*
 * Irda
 */

static struct pxaficp_platform_data spitz_ficp_platform_data = {
/* .gpio_pwdown is set in spitz_init() and akita_init() accordingly */
	.transceiver_cap	= IR_SIRMODE | IR_OFF,
};


/*
 * Spitz PXA Framebuffer
 */

static struct pxafb_mode_info spitz_pxafb_modes[] = {
{
	.pixclock       = 19231,
	.xres           = 480,
	.yres           = 640,
	.bpp            = 16,
	.hsync_len      = 40,
	.left_margin    = 46,
	.right_margin   = 125,
	.vsync_len      = 3,
	.upper_margin   = 1,
	.lower_margin   = 0,
	.sync           = 0,
},{
	.pixclock       = 134617,
	.xres           = 240,
	.yres           = 320,
	.bpp            = 16,
	.hsync_len      = 20,
	.left_margin    = 20,
	.right_margin   = 46,
	.vsync_len      = 2,
	.upper_margin   = 1,
	.lower_margin   = 0,
	.sync           = 0,
},
};

static struct pxafb_mach_info spitz_pxafb_info = {
	.modes          = &spitz_pxafb_modes[0],
	.num_modes      = 2,
	.fixed_modes    = 1,
	.lcd_conn	= LCD_COLOR_TFT_16BPP | LCD_ALTERNATE_MAPPING,
};

static struct mtd_partition sharpsl_nand_partitions[] = {
	{
		.name = "System Area",
		.offset = 0,
		.size = 7 * 1024 * 1024,
	},
	{
		.name = "Root Filesystem",
		.offset = 7 * 1024 * 1024,
	},
	{
		.name = "Home Filesystem",
		.offset = MTDPART_OFS_APPEND,
		.size = MTDPART_SIZ_FULL,
	},
};

static uint8_t scan_ff_pattern[] = { 0xff, 0xff };

static struct nand_bbt_descr sharpsl_bbt = {
	.options = 0,
	.offs = 4,
	.len = 2,
	.pattern = scan_ff_pattern
};

static struct sharpsl_nand_platform_data sharpsl_nand_platform_data = {
	.badblock_pattern	= &sharpsl_bbt,
	.partitions		= sharpsl_nand_partitions,
	.nr_partitions		= ARRAY_SIZE(sharpsl_nand_partitions),
};

static struct resource sharpsl_nand_resources[] = {
	{
		.start	= 0x0C000000,
		.end	= 0x0C000FFF,
		.flags	= IORESOURCE_MEM,
	},
};

static struct platform_device sharpsl_nand_device = {
	.name		= "sharpsl-nand",
	.id		= -1,
	.resource	= sharpsl_nand_resources,
	.num_resources	= ARRAY_SIZE(sharpsl_nand_resources),
	.dev.platform_data	= &sharpsl_nand_platform_data,
};


static struct mtd_partition sharpsl_rom_parts[] = {
	{
		.name	="Boot PROM Filesystem",
		.offset	= 0x00140000,
		.size	= MTDPART_SIZ_FULL,
	},
};

static struct physmap_flash_data sharpsl_rom_data = {
	.width		= 2,
	.nr_parts	= ARRAY_SIZE(sharpsl_rom_parts),
	.parts		= sharpsl_rom_parts,
};

static struct resource sharpsl_rom_resources[] = {
	{
		.start	= 0x00000000,
		.end	= 0x007fffff,
		.flags	= IORESOURCE_MEM,
	},
};

static struct platform_device sharpsl_rom_device = {
	.name	= "physmap-flash",
	.id	= -1,
	.resource = sharpsl_rom_resources,
	.num_resources = ARRAY_SIZE(sharpsl_rom_resources),
	.dev.platform_data = &sharpsl_rom_data,
};

static struct platform_device *devices[] __initdata = {
	&spitzscoop_device,
	&spitzkbd_device,
	&spitz_gpio_keys_device,
	&spitzled_device,
	&sharpsl_nand_device,
	&sharpsl_rom_device,
};

static void spitz_poweroff(void)
{
	arm_machine_restart('g', NULL);
}

static void spitz_restart(char mode, const char *cmd)
{
	/* Bootloader magic for a reboot */
	if((MSC0 & 0xffff0000) == 0x7ff00000)
		MSC0 = (MSC0 & 0xffff) | 0x7ee00000;

	spitz_poweroff();
}

static void __init common_init(void)
{
	init_gpio_reset(SPITZ_GPIO_ON_RESET, 1, 0);
	pm_power_off = spitz_poweroff;
	arm_pm_restart = spitz_restart;

	if (machine_is_spitz()) {
		sharpsl_nand_partitions[1].size = 5 * 1024 * 1024;
	} else if (machine_is_akita()) {
		sharpsl_nand_partitions[1].size = 58 * 1024 * 1024;
	} else if (machine_is_borzoi()) {
		sharpsl_nand_partitions[1].size = 32 * 1024 * 1024;
	}

	PMCR = 0x00;

	/* Stop 3.6MHz and drive HIGH to PCMCIA and CS */
	PCFR |= PCFR_OPDE;

	pxa2xx_mfp_config(ARRAY_AND_SIZE(spitz_pin_config));

	spitz_init_spi();

	platform_add_devices(devices, ARRAY_SIZE(devices));
	spitz_mci_platform_data.detect_delay = msecs_to_jiffies(250);
	pxa_set_mci_info(&spitz_mci_platform_data);
	pxa_set_ohci_info(&spitz_ohci_platform_data);
	pxa_set_ficp_info(&spitz_ficp_platform_data);
	set_pxa_fb_info(&spitz_pxafb_info);
	pxa_set_i2c_info(NULL);
}

#if defined(CONFIG_MACH_AKITA) || defined(CONFIG_MACH_BORZOI)
static struct nand_bbt_descr sharpsl_akita_bbt = {
	.options = 0,
	.offs = 4,
	.len = 1,
	.pattern = scan_ff_pattern
};

static struct nand_ecclayout akita_oobinfo = {
	.eccbytes = 24,
	.eccpos = {
		   0x5, 0x1, 0x2, 0x3, 0x6, 0x7, 0x15, 0x11,
		   0x12, 0x13, 0x16, 0x17, 0x25, 0x21, 0x22, 0x23,
		   0x26, 0x27, 0x35, 0x31, 0x32, 0x33, 0x36, 0x37},
	.oobfree = {{0x08, 0x09}}
};
#endif

#if defined(CONFIG_MACH_SPITZ) || defined(CONFIG_MACH_BORZOI)
static void __init spitz_init(void)
{
	spitz_ficp_platform_data.gpio_pwdown = SPITZ_GPIO_IR_ON;

<<<<<<< HEAD
=======
#ifdef CONFIG_MACH_BORZOI
	if (machine_is_borzoi()) {
		sharpsl_nand_platform_data.badblock_pattern = &sharpsl_akita_bbt;
		sharpsl_nand_platform_data.ecc_layout = &akita_oobinfo;
	}
#endif

>>>>>>> 22763c5c
	platform_scoop_config = &spitz_pcmcia_config;

	common_init();

	platform_device_register(&spitzscoop2_device);
}
#endif

#ifdef CONFIG_MACH_AKITA
/*
 * Akita IO Expander
 */
static struct pca953x_platform_data akita_ioexp = {
	.gpio_base		= AKITA_IOEXP_GPIO_BASE,
};

static struct i2c_board_info akita_i2c_board_info[] = {
	{
		.type		= "max7310",
		.addr		= 0x18,
		.platform_data	= &akita_ioexp,
	},
};

static void __init akita_init(void)
{
	spitz_ficp_platform_data.gpio_pwdown = AKITA_GPIO_IR_ON;

	sharpsl_nand_platform_data.badblock_pattern = &sharpsl_akita_bbt;
	sharpsl_nand_platform_data.ecc_layout = &akita_oobinfo;

	/* We just pretend the second element of the array doesn't exist */
	spitz_pcmcia_config.num_devs = 1;
	platform_scoop_config = &spitz_pcmcia_config;

	i2c_register_board_info(0, ARRAY_AND_SIZE(akita_i2c_board_info));

	common_init();
}
#endif

static void __init fixup_spitz(struct machine_desc *desc,
		struct tag *tags, char **cmdline, struct meminfo *mi)
{
	sharpsl_save_param();
	mi->nr_banks = 1;
	mi->bank[0].start = 0xa0000000;
	mi->bank[0].node = 0;
	mi->bank[0].size = (64*1024*1024);
}

#ifdef CONFIG_MACH_SPITZ
MACHINE_START(SPITZ, "SHARP Spitz")
	.phys_io	= 0x40000000,
	.io_pg_offst	= (io_p2v(0x40000000) >> 18) & 0xfffc,
	.fixup		= fixup_spitz,
	.map_io		= pxa_map_io,
	.init_irq	= pxa27x_init_irq,
	.init_machine	= spitz_init,
	.timer		= &pxa_timer,
MACHINE_END
#endif

#ifdef CONFIG_MACH_BORZOI
MACHINE_START(BORZOI, "SHARP Borzoi")
	.phys_io	= 0x40000000,
	.io_pg_offst	= (io_p2v(0x40000000) >> 18) & 0xfffc,
	.fixup		= fixup_spitz,
	.map_io		= pxa_map_io,
	.init_irq	= pxa27x_init_irq,
	.init_machine	= spitz_init,
	.timer		= &pxa_timer,
MACHINE_END
#endif

#ifdef CONFIG_MACH_AKITA
MACHINE_START(AKITA, "SHARP Akita")
	.phys_io	= 0x40000000,
	.io_pg_offst	= (io_p2v(0x40000000) >> 18) & 0xfffc,
	.fixup		= fixup_spitz,
	.map_io		= pxa_map_io,
	.init_irq	= pxa27x_init_irq,
	.init_machine	= akita_init,
	.timer		= &pxa_timer,
MACHINE_END
#endif<|MERGE_RESOLUTION|>--- conflicted
+++ resolved
@@ -373,8 +373,6 @@
 	.dev		= {
 		.platform_data = &spitzkbd_pdata,
 	},
-<<<<<<< HEAD
-=======
 };
 
 
@@ -412,7 +410,6 @@
 	.dev	= {
 		.platform_data	= &spitz_gpio_keys_platform_data,
 	},
->>>>>>> 22763c5c
 };
 
 
@@ -805,8 +802,6 @@
 {
 	spitz_ficp_platform_data.gpio_pwdown = SPITZ_GPIO_IR_ON;
 
-<<<<<<< HEAD
-=======
 #ifdef CONFIG_MACH_BORZOI
 	if (machine_is_borzoi()) {
 		sharpsl_nand_platform_data.badblock_pattern = &sharpsl_akita_bbt;
@@ -814,7 +809,6 @@
 	}
 #endif
 
->>>>>>> 22763c5c
 	platform_scoop_config = &spitz_pcmcia_config;
 
 	common_init();
