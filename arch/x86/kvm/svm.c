--- conflicted
+++ resolved
@@ -333,11 +333,7 @@
 	}
 	sd = per_cpu(svm_data, me);
 
-<<<<<<< HEAD
-	if (!svm_data) {
-=======
 	if (!sd) {
->>>>>>> 2fbe74b9
 		printk(KERN_ERR "svm_hardware_enable: svm_data is NULL on %d\n",
 		       me);
 		return -EINVAL;
@@ -353,12 +349,7 @@
 
 	wrmsrl(MSR_EFER, efer | EFER_SVME);
 
-<<<<<<< HEAD
-	wrmsrl(MSR_VM_HSAVE_PA,
-	       page_to_pfn(svm_data->save_area) << PAGE_SHIFT);
-=======
 	wrmsrl(MSR_VM_HSAVE_PA, page_to_pfn(sd->save_area) << PAGE_SHIFT);
->>>>>>> 2fbe74b9
 
 	return 0;
 }
