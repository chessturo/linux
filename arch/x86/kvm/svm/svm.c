#define pr_fmt(fmt) "SVM: " fmt

#include <linux/kvm_host.h>

#include "irq.h"
#include "mmu.h"
#include "kvm_cache_regs.h"
#include "x86.h"
#include "cpuid.h"
#include "pmu.h"

#include <linux/module.h>
#include <linux/mod_devicetable.h>
#include <linux/kernel.h>
#include <linux/vmalloc.h>
#include <linux/highmem.h>
#include <linux/amd-iommu.h>
#include <linux/sched.h>
#include <linux/trace_events.h>
#include <linux/slab.h>
#include <linux/hashtable.h>
#include <linux/objtool.h>
#include <linux/psp-sev.h>
#include <linux/file.h>
#include <linux/pagemap.h>
#include <linux/swap.h>
#include <linux/rwsem.h>

#include <asm/apic.h>
#include <asm/perf_event.h>
#include <asm/tlbflush.h>
#include <asm/desc.h>
#include <asm/debugreg.h>
#include <asm/kvm_para.h>
#include <asm/irq_remapping.h>
#include <asm/spec-ctrl.h>
#include <asm/cpu_device_id.h>
#include <asm/traps.h>

#include <asm/virtext.h>
#include "trace.h"

#include "svm.h"
#include "svm_ops.h"

#include "kvm_onhyperv.h"
#include "svm_onhyperv.h"

#define __ex(x) __kvm_handle_fault_on_reboot(x)

MODULE_AUTHOR("Qumranet");
MODULE_LICENSE("GPL");

#ifdef MODULE
static const struct x86_cpu_id svm_cpu_id[] = {
	X86_MATCH_FEATURE(X86_FEATURE_SVM, NULL),
	{}
};
MODULE_DEVICE_TABLE(x86cpu, svm_cpu_id);
#endif

#define SEG_TYPE_LDT 2
#define SEG_TYPE_BUSY_TSS16 3

#define SVM_FEATURE_LBRV           (1 <<  1)
#define SVM_FEATURE_SVML           (1 <<  2)
#define SVM_FEATURE_TSC_RATE       (1 <<  4)
#define SVM_FEATURE_VMCB_CLEAN     (1 <<  5)
#define SVM_FEATURE_FLUSH_ASID     (1 <<  6)
#define SVM_FEATURE_DECODE_ASSIST  (1 <<  7)
#define SVM_FEATURE_PAUSE_FILTER   (1 << 10)

#define DEBUGCTL_RESERVED_BITS (~(0x3fULL))

#define TSC_RATIO_RSVD          0xffffff0000000000ULL
#define TSC_RATIO_MIN		0x0000000000000001ULL
#define TSC_RATIO_MAX		0x000000ffffffffffULL

static bool erratum_383_found __read_mostly;

u32 msrpm_offsets[MSRPM_OFFSETS] __read_mostly;

/*
 * Set osvw_len to higher value when updated Revision Guides
 * are published and we know what the new status bits are
 */
static uint64_t osvw_len = 4, osvw_status;

static DEFINE_PER_CPU(u64, current_tsc_ratio);
#define TSC_RATIO_DEFAULT	0x0100000000ULL

static const struct svm_direct_access_msrs {
	u32 index;   /* Index of the MSR */
	bool always; /* True if intercept is initially cleared */
} direct_access_msrs[MAX_DIRECT_ACCESS_MSRS] = {
	{ .index = MSR_STAR,				.always = true  },
	{ .index = MSR_IA32_SYSENTER_CS,		.always = true  },
	{ .index = MSR_IA32_SYSENTER_EIP,		.always = false },
	{ .index = MSR_IA32_SYSENTER_ESP,		.always = false },
#ifdef CONFIG_X86_64
	{ .index = MSR_GS_BASE,				.always = true  },
	{ .index = MSR_FS_BASE,				.always = true  },
	{ .index = MSR_KERNEL_GS_BASE,			.always = true  },
	{ .index = MSR_LSTAR,				.always = true  },
	{ .index = MSR_CSTAR,				.always = true  },
	{ .index = MSR_SYSCALL_MASK,			.always = true  },
#endif
	{ .index = MSR_IA32_SPEC_CTRL,			.always = false },
	{ .index = MSR_IA32_PRED_CMD,			.always = false },
	{ .index = MSR_IA32_LASTBRANCHFROMIP,		.always = false },
	{ .index = MSR_IA32_LASTBRANCHTOIP,		.always = false },
	{ .index = MSR_IA32_LASTINTFROMIP,		.always = false },
	{ .index = MSR_IA32_LASTINTTOIP,		.always = false },
	{ .index = MSR_EFER,				.always = false },
	{ .index = MSR_IA32_CR_PAT,			.always = false },
	{ .index = MSR_AMD64_SEV_ES_GHCB,		.always = true  },
	{ .index = MSR_INVALID,				.always = false },
};

/*
 * These 2 parameters are used to config the controls for Pause-Loop Exiting:
 * pause_filter_count: On processors that support Pause filtering(indicated
 *	by CPUID Fn8000_000A_EDX), the VMCB provides a 16 bit pause filter
 *	count value. On VMRUN this value is loaded into an internal counter.
 *	Each time a pause instruction is executed, this counter is decremented
 *	until it reaches zero at which time a #VMEXIT is generated if pause
 *	intercept is enabled. Refer to  AMD APM Vol 2 Section 15.14.4 Pause
 *	Intercept Filtering for more details.
 *	This also indicate if ple logic enabled.
 *
 * pause_filter_thresh: In addition, some processor families support advanced
 *	pause filtering (indicated by CPUID Fn8000_000A_EDX) upper bound on
 *	the amount of time a guest is allowed to execute in a pause loop.
 *	In this mode, a 16-bit pause filter threshold field is added in the
 *	VMCB. The threshold value is a cycle count that is used to reset the
 *	pause counter. As with simple pause filtering, VMRUN loads the pause
 *	count value from VMCB into an internal counter. Then, on each pause
 *	instruction the hardware checks the elapsed number of cycles since
 *	the most recent pause instruction against the pause filter threshold.
 *	If the elapsed cycle count is greater than the pause filter threshold,
 *	then the internal pause count is reloaded from the VMCB and execution
 *	continues. If the elapsed cycle count is less than the pause filter
 *	threshold, then the internal pause count is decremented. If the count
 *	value is less than zero and PAUSE intercept is enabled, a #VMEXIT is
 *	triggered. If advanced pause filtering is supported and pause filter
 *	threshold field is set to zero, the filter will operate in the simpler,
 *	count only mode.
 */

static unsigned short pause_filter_thresh = KVM_DEFAULT_PLE_GAP;
module_param(pause_filter_thresh, ushort, 0444);

static unsigned short pause_filter_count = KVM_SVM_DEFAULT_PLE_WINDOW;
module_param(pause_filter_count, ushort, 0444);

/* Default doubles per-vcpu window every exit. */
static unsigned short pause_filter_count_grow = KVM_DEFAULT_PLE_WINDOW_GROW;
module_param(pause_filter_count_grow, ushort, 0444);

/* Default resets per-vcpu window every exit to pause_filter_count. */
static unsigned short pause_filter_count_shrink = KVM_DEFAULT_PLE_WINDOW_SHRINK;
module_param(pause_filter_count_shrink, ushort, 0444);

/* Default is to compute the maximum so we can never overflow. */
static unsigned short pause_filter_count_max = KVM_SVM_DEFAULT_PLE_WINDOW_MAX;
module_param(pause_filter_count_max, ushort, 0444);

/*
 * Use nested page tables by default.  Note, NPT may get forced off by
 * svm_hardware_setup() if it's unsupported by hardware or the host kernel.
 */
bool npt_enabled = true;
module_param_named(npt, npt_enabled, bool, 0444);

/* allow nested virtualization in KVM/SVM */
static int nested = true;
module_param(nested, int, S_IRUGO);

/* enable/disable Next RIP Save */
static int nrips = true;
module_param(nrips, int, 0444);

/* enable/disable Virtual VMLOAD VMSAVE */
static int vls = true;
module_param(vls, int, 0444);

/* enable/disable Virtual GIF */
static int vgif = true;
module_param(vgif, int, 0444);

/*
 * enable / disable AVIC.  Because the defaults differ for APICv
 * support between VMX and SVM we cannot use module_param_named.
 */
static bool avic;
module_param(avic, bool, 0444);

bool __read_mostly dump_invalid_vmcb;
module_param(dump_invalid_vmcb, bool, 0644);

static bool svm_gp_erratum_intercept = true;

static u8 rsm_ins_bytes[] = "\x0f\xaa";

static unsigned long iopm_base;

struct kvm_ldttss_desc {
	u16 limit0;
	u16 base0;
	unsigned base1:8, type:5, dpl:2, p:1;
	unsigned limit1:4, zero0:3, g:1, base2:8;
	u32 base3;
	u32 zero1;
} __attribute__((packed));

DEFINE_PER_CPU(struct svm_cpu_data *, svm_data);

/*
 * Only MSR_TSC_AUX is switched via the user return hook.  EFER is switched via
 * the VMCB, and the SYSCALL/SYSENTER MSRs are handled by VMLOAD/VMSAVE.
 *
 * RDTSCP and RDPID are not used in the kernel, specifically to allow KVM to
 * defer the restoration of TSC_AUX until the CPU returns to userspace.
 */
static int tsc_aux_uret_slot __read_mostly = -1;

static const u32 msrpm_ranges[] = {0, 0xc0000000, 0xc0010000};

#define NUM_MSR_MAPS ARRAY_SIZE(msrpm_ranges)
#define MSRS_RANGE_SIZE 2048
#define MSRS_IN_RANGE (MSRS_RANGE_SIZE * 8 / 2)

u32 svm_msrpm_offset(u32 msr)
{
	u32 offset;
	int i;

	for (i = 0; i < NUM_MSR_MAPS; i++) {
		if (msr < msrpm_ranges[i] ||
		    msr >= msrpm_ranges[i] + MSRS_IN_RANGE)
			continue;

		offset  = (msr - msrpm_ranges[i]) / 4; /* 4 msrs per u8 */
		offset += (i * MSRS_RANGE_SIZE);       /* add range offset */

		/* Now we have the u8 offset - but need the u32 offset */
		return offset / 4;
	}

	/* MSR not in any range */
	return MSR_INVALID;
}

#define MAX_INST_SIZE 15

static int get_max_npt_level(void)
{
#ifdef CONFIG_X86_64
	return PT64_ROOT_4LEVEL;
#else
	return PT32E_ROOT_LEVEL;
#endif
}

int svm_set_efer(struct kvm_vcpu *vcpu, u64 efer)
{
	struct vcpu_svm *svm = to_svm(vcpu);
	u64 old_efer = vcpu->arch.efer;
	vcpu->arch.efer = efer;

	if (!npt_enabled) {
		/* Shadow paging assumes NX to be available.  */
		efer |= EFER_NX;

		if (!(efer & EFER_LMA))
			efer &= ~EFER_LME;
	}

	if ((old_efer & EFER_SVME) != (efer & EFER_SVME)) {
		if (!(efer & EFER_SVME)) {
			svm_leave_nested(svm);
			svm_set_gif(svm, true);
			/* #GP intercept is still needed for vmware backdoor */
			if (!enable_vmware_backdoor)
				clr_exception_intercept(svm, GP_VECTOR);

			/*
			 * Free the nested guest state, unless we are in SMM.
			 * In this case we will return to the nested guest
			 * as soon as we leave SMM.
			 */
			if (!is_smm(vcpu))
				svm_free_nested(svm);

		} else {
			int ret = svm_allocate_nested(svm);

			if (ret) {
				vcpu->arch.efer = old_efer;
				return ret;
			}

			if (svm_gp_erratum_intercept)
				set_exception_intercept(svm, GP_VECTOR);
		}
	}

	svm->vmcb->save.efer = efer | EFER_SVME;
	vmcb_mark_dirty(svm->vmcb, VMCB_CR);
	return 0;
}

static int is_external_interrupt(u32 info)
{
	info &= SVM_EVTINJ_TYPE_MASK | SVM_EVTINJ_VALID;
	return info == (SVM_EVTINJ_VALID | SVM_EVTINJ_TYPE_INTR);
}

static u32 svm_get_interrupt_shadow(struct kvm_vcpu *vcpu)
{
	struct vcpu_svm *svm = to_svm(vcpu);
	u32 ret = 0;

	if (svm->vmcb->control.int_state & SVM_INTERRUPT_SHADOW_MASK)
		ret = KVM_X86_SHADOW_INT_STI | KVM_X86_SHADOW_INT_MOV_SS;
	return ret;
}

static void svm_set_interrupt_shadow(struct kvm_vcpu *vcpu, int mask)
{
	struct vcpu_svm *svm = to_svm(vcpu);

	if (mask == 0)
		svm->vmcb->control.int_state &= ~SVM_INTERRUPT_SHADOW_MASK;
	else
		svm->vmcb->control.int_state |= SVM_INTERRUPT_SHADOW_MASK;

}

static int skip_emulated_instruction(struct kvm_vcpu *vcpu)
{
	struct vcpu_svm *svm = to_svm(vcpu);

	/*
	 * SEV-ES does not expose the next RIP. The RIP update is controlled by
	 * the type of exit and the #VC handler in the guest.
	 */
	if (sev_es_guest(vcpu->kvm))
		goto done;

	if (nrips && svm->vmcb->control.next_rip != 0) {
		WARN_ON_ONCE(!static_cpu_has(X86_FEATURE_NRIPS));
		svm->next_rip = svm->vmcb->control.next_rip;
	}

	if (!svm->next_rip) {
		if (!kvm_emulate_instruction(vcpu, EMULTYPE_SKIP))
			return 0;
	} else {
		kvm_rip_write(vcpu, svm->next_rip);
	}

done:
	svm_set_interrupt_shadow(vcpu, 0);

	return 1;
}

static void svm_queue_exception(struct kvm_vcpu *vcpu)
{
	struct vcpu_svm *svm = to_svm(vcpu);
	unsigned nr = vcpu->arch.exception.nr;
	bool has_error_code = vcpu->arch.exception.has_error_code;
	u32 error_code = vcpu->arch.exception.error_code;

	kvm_deliver_exception_payload(vcpu);

	if (nr == BP_VECTOR && !nrips) {
		unsigned long rip, old_rip = kvm_rip_read(vcpu);

		/*
		 * For guest debugging where we have to reinject #BP if some
		 * INT3 is guest-owned:
		 * Emulate nRIP by moving RIP forward. Will fail if injection
		 * raises a fault that is not intercepted. Still better than
		 * failing in all cases.
		 */
		(void)skip_emulated_instruction(vcpu);
		rip = kvm_rip_read(vcpu);
		svm->int3_rip = rip + svm->vmcb->save.cs.base;
		svm->int3_injected = rip - old_rip;
	}

	svm->vmcb->control.event_inj = nr
		| SVM_EVTINJ_VALID
		| (has_error_code ? SVM_EVTINJ_VALID_ERR : 0)
		| SVM_EVTINJ_TYPE_EXEPT;
	svm->vmcb->control.event_inj_err = error_code;
}

static void svm_init_erratum_383(void)
{
	u32 low, high;
	int err;
	u64 val;

	if (!static_cpu_has_bug(X86_BUG_AMD_TLB_MMATCH))
		return;

	/* Use _safe variants to not break nested virtualization */
	val = native_read_msr_safe(MSR_AMD64_DC_CFG, &err);
	if (err)
		return;

	val |= (1ULL << 47);

	low  = lower_32_bits(val);
	high = upper_32_bits(val);

	native_write_msr_safe(MSR_AMD64_DC_CFG, low, high);

	erratum_383_found = true;
}

static void svm_init_osvw(struct kvm_vcpu *vcpu)
{
	/*
	 * Guests should see errata 400 and 415 as fixed (assuming that
	 * HLT and IO instructions are intercepted).
	 */
	vcpu->arch.osvw.length = (osvw_len >= 3) ? (osvw_len) : 3;
	vcpu->arch.osvw.status = osvw_status & ~(6ULL);

	/*
	 * By increasing VCPU's osvw.length to 3 we are telling the guest that
	 * all osvw.status bits inside that length, including bit 0 (which is
	 * reserved for erratum 298), are valid. However, if host processor's
	 * osvw_len is 0 then osvw_status[0] carries no information. We need to
	 * be conservative here and therefore we tell the guest that erratum 298
	 * is present (because we really don't know).
	 */
	if (osvw_len == 0 && boot_cpu_data.x86 == 0x10)
		vcpu->arch.osvw.status |= 1;
}

static int has_svm(void)
{
	const char *msg;

	if (!cpu_has_svm(&msg)) {
		printk(KERN_INFO "has_svm: %s\n", msg);
		return 0;
	}

	if (sev_active()) {
		pr_info("KVM is unsupported when running as an SEV guest\n");
		return 0;
	}

	if (pgtable_l5_enabled()) {
		pr_info("KVM doesn't yet support 5-level paging on AMD SVM\n");
		return 0;
	}

	return 1;
}

static void svm_hardware_disable(void)
{
	/* Make sure we clean up behind us */
	if (static_cpu_has(X86_FEATURE_TSCRATEMSR))
		wrmsrl(MSR_AMD64_TSC_RATIO, TSC_RATIO_DEFAULT);

	cpu_svm_disable();

	amd_pmu_disable_virt();
}

static int svm_hardware_enable(void)
{

	struct svm_cpu_data *sd;
	uint64_t efer;
	struct desc_struct *gdt;
	int me = raw_smp_processor_id();

	rdmsrl(MSR_EFER, efer);
	if (efer & EFER_SVME)
		return -EBUSY;

	if (!has_svm()) {
		pr_err("%s: err EOPNOTSUPP on %d\n", __func__, me);
		return -EINVAL;
	}
	sd = per_cpu(svm_data, me);
	if (!sd) {
		pr_err("%s: svm_data is NULL on %d\n", __func__, me);
		return -EINVAL;
	}

	sd->asid_generation = 1;
	sd->max_asid = cpuid_ebx(SVM_CPUID_FUNC) - 1;
	sd->next_asid = sd->max_asid + 1;
	sd->min_asid = max_sev_asid + 1;

	gdt = get_current_gdt_rw();
	sd->tss_desc = (struct kvm_ldttss_desc *)(gdt + GDT_ENTRY_TSS);

	wrmsrl(MSR_EFER, efer | EFER_SVME);

	wrmsrl(MSR_VM_HSAVE_PA, __sme_page_pa(sd->save_area));

	if (static_cpu_has(X86_FEATURE_TSCRATEMSR)) {
		wrmsrl(MSR_AMD64_TSC_RATIO, TSC_RATIO_DEFAULT);
		__this_cpu_write(current_tsc_ratio, TSC_RATIO_DEFAULT);
	}


	/*
	 * Get OSVW bits.
	 *
	 * Note that it is possible to have a system with mixed processor
	 * revisions and therefore different OSVW bits. If bits are not the same
	 * on different processors then choose the worst case (i.e. if erratum
	 * is present on one processor and not on another then assume that the
	 * erratum is present everywhere).
	 */
	if (cpu_has(&boot_cpu_data, X86_FEATURE_OSVW)) {
		uint64_t len, status = 0;
		int err;

		len = native_read_msr_safe(MSR_AMD64_OSVW_ID_LENGTH, &err);
		if (!err)
			status = native_read_msr_safe(MSR_AMD64_OSVW_STATUS,
						      &err);

		if (err)
			osvw_status = osvw_len = 0;
		else {
			if (len < osvw_len)
				osvw_len = len;
			osvw_status |= status;
			osvw_status &= (1ULL << osvw_len) - 1;
		}
	} else
		osvw_status = osvw_len = 0;

	svm_init_erratum_383();

	amd_pmu_enable_virt();

	return 0;
}

static void svm_cpu_uninit(int cpu)
{
	struct svm_cpu_data *sd = per_cpu(svm_data, cpu);

	if (!sd)
		return;

	per_cpu(svm_data, cpu) = NULL;
	kfree(sd->sev_vmcbs);
	__free_page(sd->save_area);
	kfree(sd);
}

static int svm_cpu_init(int cpu)
{
	struct svm_cpu_data *sd;
	int ret = -ENOMEM;

	sd = kzalloc(sizeof(struct svm_cpu_data), GFP_KERNEL);
	if (!sd)
		return ret;
	sd->cpu = cpu;
	sd->save_area = alloc_page(GFP_KERNEL);
	if (!sd->save_area)
		goto free_cpu_data;

	clear_page(page_address(sd->save_area));

	ret = sev_cpu_init(sd);
	if (ret)
		goto free_save_area;

	per_cpu(svm_data, cpu) = sd;

	return 0;

free_save_area:
	__free_page(sd->save_area);
free_cpu_data:
	kfree(sd);
	return ret;

}

static int direct_access_msr_slot(u32 msr)
{
	u32 i;

	for (i = 0; direct_access_msrs[i].index != MSR_INVALID; i++)
		if (direct_access_msrs[i].index == msr)
			return i;

	return -ENOENT;
}

static void set_shadow_msr_intercept(struct kvm_vcpu *vcpu, u32 msr, int read,
				     int write)
{
	struct vcpu_svm *svm = to_svm(vcpu);
	int slot = direct_access_msr_slot(msr);

	if (slot == -ENOENT)
		return;

	/* Set the shadow bitmaps to the desired intercept states */
	if (read)
		set_bit(slot, svm->shadow_msr_intercept.read);
	else
		clear_bit(slot, svm->shadow_msr_intercept.read);

	if (write)
		set_bit(slot, svm->shadow_msr_intercept.write);
	else
		clear_bit(slot, svm->shadow_msr_intercept.write);
}

static bool valid_msr_intercept(u32 index)
{
	return direct_access_msr_slot(index) != -ENOENT;
}

static bool msr_write_intercepted(struct kvm_vcpu *vcpu, u32 msr)
{
	u8 bit_write;
	unsigned long tmp;
	u32 offset;
	u32 *msrpm;

	msrpm = is_guest_mode(vcpu) ? to_svm(vcpu)->nested.msrpm:
				      to_svm(vcpu)->msrpm;

	offset    = svm_msrpm_offset(msr);
	bit_write = 2 * (msr & 0x0f) + 1;
	tmp       = msrpm[offset];

	BUG_ON(offset == MSR_INVALID);

	return !!test_bit(bit_write,  &tmp);
}

static void set_msr_interception_bitmap(struct kvm_vcpu *vcpu, u32 *msrpm,
					u32 msr, int read, int write)
{
	u8 bit_read, bit_write;
	unsigned long tmp;
	u32 offset;

	/*
	 * If this warning triggers extend the direct_access_msrs list at the
	 * beginning of the file
	 */
	WARN_ON(!valid_msr_intercept(msr));

	/* Enforce non allowed MSRs to trap */
	if (read && !kvm_msr_allowed(vcpu, msr, KVM_MSR_FILTER_READ))
		read = 0;

	if (write && !kvm_msr_allowed(vcpu, msr, KVM_MSR_FILTER_WRITE))
		write = 0;

	offset    = svm_msrpm_offset(msr);
	bit_read  = 2 * (msr & 0x0f);
	bit_write = 2 * (msr & 0x0f) + 1;
	tmp       = msrpm[offset];

	BUG_ON(offset == MSR_INVALID);

	read  ? clear_bit(bit_read,  &tmp) : set_bit(bit_read,  &tmp);
	write ? clear_bit(bit_write, &tmp) : set_bit(bit_write, &tmp);

	msrpm[offset] = tmp;

	svm_hv_vmcb_dirty_nested_enlightenments(vcpu);

}

void set_msr_interception(struct kvm_vcpu *vcpu, u32 *msrpm, u32 msr,
			  int read, int write)
{
	set_shadow_msr_intercept(vcpu, msr, read, write);
	set_msr_interception_bitmap(vcpu, msrpm, msr, read, write);
}

u32 *svm_vcpu_alloc_msrpm(void)
{
	unsigned int order = get_order(MSRPM_SIZE);
	struct page *pages = alloc_pages(GFP_KERNEL_ACCOUNT, order);
	u32 *msrpm;

	if (!pages)
		return NULL;

	msrpm = page_address(pages);
	memset(msrpm, 0xff, PAGE_SIZE * (1 << order));

	return msrpm;
}

void svm_vcpu_init_msrpm(struct kvm_vcpu *vcpu, u32 *msrpm)
{
	int i;

	for (i = 0; direct_access_msrs[i].index != MSR_INVALID; i++) {
		if (!direct_access_msrs[i].always)
			continue;
		set_msr_interception(vcpu, msrpm, direct_access_msrs[i].index, 1, 1);
	}
}


void svm_vcpu_free_msrpm(u32 *msrpm)
{
	__free_pages(virt_to_page(msrpm), get_order(MSRPM_SIZE));
}

static void svm_msr_filter_changed(struct kvm_vcpu *vcpu)
{
	struct vcpu_svm *svm = to_svm(vcpu);
	u32 i;

	/*
	 * Set intercept permissions for all direct access MSRs again. They
	 * will automatically get filtered through the MSR filter, so we are
	 * back in sync after this.
	 */
	for (i = 0; direct_access_msrs[i].index != MSR_INVALID; i++) {
		u32 msr = direct_access_msrs[i].index;
		u32 read = test_bit(i, svm->shadow_msr_intercept.read);
		u32 write = test_bit(i, svm->shadow_msr_intercept.write);

		set_msr_interception_bitmap(vcpu, svm->msrpm, msr, read, write);
	}
}

static void add_msr_offset(u32 offset)
{
	int i;

	for (i = 0; i < MSRPM_OFFSETS; ++i) {

		/* Offset already in list? */
		if (msrpm_offsets[i] == offset)
			return;

		/* Slot used by another offset? */
		if (msrpm_offsets[i] != MSR_INVALID)
			continue;

		/* Add offset to list */
		msrpm_offsets[i] = offset;

		return;
	}

	/*
	 * If this BUG triggers the msrpm_offsets table has an overflow. Just
	 * increase MSRPM_OFFSETS in this case.
	 */
	BUG();
}

static void init_msrpm_offsets(void)
{
	int i;

	memset(msrpm_offsets, 0xff, sizeof(msrpm_offsets));

	for (i = 0; direct_access_msrs[i].index != MSR_INVALID; i++) {
		u32 offset;

		offset = svm_msrpm_offset(direct_access_msrs[i].index);
		BUG_ON(offset == MSR_INVALID);

		add_msr_offset(offset);
	}
}

static void svm_enable_lbrv(struct kvm_vcpu *vcpu)
{
	struct vcpu_svm *svm = to_svm(vcpu);

	svm->vmcb->control.virt_ext |= LBR_CTL_ENABLE_MASK;
	set_msr_interception(vcpu, svm->msrpm, MSR_IA32_LASTBRANCHFROMIP, 1, 1);
	set_msr_interception(vcpu, svm->msrpm, MSR_IA32_LASTBRANCHTOIP, 1, 1);
	set_msr_interception(vcpu, svm->msrpm, MSR_IA32_LASTINTFROMIP, 1, 1);
	set_msr_interception(vcpu, svm->msrpm, MSR_IA32_LASTINTTOIP, 1, 1);
}

static void svm_disable_lbrv(struct kvm_vcpu *vcpu)
{
	struct vcpu_svm *svm = to_svm(vcpu);

	svm->vmcb->control.virt_ext &= ~LBR_CTL_ENABLE_MASK;
	set_msr_interception(vcpu, svm->msrpm, MSR_IA32_LASTBRANCHFROMIP, 0, 0);
	set_msr_interception(vcpu, svm->msrpm, MSR_IA32_LASTBRANCHTOIP, 0, 0);
	set_msr_interception(vcpu, svm->msrpm, MSR_IA32_LASTINTFROMIP, 0, 0);
	set_msr_interception(vcpu, svm->msrpm, MSR_IA32_LASTINTTOIP, 0, 0);
}

void disable_nmi_singlestep(struct vcpu_svm *svm)
{
	svm->nmi_singlestep = false;

	if (!(svm->vcpu.guest_debug & KVM_GUESTDBG_SINGLESTEP)) {
		/* Clear our flags if they were not set by the guest */
		if (!(svm->nmi_singlestep_guest_rflags & X86_EFLAGS_TF))
			svm->vmcb->save.rflags &= ~X86_EFLAGS_TF;
		if (!(svm->nmi_singlestep_guest_rflags & X86_EFLAGS_RF))
			svm->vmcb->save.rflags &= ~X86_EFLAGS_RF;
	}
}

static void grow_ple_window(struct kvm_vcpu *vcpu)
{
	struct vcpu_svm *svm = to_svm(vcpu);
	struct vmcb_control_area *control = &svm->vmcb->control;
	int old = control->pause_filter_count;

	control->pause_filter_count = __grow_ple_window(old,
							pause_filter_count,
							pause_filter_count_grow,
							pause_filter_count_max);

	if (control->pause_filter_count != old) {
		vmcb_mark_dirty(svm->vmcb, VMCB_INTERCEPTS);
		trace_kvm_ple_window_update(vcpu->vcpu_id,
					    control->pause_filter_count, old);
	}
}

static void shrink_ple_window(struct kvm_vcpu *vcpu)
{
	struct vcpu_svm *svm = to_svm(vcpu);
	struct vmcb_control_area *control = &svm->vmcb->control;
	int old = control->pause_filter_count;

	control->pause_filter_count =
				__shrink_ple_window(old,
						    pause_filter_count,
						    pause_filter_count_shrink,
						    pause_filter_count);
	if (control->pause_filter_count != old) {
		vmcb_mark_dirty(svm->vmcb, VMCB_INTERCEPTS);
		trace_kvm_ple_window_update(vcpu->vcpu_id,
					    control->pause_filter_count, old);
	}
}

/*
 * The default MMIO mask is a single bit (excluding the present bit),
 * which could conflict with the memory encryption bit. Check for
 * memory encryption support and override the default MMIO mask if
 * memory encryption is enabled.
 */
static __init void svm_adjust_mmio_mask(void)
{
	unsigned int enc_bit, mask_bit;
	u64 msr, mask;

	/* If there is no memory encryption support, use existing mask */
	if (cpuid_eax(0x80000000) < 0x8000001f)
		return;

	/* If memory encryption is not enabled, use existing mask */
	rdmsrl(MSR_AMD64_SYSCFG, msr);
	if (!(msr & MSR_AMD64_SYSCFG_MEM_ENCRYPT))
		return;

	enc_bit = cpuid_ebx(0x8000001f) & 0x3f;
	mask_bit = boot_cpu_data.x86_phys_bits;

	/* Increment the mask bit if it is the same as the encryption bit */
	if (enc_bit == mask_bit)
		mask_bit++;

	/*
	 * If the mask bit location is below 52, then some bits above the
	 * physical addressing limit will always be reserved, so use the
	 * rsvd_bits() function to generate the mask. This mask, along with
	 * the present bit, will be used to generate a page fault with
	 * PFER.RSV = 1.
	 *
	 * If the mask bit location is 52 (or above), then clear the mask.
	 */
	mask = (mask_bit < 52) ? rsvd_bits(mask_bit, 51) | PT_PRESENT_MASK : 0;

	kvm_mmu_set_mmio_spte_mask(mask, mask, PT_WRITABLE_MASK | PT_USER_MASK);
}

static void svm_hardware_teardown(void)
{
	int cpu;

	sev_hardware_teardown();

	for_each_possible_cpu(cpu)
		svm_cpu_uninit(cpu);

	__free_pages(pfn_to_page(iopm_base >> PAGE_SHIFT),
	get_order(IOPM_SIZE));
	iopm_base = 0;
}

static __init void svm_set_cpu_caps(void)
{
	kvm_set_cpu_caps();

	supported_xss = 0;

	/* CPUID 0x80000001 and 0x8000000A (SVM features) */
	if (nested) {
		kvm_cpu_cap_set(X86_FEATURE_SVM);

		if (nrips)
			kvm_cpu_cap_set(X86_FEATURE_NRIPS);

		if (npt_enabled)
			kvm_cpu_cap_set(X86_FEATURE_NPT);

		/* Nested VM can receive #VMEXIT instead of triggering #GP */
		kvm_cpu_cap_set(X86_FEATURE_SVME_ADDR_CHK);
	}

	/* CPUID 0x80000008 */
	if (boot_cpu_has(X86_FEATURE_LS_CFG_SSBD) ||
	    boot_cpu_has(X86_FEATURE_AMD_SSBD))
		kvm_cpu_cap_set(X86_FEATURE_VIRT_SSBD);

	/* CPUID 0x8000001F (SME/SEV features) */
	sev_set_cpu_caps();
}

static __init int svm_hardware_setup(void)
{
	int cpu;
	struct page *iopm_pages;
	void *iopm_va;
	int r;
	unsigned int order = get_order(IOPM_SIZE);

	/*
	 * NX is required for shadow paging and for NPT if the NX huge pages
	 * mitigation is enabled.
	 */
	if (!boot_cpu_has(X86_FEATURE_NX)) {
		pr_err_ratelimited("NX (Execute Disable) not supported\n");
		return -EOPNOTSUPP;
	}
	kvm_enable_efer_bits(EFER_NX);

	iopm_pages = alloc_pages(GFP_KERNEL, order);

	if (!iopm_pages)
		return -ENOMEM;

	iopm_va = page_address(iopm_pages);
	memset(iopm_va, 0xff, PAGE_SIZE * (1 << order));
	iopm_base = page_to_pfn(iopm_pages) << PAGE_SHIFT;

	init_msrpm_offsets();

	supported_xcr0 &= ~(XFEATURE_MASK_BNDREGS | XFEATURE_MASK_BNDCSR);

	if (boot_cpu_has(X86_FEATURE_FXSR_OPT))
		kvm_enable_efer_bits(EFER_FFXSR);

	if (boot_cpu_has(X86_FEATURE_TSCRATEMSR)) {
		kvm_has_tsc_control = true;
		kvm_max_tsc_scaling_ratio = TSC_RATIO_MAX;
		kvm_tsc_scaling_ratio_frac_bits = 32;
	}

	tsc_aux_uret_slot = kvm_add_user_return_msr(MSR_TSC_AUX);

	/* Check for pause filtering support */
	if (!boot_cpu_has(X86_FEATURE_PAUSEFILTER)) {
		pause_filter_count = 0;
		pause_filter_thresh = 0;
	} else if (!boot_cpu_has(X86_FEATURE_PFTHRESHOLD)) {
		pause_filter_thresh = 0;
	}

	if (nested) {
		printk(KERN_INFO "kvm: Nested Virtualization enabled\n");
		kvm_enable_efer_bits(EFER_SVME | EFER_LMSLE);
	}

	/*
	 * KVM's MMU doesn't support using 2-level paging for itself, and thus
	 * NPT isn't supported if the host is using 2-level paging since host
	 * CR4 is unchanged on VMRUN.
	 */
	if (!IS_ENABLED(CONFIG_X86_64) && !IS_ENABLED(CONFIG_X86_PAE))
		npt_enabled = false;

	if (!boot_cpu_has(X86_FEATURE_NPT))
		npt_enabled = false;

	kvm_configure_mmu(npt_enabled, get_max_npt_level(), PG_LEVEL_1G);
	pr_info("kvm: Nested Paging %sabled\n", npt_enabled ? "en" : "dis");

	/* Note, SEV setup consumes npt_enabled. */
	sev_hardware_setup();

	svm_hv_hardware_setup();

	svm_adjust_mmio_mask();

	for_each_possible_cpu(cpu) {
		r = svm_cpu_init(cpu);
		if (r)
			goto err;
	}

	if (nrips) {
		if (!boot_cpu_has(X86_FEATURE_NRIPS))
			nrips = false;
	}

	enable_apicv = avic = avic && npt_enabled && boot_cpu_has(X86_FEATURE_AVIC);

	if (enable_apicv) {
		pr_info("AVIC enabled\n");

		amd_iommu_register_ga_log_notifier(&avic_ga_log_notifier);
	}

	if (vls) {
		if (!npt_enabled ||
		    !boot_cpu_has(X86_FEATURE_V_VMSAVE_VMLOAD) ||
		    !IS_ENABLED(CONFIG_X86_64)) {
			vls = false;
		} else {
			pr_info("Virtual VMLOAD VMSAVE supported\n");
		}
	}

	if (boot_cpu_has(X86_FEATURE_SVME_ADDR_CHK))
		svm_gp_erratum_intercept = false;

	if (vgif) {
		if (!boot_cpu_has(X86_FEATURE_VGIF))
			vgif = false;
		else
			pr_info("Virtual GIF supported\n");
	}

	svm_set_cpu_caps();

	/*
	 * It seems that on AMD processors PTE's accessed bit is
	 * being set by the CPU hardware before the NPF vmexit.
	 * This is not expected behaviour and our tests fail because
	 * of it.
	 * A workaround here is to disable support for
	 * GUEST_MAXPHYADDR < HOST_MAXPHYADDR if NPT is enabled.
	 * In this case userspace can know if there is support using
	 * KVM_CAP_SMALLER_MAXPHYADDR extension and decide how to handle
	 * it
	 * If future AMD CPU models change the behaviour described above,
	 * this variable can be changed accordingly
	 */
	allow_smaller_maxphyaddr = !npt_enabled;

	return 0;

err:
	svm_hardware_teardown();
	return r;
}

static void init_seg(struct vmcb_seg *seg)
{
	seg->selector = 0;
	seg->attrib = SVM_SELECTOR_P_MASK | SVM_SELECTOR_S_MASK |
		      SVM_SELECTOR_WRITE_MASK; /* Read/Write Data Segment */
	seg->limit = 0xffff;
	seg->base = 0;
}

static void init_sys_seg(struct vmcb_seg *seg, uint32_t type)
{
	seg->selector = 0;
	seg->attrib = SVM_SELECTOR_P_MASK | type;
	seg->limit = 0xffff;
	seg->base = 0;
}

static u64 svm_get_l2_tsc_offset(struct kvm_vcpu *vcpu)
{
	struct vcpu_svm *svm = to_svm(vcpu);

	return svm->nested.ctl.tsc_offset;
}

static u64 svm_get_l2_tsc_multiplier(struct kvm_vcpu *vcpu)
{
	return kvm_default_tsc_scaling_ratio;
}

static void svm_write_tsc_offset(struct kvm_vcpu *vcpu, u64 offset)
{
	struct vcpu_svm *svm = to_svm(vcpu);

	svm->vmcb01.ptr->control.tsc_offset = vcpu->arch.l1_tsc_offset;
	svm->vmcb->control.tsc_offset = offset;
	vmcb_mark_dirty(svm->vmcb, VMCB_INTERCEPTS);
}

<<<<<<< HEAD
static void svm_write_tsc_multiplier(struct kvm_vcpu *vcpu, u64 multiplier)
{
	wrmsrl(MSR_AMD64_TSC_RATIO, multiplier);
}

=======
>>>>>>> 51696f39
/* Evaluate instruction intercepts that depend on guest CPUID features. */
static void svm_recalc_instruction_intercepts(struct kvm_vcpu *vcpu,
					      struct vcpu_svm *svm)
{
	/*
	 * Intercept INVPCID if shadow paging is enabled to sync/free shadow
	 * roots, or if INVPCID is disabled in the guest to inject #UD.
	 */
	if (kvm_cpu_cap_has(X86_FEATURE_INVPCID)) {
		if (!npt_enabled ||
		    !guest_cpuid_has(&svm->vcpu, X86_FEATURE_INVPCID))
			svm_set_intercept(svm, INTERCEPT_INVPCID);
		else
			svm_clr_intercept(svm, INTERCEPT_INVPCID);
	}

	if (kvm_cpu_cap_has(X86_FEATURE_RDTSCP)) {
		if (guest_cpuid_has(vcpu, X86_FEATURE_RDTSCP))
			svm_clr_intercept(svm, INTERCEPT_RDTSCP);
		else
			svm_set_intercept(svm, INTERCEPT_RDTSCP);
	}
}

static void init_vmcb(struct kvm_vcpu *vcpu)
{
	struct vcpu_svm *svm = to_svm(vcpu);
	struct vmcb_control_area *control = &svm->vmcb->control;
	struct vmcb_save_area *save = &svm->vmcb->save;

	vcpu->arch.hflags = 0;

	svm_set_intercept(svm, INTERCEPT_CR0_READ);
	svm_set_intercept(svm, INTERCEPT_CR3_READ);
	svm_set_intercept(svm, INTERCEPT_CR4_READ);
	svm_set_intercept(svm, INTERCEPT_CR0_WRITE);
	svm_set_intercept(svm, INTERCEPT_CR3_WRITE);
	svm_set_intercept(svm, INTERCEPT_CR4_WRITE);
	if (!kvm_vcpu_apicv_active(vcpu))
		svm_set_intercept(svm, INTERCEPT_CR8_WRITE);

	set_dr_intercepts(svm);

	set_exception_intercept(svm, PF_VECTOR);
	set_exception_intercept(svm, UD_VECTOR);
	set_exception_intercept(svm, MC_VECTOR);
	set_exception_intercept(svm, AC_VECTOR);
	set_exception_intercept(svm, DB_VECTOR);
	/*
	 * Guest access to VMware backdoor ports could legitimately
	 * trigger #GP because of TSS I/O permission bitmap.
	 * We intercept those #GP and allow access to them anyway
	 * as VMware does.
	 */
	if (enable_vmware_backdoor)
		set_exception_intercept(svm, GP_VECTOR);

	svm_set_intercept(svm, INTERCEPT_INTR);
	svm_set_intercept(svm, INTERCEPT_NMI);
	svm_set_intercept(svm, INTERCEPT_SMI);
	svm_set_intercept(svm, INTERCEPT_SELECTIVE_CR0);
	svm_set_intercept(svm, INTERCEPT_RDPMC);
	svm_set_intercept(svm, INTERCEPT_CPUID);
	svm_set_intercept(svm, INTERCEPT_INVD);
	svm_set_intercept(svm, INTERCEPT_INVLPG);
	svm_set_intercept(svm, INTERCEPT_INVLPGA);
	svm_set_intercept(svm, INTERCEPT_IOIO_PROT);
	svm_set_intercept(svm, INTERCEPT_MSR_PROT);
	svm_set_intercept(svm, INTERCEPT_TASK_SWITCH);
	svm_set_intercept(svm, INTERCEPT_SHUTDOWN);
	svm_set_intercept(svm, INTERCEPT_VMRUN);
	svm_set_intercept(svm, INTERCEPT_VMMCALL);
	svm_set_intercept(svm, INTERCEPT_VMLOAD);
	svm_set_intercept(svm, INTERCEPT_VMSAVE);
	svm_set_intercept(svm, INTERCEPT_STGI);
	svm_set_intercept(svm, INTERCEPT_CLGI);
	svm_set_intercept(svm, INTERCEPT_SKINIT);
	svm_set_intercept(svm, INTERCEPT_WBINVD);
	svm_set_intercept(svm, INTERCEPT_XSETBV);
	svm_set_intercept(svm, INTERCEPT_RDPRU);
	svm_set_intercept(svm, INTERCEPT_RSM);

	if (!kvm_mwait_in_guest(vcpu->kvm)) {
		svm_set_intercept(svm, INTERCEPT_MONITOR);
		svm_set_intercept(svm, INTERCEPT_MWAIT);
	}

	if (!kvm_hlt_in_guest(vcpu->kvm))
		svm_set_intercept(svm, INTERCEPT_HLT);

	control->iopm_base_pa = __sme_set(iopm_base);
	control->msrpm_base_pa = __sme_set(__pa(svm->msrpm));
	control->int_ctl = V_INTR_MASKING_MASK;

	init_seg(&save->es);
	init_seg(&save->ss);
	init_seg(&save->ds);
	init_seg(&save->fs);
	init_seg(&save->gs);

	save->cs.selector = 0xf000;
	save->cs.base = 0xffff0000;
	/* Executable/Readable Code Segment */
	save->cs.attrib = SVM_SELECTOR_READ_MASK | SVM_SELECTOR_P_MASK |
		SVM_SELECTOR_S_MASK | SVM_SELECTOR_CODE_MASK;
	save->cs.limit = 0xffff;

	save->gdtr.limit = 0xffff;
	save->idtr.limit = 0xffff;

	init_sys_seg(&save->ldtr, SEG_TYPE_LDT);
	init_sys_seg(&save->tr, SEG_TYPE_BUSY_TSS16);

	svm_set_cr4(vcpu, 0);
	svm_set_efer(vcpu, 0);
	save->dr6 = 0xffff0ff0;
	kvm_set_rflags(vcpu, X86_EFLAGS_FIXED);
	save->rip = 0x0000fff0;
	vcpu->arch.regs[VCPU_REGS_RIP] = save->rip;

	/*
	 * svm_set_cr0() sets PG and WP and clears NW and CD on save->cr0.
	 * It also updates the guest-visible cr0 value.
	 */
	svm_set_cr0(vcpu, X86_CR0_NW | X86_CR0_CD | X86_CR0_ET);
	kvm_mmu_reset_context(vcpu);

	save->cr4 = X86_CR4_PAE;
	/* rdx = ?? */

	if (npt_enabled) {
		/* Setup VMCB for Nested Paging */
		control->nested_ctl |= SVM_NESTED_CTL_NP_ENABLE;
		svm_clr_intercept(svm, INTERCEPT_INVLPG);
		clr_exception_intercept(svm, PF_VECTOR);
		svm_clr_intercept(svm, INTERCEPT_CR3_READ);
		svm_clr_intercept(svm, INTERCEPT_CR3_WRITE);
		save->g_pat = vcpu->arch.pat;
		save->cr3 = 0;
		save->cr4 = 0;
	}
	svm->current_vmcb->asid_generation = 0;
	svm->asid = 0;

	svm->nested.vmcb12_gpa = INVALID_GPA;
	svm->nested.last_vmcb12_gpa = INVALID_GPA;
	vcpu->arch.hflags = 0;

	if (!kvm_pause_in_guest(vcpu->kvm)) {
		control->pause_filter_count = pause_filter_count;
		if (pause_filter_thresh)
			control->pause_filter_thresh = pause_filter_thresh;
		svm_set_intercept(svm, INTERCEPT_PAUSE);
	} else {
		svm_clr_intercept(svm, INTERCEPT_PAUSE);
	}

	svm_recalc_instruction_intercepts(vcpu, svm);

	/*
	 * If the host supports V_SPEC_CTRL then disable the interception
	 * of MSR_IA32_SPEC_CTRL.
	 */
	if (boot_cpu_has(X86_FEATURE_V_SPEC_CTRL))
		set_msr_interception(vcpu, svm->msrpm, MSR_IA32_SPEC_CTRL, 1, 1);

	if (kvm_vcpu_apicv_active(vcpu))
		avic_init_vmcb(svm);

	if (vgif) {
		svm_clr_intercept(svm, INTERCEPT_STGI);
		svm_clr_intercept(svm, INTERCEPT_CLGI);
		svm->vmcb->control.int_ctl |= V_GIF_ENABLE_MASK;
	}

	if (sev_guest(vcpu->kvm)) {
		svm->vmcb->control.nested_ctl |= SVM_NESTED_CTL_SEV_ENABLE;
		clr_exception_intercept(svm, UD_VECTOR);

		if (sev_es_guest(vcpu->kvm)) {
			/* Perform SEV-ES specific VMCB updates */
			sev_es_init_vmcb(svm);
		}
	}

	svm_hv_init_vmcb(svm->vmcb);

	vmcb_mark_all_dirty(svm->vmcb);

	enable_gif(svm);

}

static void svm_vcpu_reset(struct kvm_vcpu *vcpu, bool init_event)
{
	struct vcpu_svm *svm = to_svm(vcpu);
	u32 dummy;
	u32 eax = 1;

	svm->spec_ctrl = 0;
	svm->virt_spec_ctrl = 0;

	if (!init_event) {
		vcpu->arch.apic_base = APIC_DEFAULT_PHYS_BASE |
				       MSR_IA32_APICBASE_ENABLE;
		if (kvm_vcpu_is_reset_bsp(vcpu))
			vcpu->arch.apic_base |= MSR_IA32_APICBASE_BSP;
	}
	init_vmcb(vcpu);

	kvm_cpuid(vcpu, &eax, &dummy, &dummy, &dummy, false);
	kvm_rdx_write(vcpu, eax);

	if (kvm_vcpu_apicv_active(vcpu) && !init_event)
		avic_update_vapic_bar(svm, APIC_DEFAULT_PHYS_BASE);
}

void svm_switch_vmcb(struct vcpu_svm *svm, struct kvm_vmcb_info *target_vmcb)
{
	svm->current_vmcb = target_vmcb;
	svm->vmcb = target_vmcb->ptr;
}

static int svm_create_vcpu(struct kvm_vcpu *vcpu)
{
	struct vcpu_svm *svm;
	struct page *vmcb01_page;
	struct page *vmsa_page = NULL;
	int err;

	BUILD_BUG_ON(offsetof(struct vcpu_svm, vcpu) != 0);
	svm = to_svm(vcpu);

	err = -ENOMEM;
	vmcb01_page = alloc_page(GFP_KERNEL_ACCOUNT | __GFP_ZERO);
	if (!vmcb01_page)
		goto out;

	if (sev_es_guest(vcpu->kvm)) {
		/*
		 * SEV-ES guests require a separate VMSA page used to contain
		 * the encrypted register state of the guest.
		 */
		vmsa_page = alloc_page(GFP_KERNEL_ACCOUNT | __GFP_ZERO);
		if (!vmsa_page)
			goto error_free_vmcb_page;

		/*
		 * SEV-ES guests maintain an encrypted version of their FPU
		 * state which is restored and saved on VMRUN and VMEXIT.
		 * Free the fpu structure to prevent KVM from attempting to
		 * access the FPU state.
		 */
		kvm_free_guest_fpu(vcpu);
	}

	err = avic_init_vcpu(svm);
	if (err)
		goto error_free_vmsa_page;

	/* We initialize this flag to true to make sure that the is_running
	 * bit would be set the first time the vcpu is loaded.
	 */
	if (irqchip_in_kernel(vcpu->kvm) && kvm_apicv_activated(vcpu->kvm))
		svm->avic_is_running = true;

	svm->msrpm = svm_vcpu_alloc_msrpm();
	if (!svm->msrpm) {
		err = -ENOMEM;
		goto error_free_vmsa_page;
	}

	svm_vcpu_init_msrpm(vcpu, svm->msrpm);

	svm->vmcb01.ptr = page_address(vmcb01_page);
	svm->vmcb01.pa = __sme_set(page_to_pfn(vmcb01_page) << PAGE_SHIFT);

	if (vmsa_page)
		svm->vmsa = page_address(vmsa_page);

	svm->guest_state_loaded = false;

	svm_switch_vmcb(svm, &svm->vmcb01);
	init_vmcb(vcpu);

	svm_init_osvw(vcpu);
	vcpu->arch.microcode_version = 0x01000065;

	if (sev_es_guest(vcpu->kvm))
		/* Perform SEV-ES specific VMCB creation updates */
		sev_es_create_vcpu(svm);

	return 0;

error_free_vmsa_page:
	if (vmsa_page)
		__free_page(vmsa_page);
error_free_vmcb_page:
	__free_page(vmcb01_page);
out:
	return err;
}

static void svm_clear_current_vmcb(struct vmcb *vmcb)
{
	int i;

	for_each_online_cpu(i)
		cmpxchg(&per_cpu(svm_data, i)->current_vmcb, vmcb, NULL);
}

static void svm_free_vcpu(struct kvm_vcpu *vcpu)
{
	struct vcpu_svm *svm = to_svm(vcpu);

	/*
	 * The vmcb page can be recycled, causing a false negative in
	 * svm_vcpu_load(). So, ensure that no logical CPU has this
	 * vmcb page recorded as its current vmcb.
	 */
	svm_clear_current_vmcb(svm->vmcb);

	svm_free_nested(svm);

	sev_free_vcpu(vcpu);

	__free_page(pfn_to_page(__sme_clr(svm->vmcb01.pa) >> PAGE_SHIFT));
	__free_pages(virt_to_page(svm->msrpm), get_order(MSRPM_SIZE));
}

static void svm_prepare_guest_switch(struct kvm_vcpu *vcpu)
{
	struct vcpu_svm *svm = to_svm(vcpu);
	struct svm_cpu_data *sd = per_cpu(svm_data, vcpu->cpu);

	if (sev_es_guest(vcpu->kvm))
		sev_es_unmap_ghcb(svm);

	if (svm->guest_state_loaded)
		return;

	/*
	 * Save additional host state that will be restored on VMEXIT (sev-es)
	 * or subsequent vmload of host save area.
	 */
	if (sev_es_guest(vcpu->kvm)) {
		sev_es_prepare_guest_switch(svm, vcpu->cpu);
	} else {
		vmsave(__sme_page_pa(sd->save_area));
	}

	if (static_cpu_has(X86_FEATURE_TSCRATEMSR)) {
		u64 tsc_ratio = vcpu->arch.tsc_scaling_ratio;
		if (tsc_ratio != __this_cpu_read(current_tsc_ratio)) {
			__this_cpu_write(current_tsc_ratio, tsc_ratio);
			wrmsrl(MSR_AMD64_TSC_RATIO, tsc_ratio);
		}
	}

	if (likely(tsc_aux_uret_slot >= 0))
		kvm_set_user_return_msr(tsc_aux_uret_slot, svm->tsc_aux, -1ull);

	svm->guest_state_loaded = true;
}

static void svm_prepare_host_switch(struct kvm_vcpu *vcpu)
{
	to_svm(vcpu)->guest_state_loaded = false;
}

static void svm_vcpu_load(struct kvm_vcpu *vcpu, int cpu)
{
	struct vcpu_svm *svm = to_svm(vcpu);
	struct svm_cpu_data *sd = per_cpu(svm_data, cpu);

	if (sd->current_vmcb != svm->vmcb) {
		sd->current_vmcb = svm->vmcb;
		indirect_branch_prediction_barrier();
	}
	avic_vcpu_load(vcpu, cpu);
}

static void svm_vcpu_put(struct kvm_vcpu *vcpu)
{
	avic_vcpu_put(vcpu);
	svm_prepare_host_switch(vcpu);

	++vcpu->stat.host_state_reload;
}

static unsigned long svm_get_rflags(struct kvm_vcpu *vcpu)
{
	struct vcpu_svm *svm = to_svm(vcpu);
	unsigned long rflags = svm->vmcb->save.rflags;

	if (svm->nmi_singlestep) {
		/* Hide our flags if they were not set by the guest */
		if (!(svm->nmi_singlestep_guest_rflags & X86_EFLAGS_TF))
			rflags &= ~X86_EFLAGS_TF;
		if (!(svm->nmi_singlestep_guest_rflags & X86_EFLAGS_RF))
			rflags &= ~X86_EFLAGS_RF;
	}
	return rflags;
}

static void svm_set_rflags(struct kvm_vcpu *vcpu, unsigned long rflags)
{
	if (to_svm(vcpu)->nmi_singlestep)
		rflags |= (X86_EFLAGS_TF | X86_EFLAGS_RF);

       /*
        * Any change of EFLAGS.VM is accompanied by a reload of SS
        * (caused by either a task switch or an inter-privilege IRET),
        * so we do not need to update the CPL here.
        */
	to_svm(vcpu)->vmcb->save.rflags = rflags;
}

static void svm_cache_reg(struct kvm_vcpu *vcpu, enum kvm_reg reg)
{
	switch (reg) {
	case VCPU_EXREG_PDPTR:
		BUG_ON(!npt_enabled);
		load_pdptrs(vcpu, vcpu->arch.walk_mmu, kvm_read_cr3(vcpu));
		break;
	default:
		WARN_ON_ONCE(1);
	}
}

static void svm_set_vintr(struct vcpu_svm *svm)
{
	struct vmcb_control_area *control;

	/* The following fields are ignored when AVIC is enabled */
	WARN_ON(kvm_vcpu_apicv_active(&svm->vcpu));
	svm_set_intercept(svm, INTERCEPT_VINTR);

	/*
	 * This is just a dummy VINTR to actually cause a vmexit to happen.
	 * Actual injection of virtual interrupts happens through EVENTINJ.
	 */
	control = &svm->vmcb->control;
	control->int_vector = 0x0;
	control->int_ctl &= ~V_INTR_PRIO_MASK;
	control->int_ctl |= V_IRQ_MASK |
		((/*control->int_vector >> 4*/ 0xf) << V_INTR_PRIO_SHIFT);
	vmcb_mark_dirty(svm->vmcb, VMCB_INTR);
}

static void svm_clear_vintr(struct vcpu_svm *svm)
{
	const u32 mask = V_TPR_MASK | V_GIF_ENABLE_MASK | V_GIF_MASK | V_INTR_MASKING_MASK;
	svm_clr_intercept(svm, INTERCEPT_VINTR);

	/* Drop int_ctl fields related to VINTR injection.  */
	svm->vmcb->control.int_ctl &= mask;
	if (is_guest_mode(&svm->vcpu)) {
		svm->vmcb01.ptr->control.int_ctl &= mask;

		WARN_ON((svm->vmcb->control.int_ctl & V_TPR_MASK) !=
			(svm->nested.ctl.int_ctl & V_TPR_MASK));
		svm->vmcb->control.int_ctl |= svm->nested.ctl.int_ctl & ~mask;
	}

	vmcb_mark_dirty(svm->vmcb, VMCB_INTR);
}

static struct vmcb_seg *svm_seg(struct kvm_vcpu *vcpu, int seg)
{
	struct vmcb_save_area *save = &to_svm(vcpu)->vmcb->save;
	struct vmcb_save_area *save01 = &to_svm(vcpu)->vmcb01.ptr->save;

	switch (seg) {
	case VCPU_SREG_CS: return &save->cs;
	case VCPU_SREG_DS: return &save->ds;
	case VCPU_SREG_ES: return &save->es;
	case VCPU_SREG_FS: return &save01->fs;
	case VCPU_SREG_GS: return &save01->gs;
	case VCPU_SREG_SS: return &save->ss;
	case VCPU_SREG_TR: return &save01->tr;
	case VCPU_SREG_LDTR: return &save01->ldtr;
	}
	BUG();
	return NULL;
}

static u64 svm_get_segment_base(struct kvm_vcpu *vcpu, int seg)
{
	struct vmcb_seg *s = svm_seg(vcpu, seg);

	return s->base;
}

static void svm_get_segment(struct kvm_vcpu *vcpu,
			    struct kvm_segment *var, int seg)
{
	struct vmcb_seg *s = svm_seg(vcpu, seg);

	var->base = s->base;
	var->limit = s->limit;
	var->selector = s->selector;
	var->type = s->attrib & SVM_SELECTOR_TYPE_MASK;
	var->s = (s->attrib >> SVM_SELECTOR_S_SHIFT) & 1;
	var->dpl = (s->attrib >> SVM_SELECTOR_DPL_SHIFT) & 3;
	var->present = (s->attrib >> SVM_SELECTOR_P_SHIFT) & 1;
	var->avl = (s->attrib >> SVM_SELECTOR_AVL_SHIFT) & 1;
	var->l = (s->attrib >> SVM_SELECTOR_L_SHIFT) & 1;
	var->db = (s->attrib >> SVM_SELECTOR_DB_SHIFT) & 1;

	/*
	 * AMD CPUs circa 2014 track the G bit for all segments except CS.
	 * However, the SVM spec states that the G bit is not observed by the
	 * CPU, and some VMware virtual CPUs drop the G bit for all segments.
	 * So let's synthesize a legal G bit for all segments, this helps
	 * running KVM nested. It also helps cross-vendor migration, because
	 * Intel's vmentry has a check on the 'G' bit.
	 */
	var->g = s->limit > 0xfffff;

	/*
	 * AMD's VMCB does not have an explicit unusable field, so emulate it
	 * for cross vendor migration purposes by "not present"
	 */
	var->unusable = !var->present;

	switch (seg) {
	case VCPU_SREG_TR:
		/*
		 * Work around a bug where the busy flag in the tr selector
		 * isn't exposed
		 */
		var->type |= 0x2;
		break;
	case VCPU_SREG_DS:
	case VCPU_SREG_ES:
	case VCPU_SREG_FS:
	case VCPU_SREG_GS:
		/*
		 * The accessed bit must always be set in the segment
		 * descriptor cache, although it can be cleared in the
		 * descriptor, the cached bit always remains at 1. Since
		 * Intel has a check on this, set it here to support
		 * cross-vendor migration.
		 */
		if (!var->unusable)
			var->type |= 0x1;
		break;
	case VCPU_SREG_SS:
		/*
		 * On AMD CPUs sometimes the DB bit in the segment
		 * descriptor is left as 1, although the whole segment has
		 * been made unusable. Clear it here to pass an Intel VMX
		 * entry check when cross vendor migrating.
		 */
		if (var->unusable)
			var->db = 0;
		/* This is symmetric with svm_set_segment() */
		var->dpl = to_svm(vcpu)->vmcb->save.cpl;
		break;
	}
}

static int svm_get_cpl(struct kvm_vcpu *vcpu)
{
	struct vmcb_save_area *save = &to_svm(vcpu)->vmcb->save;

	return save->cpl;
}

static void svm_get_idt(struct kvm_vcpu *vcpu, struct desc_ptr *dt)
{
	struct vcpu_svm *svm = to_svm(vcpu);

	dt->size = svm->vmcb->save.idtr.limit;
	dt->address = svm->vmcb->save.idtr.base;
}

static void svm_set_idt(struct kvm_vcpu *vcpu, struct desc_ptr *dt)
{
	struct vcpu_svm *svm = to_svm(vcpu);

	svm->vmcb->save.idtr.limit = dt->size;
	svm->vmcb->save.idtr.base = dt->address ;
	vmcb_mark_dirty(svm->vmcb, VMCB_DT);
}

static void svm_get_gdt(struct kvm_vcpu *vcpu, struct desc_ptr *dt)
{
	struct vcpu_svm *svm = to_svm(vcpu);

	dt->size = svm->vmcb->save.gdtr.limit;
	dt->address = svm->vmcb->save.gdtr.base;
}

static void svm_set_gdt(struct kvm_vcpu *vcpu, struct desc_ptr *dt)
{
	struct vcpu_svm *svm = to_svm(vcpu);

	svm->vmcb->save.gdtr.limit = dt->size;
	svm->vmcb->save.gdtr.base = dt->address ;
	vmcb_mark_dirty(svm->vmcb, VMCB_DT);
}

void svm_set_cr0(struct kvm_vcpu *vcpu, unsigned long cr0)
{
	struct vcpu_svm *svm = to_svm(vcpu);
	u64 hcr0 = cr0;

#ifdef CONFIG_X86_64
	if (vcpu->arch.efer & EFER_LME && !vcpu->arch.guest_state_protected) {
		if (!is_paging(vcpu) && (cr0 & X86_CR0_PG)) {
			vcpu->arch.efer |= EFER_LMA;
			svm->vmcb->save.efer |= EFER_LMA | EFER_LME;
		}

		if (is_paging(vcpu) && !(cr0 & X86_CR0_PG)) {
			vcpu->arch.efer &= ~EFER_LMA;
			svm->vmcb->save.efer &= ~(EFER_LMA | EFER_LME);
		}
	}
#endif
	vcpu->arch.cr0 = cr0;

	if (!npt_enabled)
		hcr0 |= X86_CR0_PG | X86_CR0_WP;

	/*
	 * re-enable caching here because the QEMU bios
	 * does not do it - this results in some delay at
	 * reboot
	 */
	if (kvm_check_has_quirk(vcpu->kvm, KVM_X86_QUIRK_CD_NW_CLEARED))
		hcr0 &= ~(X86_CR0_CD | X86_CR0_NW);

	svm->vmcb->save.cr0 = hcr0;
	vmcb_mark_dirty(svm->vmcb, VMCB_CR);

	/*
	 * SEV-ES guests must always keep the CR intercepts cleared. CR
	 * tracking is done using the CR write traps.
	 */
	if (sev_es_guest(vcpu->kvm))
		return;

	if (hcr0 == cr0) {
		/* Selective CR0 write remains on.  */
		svm_clr_intercept(svm, INTERCEPT_CR0_READ);
		svm_clr_intercept(svm, INTERCEPT_CR0_WRITE);
	} else {
		svm_set_intercept(svm, INTERCEPT_CR0_READ);
		svm_set_intercept(svm, INTERCEPT_CR0_WRITE);
	}
}

static bool svm_is_valid_cr4(struct kvm_vcpu *vcpu, unsigned long cr4)
{
	return true;
}

void svm_set_cr4(struct kvm_vcpu *vcpu, unsigned long cr4)
{
	unsigned long host_cr4_mce = cr4_read_shadow() & X86_CR4_MCE;
	unsigned long old_cr4 = vcpu->arch.cr4;

	if (npt_enabled && ((old_cr4 ^ cr4) & X86_CR4_PGE))
		svm_flush_tlb(vcpu);

	vcpu->arch.cr4 = cr4;
	if (!npt_enabled)
		cr4 |= X86_CR4_PAE;
	cr4 |= host_cr4_mce;
	to_svm(vcpu)->vmcb->save.cr4 = cr4;
	vmcb_mark_dirty(to_svm(vcpu)->vmcb, VMCB_CR);

	if ((cr4 ^ old_cr4) & (X86_CR4_OSXSAVE | X86_CR4_PKE))
		kvm_update_cpuid_runtime(vcpu);
}

static void svm_set_segment(struct kvm_vcpu *vcpu,
			    struct kvm_segment *var, int seg)
{
	struct vcpu_svm *svm = to_svm(vcpu);
	struct vmcb_seg *s = svm_seg(vcpu, seg);

	s->base = var->base;
	s->limit = var->limit;
	s->selector = var->selector;
	s->attrib = (var->type & SVM_SELECTOR_TYPE_MASK);
	s->attrib |= (var->s & 1) << SVM_SELECTOR_S_SHIFT;
	s->attrib |= (var->dpl & 3) << SVM_SELECTOR_DPL_SHIFT;
	s->attrib |= ((var->present & 1) && !var->unusable) << SVM_SELECTOR_P_SHIFT;
	s->attrib |= (var->avl & 1) << SVM_SELECTOR_AVL_SHIFT;
	s->attrib |= (var->l & 1) << SVM_SELECTOR_L_SHIFT;
	s->attrib |= (var->db & 1) << SVM_SELECTOR_DB_SHIFT;
	s->attrib |= (var->g & 1) << SVM_SELECTOR_G_SHIFT;

	/*
	 * This is always accurate, except if SYSRET returned to a segment
	 * with SS.DPL != 3.  Intel does not have this quirk, and always
	 * forces SS.DPL to 3 on sysret, so we ignore that case; fixing it
	 * would entail passing the CPL to userspace and back.
	 */
	if (seg == VCPU_SREG_SS)
		/* This is symmetric with svm_get_segment() */
		svm->vmcb->save.cpl = (var->dpl & 3);

	vmcb_mark_dirty(svm->vmcb, VMCB_SEG);
}

static void svm_update_exception_bitmap(struct kvm_vcpu *vcpu)
{
	struct vcpu_svm *svm = to_svm(vcpu);

	clr_exception_intercept(svm, BP_VECTOR);

	if (vcpu->guest_debug & KVM_GUESTDBG_ENABLE) {
		if (vcpu->guest_debug & KVM_GUESTDBG_USE_SW_BP)
			set_exception_intercept(svm, BP_VECTOR);
	}
}

static void new_asid(struct vcpu_svm *svm, struct svm_cpu_data *sd)
{
	if (sd->next_asid > sd->max_asid) {
		++sd->asid_generation;
		sd->next_asid = sd->min_asid;
		svm->vmcb->control.tlb_ctl = TLB_CONTROL_FLUSH_ALL_ASID;
		vmcb_mark_dirty(svm->vmcb, VMCB_ASID);
	}

	svm->current_vmcb->asid_generation = sd->asid_generation;
	svm->asid = sd->next_asid++;
}

static void svm_set_dr6(struct vcpu_svm *svm, unsigned long value)
{
	struct vmcb *vmcb = svm->vmcb;

	if (svm->vcpu.arch.guest_state_protected)
		return;

	if (unlikely(value != vmcb->save.dr6)) {
		vmcb->save.dr6 = value;
		vmcb_mark_dirty(vmcb, VMCB_DR);
	}
}

static void svm_sync_dirty_debug_regs(struct kvm_vcpu *vcpu)
{
	struct vcpu_svm *svm = to_svm(vcpu);

	if (vcpu->arch.guest_state_protected)
		return;

	get_debugreg(vcpu->arch.db[0], 0);
	get_debugreg(vcpu->arch.db[1], 1);
	get_debugreg(vcpu->arch.db[2], 2);
	get_debugreg(vcpu->arch.db[3], 3);
	/*
	 * We cannot reset svm->vmcb->save.dr6 to DR6_ACTIVE_LOW here,
	 * because db_interception might need it.  We can do it before vmentry.
	 */
	vcpu->arch.dr6 = svm->vmcb->save.dr6;
	vcpu->arch.dr7 = svm->vmcb->save.dr7;
	vcpu->arch.switch_db_regs &= ~KVM_DEBUGREG_WONT_EXIT;
	set_dr_intercepts(svm);
}

static void svm_set_dr7(struct kvm_vcpu *vcpu, unsigned long value)
{
	struct vcpu_svm *svm = to_svm(vcpu);

	if (vcpu->arch.guest_state_protected)
		return;

	svm->vmcb->save.dr7 = value;
	vmcb_mark_dirty(svm->vmcb, VMCB_DR);
}

static int pf_interception(struct kvm_vcpu *vcpu)
{
	struct vcpu_svm *svm = to_svm(vcpu);

	u64 fault_address = svm->vmcb->control.exit_info_2;
	u64 error_code = svm->vmcb->control.exit_info_1;

	return kvm_handle_page_fault(vcpu, error_code, fault_address,
			static_cpu_has(X86_FEATURE_DECODEASSISTS) ?
			svm->vmcb->control.insn_bytes : NULL,
			svm->vmcb->control.insn_len);
}

static int npf_interception(struct kvm_vcpu *vcpu)
{
	struct vcpu_svm *svm = to_svm(vcpu);

	u64 fault_address = __sme_clr(svm->vmcb->control.exit_info_2);
	u64 error_code = svm->vmcb->control.exit_info_1;

	trace_kvm_page_fault(fault_address, error_code);
	return kvm_mmu_page_fault(vcpu, fault_address, error_code,
			static_cpu_has(X86_FEATURE_DECODEASSISTS) ?
			svm->vmcb->control.insn_bytes : NULL,
			svm->vmcb->control.insn_len);
}

static int db_interception(struct kvm_vcpu *vcpu)
{
	struct kvm_run *kvm_run = vcpu->run;
	struct vcpu_svm *svm = to_svm(vcpu);

	if (!(vcpu->guest_debug &
	      (KVM_GUESTDBG_SINGLESTEP | KVM_GUESTDBG_USE_HW_BP)) &&
		!svm->nmi_singlestep) {
		u32 payload = svm->vmcb->save.dr6 ^ DR6_ACTIVE_LOW;
		kvm_queue_exception_p(vcpu, DB_VECTOR, payload);
		return 1;
	}

	if (svm->nmi_singlestep) {
		disable_nmi_singlestep(svm);
		/* Make sure we check for pending NMIs upon entry */
		kvm_make_request(KVM_REQ_EVENT, vcpu);
	}

	if (vcpu->guest_debug &
	    (KVM_GUESTDBG_SINGLESTEP | KVM_GUESTDBG_USE_HW_BP)) {
		kvm_run->exit_reason = KVM_EXIT_DEBUG;
		kvm_run->debug.arch.dr6 = svm->vmcb->save.dr6;
		kvm_run->debug.arch.dr7 = svm->vmcb->save.dr7;
		kvm_run->debug.arch.pc =
			svm->vmcb->save.cs.base + svm->vmcb->save.rip;
		kvm_run->debug.arch.exception = DB_VECTOR;
		return 0;
	}

	return 1;
}

static int bp_interception(struct kvm_vcpu *vcpu)
{
	struct vcpu_svm *svm = to_svm(vcpu);
	struct kvm_run *kvm_run = vcpu->run;

	kvm_run->exit_reason = KVM_EXIT_DEBUG;
	kvm_run->debug.arch.pc = svm->vmcb->save.cs.base + svm->vmcb->save.rip;
	kvm_run->debug.arch.exception = BP_VECTOR;
	return 0;
}

static int ud_interception(struct kvm_vcpu *vcpu)
{
	return handle_ud(vcpu);
}

static int ac_interception(struct kvm_vcpu *vcpu)
{
	kvm_queue_exception_e(vcpu, AC_VECTOR, 0);
	return 1;
}

static bool is_erratum_383(void)
{
	int err, i;
	u64 value;

	if (!erratum_383_found)
		return false;

	value = native_read_msr_safe(MSR_IA32_MC0_STATUS, &err);
	if (err)
		return false;

	/* Bit 62 may or may not be set for this mce */
	value &= ~(1ULL << 62);

	if (value != 0xb600000000010015ULL)
		return false;

	/* Clear MCi_STATUS registers */
	for (i = 0; i < 6; ++i)
		native_write_msr_safe(MSR_IA32_MCx_STATUS(i), 0, 0);

	value = native_read_msr_safe(MSR_IA32_MCG_STATUS, &err);
	if (!err) {
		u32 low, high;

		value &= ~(1ULL << 2);
		low    = lower_32_bits(value);
		high   = upper_32_bits(value);

		native_write_msr_safe(MSR_IA32_MCG_STATUS, low, high);
	}

	/* Flush tlb to evict multi-match entries */
	__flush_tlb_all();

	return true;
}

static void svm_handle_mce(struct kvm_vcpu *vcpu)
{
	if (is_erratum_383()) {
		/*
		 * Erratum 383 triggered. Guest state is corrupt so kill the
		 * guest.
		 */
		pr_err("KVM: Guest triggered AMD Erratum 383\n");

		kvm_make_request(KVM_REQ_TRIPLE_FAULT, vcpu);

		return;
	}

	/*
	 * On an #MC intercept the MCE handler is not called automatically in
	 * the host. So do it by hand here.
	 */
	kvm_machine_check();
}

static int mc_interception(struct kvm_vcpu *vcpu)
{
	return 1;
}

static int shutdown_interception(struct kvm_vcpu *vcpu)
{
	struct kvm_run *kvm_run = vcpu->run;
	struct vcpu_svm *svm = to_svm(vcpu);

	/*
	 * The VM save area has already been encrypted so it
	 * cannot be reinitialized - just terminate.
	 */
	if (sev_es_guest(vcpu->kvm))
		return -EINVAL;

	/*
	 * VMCB is undefined after a SHUTDOWN intercept
	 * so reinitialize it.
	 */
	clear_page(svm->vmcb);
	init_vmcb(vcpu);

	kvm_run->exit_reason = KVM_EXIT_SHUTDOWN;
	return 0;
}

static int io_interception(struct kvm_vcpu *vcpu)
{
	struct vcpu_svm *svm = to_svm(vcpu);
	u32 io_info = svm->vmcb->control.exit_info_1; /* address size bug? */
	int size, in, string;
	unsigned port;

	++vcpu->stat.io_exits;
	string = (io_info & SVM_IOIO_STR_MASK) != 0;
	in = (io_info & SVM_IOIO_TYPE_MASK) != 0;
	port = io_info >> 16;
	size = (io_info & SVM_IOIO_SIZE_MASK) >> SVM_IOIO_SIZE_SHIFT;

	if (string) {
		if (sev_es_guest(vcpu->kvm))
			return sev_es_string_io(svm, size, port, in);
		else
			return kvm_emulate_instruction(vcpu, 0);
	}

	svm->next_rip = svm->vmcb->control.exit_info_2;

	return kvm_fast_pio(vcpu, size, port, in);
}

static int nmi_interception(struct kvm_vcpu *vcpu)
{
	return 1;
}

static int intr_interception(struct kvm_vcpu *vcpu)
{
	++vcpu->stat.irq_exits;
	return 1;
}

static int vmload_vmsave_interception(struct kvm_vcpu *vcpu, bool vmload)
{
	struct vcpu_svm *svm = to_svm(vcpu);
	struct vmcb *vmcb12;
	struct kvm_host_map map;
	int ret;

	if (nested_svm_check_permissions(vcpu))
		return 1;

	ret = kvm_vcpu_map(vcpu, gpa_to_gfn(svm->vmcb->save.rax), &map);
	if (ret) {
		if (ret == -EINVAL)
			kvm_inject_gp(vcpu, 0);
		return 1;
	}

	vmcb12 = map.hva;

	ret = kvm_skip_emulated_instruction(vcpu);

	if (vmload) {
		nested_svm_vmloadsave(vmcb12, svm->vmcb);
		svm->sysenter_eip_hi = 0;
		svm->sysenter_esp_hi = 0;
	} else
		nested_svm_vmloadsave(svm->vmcb, vmcb12);

	kvm_vcpu_unmap(vcpu, &map, true);

	return ret;
}

static int vmload_interception(struct kvm_vcpu *vcpu)
{
	return vmload_vmsave_interception(vcpu, true);
}

static int vmsave_interception(struct kvm_vcpu *vcpu)
{
	return vmload_vmsave_interception(vcpu, false);
}

static int vmrun_interception(struct kvm_vcpu *vcpu)
{
	if (nested_svm_check_permissions(vcpu))
		return 1;

	return nested_svm_vmrun(vcpu);
}

enum {
	NONE_SVM_INSTR,
	SVM_INSTR_VMRUN,
	SVM_INSTR_VMLOAD,
	SVM_INSTR_VMSAVE,
};

/* Return NONE_SVM_INSTR if not SVM instrs, otherwise return decode result */
static int svm_instr_opcode(struct kvm_vcpu *vcpu)
{
	struct x86_emulate_ctxt *ctxt = vcpu->arch.emulate_ctxt;

	if (ctxt->b != 0x1 || ctxt->opcode_len != 2)
		return NONE_SVM_INSTR;

	switch (ctxt->modrm) {
	case 0xd8: /* VMRUN */
		return SVM_INSTR_VMRUN;
	case 0xda: /* VMLOAD */
		return SVM_INSTR_VMLOAD;
	case 0xdb: /* VMSAVE */
		return SVM_INSTR_VMSAVE;
	default:
		break;
	}

	return NONE_SVM_INSTR;
}

static int emulate_svm_instr(struct kvm_vcpu *vcpu, int opcode)
{
	const int guest_mode_exit_codes[] = {
		[SVM_INSTR_VMRUN] = SVM_EXIT_VMRUN,
		[SVM_INSTR_VMLOAD] = SVM_EXIT_VMLOAD,
		[SVM_INSTR_VMSAVE] = SVM_EXIT_VMSAVE,
	};
	int (*const svm_instr_handlers[])(struct kvm_vcpu *vcpu) = {
		[SVM_INSTR_VMRUN] = vmrun_interception,
		[SVM_INSTR_VMLOAD] = vmload_interception,
		[SVM_INSTR_VMSAVE] = vmsave_interception,
	};
	struct vcpu_svm *svm = to_svm(vcpu);
	int ret;

	if (is_guest_mode(vcpu)) {
		/* Returns '1' or -errno on failure, '0' on success. */
		ret = nested_svm_simple_vmexit(svm, guest_mode_exit_codes[opcode]);
		if (ret)
			return ret;
		return 1;
	}
	return svm_instr_handlers[opcode](vcpu);
}

/*
 * #GP handling code. Note that #GP can be triggered under the following two
 * cases:
 *   1) SVM VM-related instructions (VMRUN/VMSAVE/VMLOAD) that trigger #GP on
 *      some AMD CPUs when EAX of these instructions are in the reserved memory
 *      regions (e.g. SMM memory on host).
 *   2) VMware backdoor
 */
static int gp_interception(struct kvm_vcpu *vcpu)
{
	struct vcpu_svm *svm = to_svm(vcpu);
	u32 error_code = svm->vmcb->control.exit_info_1;
	int opcode;

	/* Both #GP cases have zero error_code */
	if (error_code)
		goto reinject;

	/* Decode the instruction for usage later */
	if (x86_decode_emulated_instruction(vcpu, 0, NULL, 0) != EMULATION_OK)
		goto reinject;

	opcode = svm_instr_opcode(vcpu);

	if (opcode == NONE_SVM_INSTR) {
		if (!enable_vmware_backdoor)
			goto reinject;

		/*
		 * VMware backdoor emulation on #GP interception only handles
		 * IN{S}, OUT{S}, and RDPMC.
		 */
		if (!is_guest_mode(vcpu))
			return kvm_emulate_instruction(vcpu,
				EMULTYPE_VMWARE_GP | EMULTYPE_NO_DECODE);
	} else
		return emulate_svm_instr(vcpu, opcode);

reinject:
	kvm_queue_exception_e(vcpu, GP_VECTOR, error_code);
	return 1;
}

void svm_set_gif(struct vcpu_svm *svm, bool value)
{
	if (value) {
		/*
		 * If VGIF is enabled, the STGI intercept is only added to
		 * detect the opening of the SMI/NMI window; remove it now.
		 * Likewise, clear the VINTR intercept, we will set it
		 * again while processing KVM_REQ_EVENT if needed.
		 */
		if (vgif_enabled(svm))
			svm_clr_intercept(svm, INTERCEPT_STGI);
		if (svm_is_intercept(svm, INTERCEPT_VINTR))
			svm_clear_vintr(svm);

		enable_gif(svm);
		if (svm->vcpu.arch.smi_pending ||
		    svm->vcpu.arch.nmi_pending ||
		    kvm_cpu_has_injectable_intr(&svm->vcpu))
			kvm_make_request(KVM_REQ_EVENT, &svm->vcpu);
	} else {
		disable_gif(svm);

		/*
		 * After a CLGI no interrupts should come.  But if vGIF is
		 * in use, we still rely on the VINTR intercept (rather than
		 * STGI) to detect an open interrupt window.
		*/
		if (!vgif_enabled(svm))
			svm_clear_vintr(svm);
	}
}

static int stgi_interception(struct kvm_vcpu *vcpu)
{
	int ret;

	if (nested_svm_check_permissions(vcpu))
		return 1;

	ret = kvm_skip_emulated_instruction(vcpu);
	svm_set_gif(to_svm(vcpu), true);
	return ret;
}

static int clgi_interception(struct kvm_vcpu *vcpu)
{
	int ret;

	if (nested_svm_check_permissions(vcpu))
		return 1;

	ret = kvm_skip_emulated_instruction(vcpu);
	svm_set_gif(to_svm(vcpu), false);
	return ret;
}

static int invlpga_interception(struct kvm_vcpu *vcpu)
{
	gva_t gva = kvm_rax_read(vcpu);
	u32 asid = kvm_rcx_read(vcpu);

	/* FIXME: Handle an address size prefix. */
	if (!is_long_mode(vcpu))
		gva = (u32)gva;

	trace_kvm_invlpga(to_svm(vcpu)->vmcb->save.rip, asid, gva);

	/* Let's treat INVLPGA the same as INVLPG (can be optimized!) */
	kvm_mmu_invlpg(vcpu, gva);

	return kvm_skip_emulated_instruction(vcpu);
}

static int skinit_interception(struct kvm_vcpu *vcpu)
{
	trace_kvm_skinit(to_svm(vcpu)->vmcb->save.rip, kvm_rax_read(vcpu));

	kvm_queue_exception(vcpu, UD_VECTOR);
	return 1;
}

static int task_switch_interception(struct kvm_vcpu *vcpu)
{
	struct vcpu_svm *svm = to_svm(vcpu);
	u16 tss_selector;
	int reason;
	int int_type = svm->vmcb->control.exit_int_info &
		SVM_EXITINTINFO_TYPE_MASK;
	int int_vec = svm->vmcb->control.exit_int_info & SVM_EVTINJ_VEC_MASK;
	uint32_t type =
		svm->vmcb->control.exit_int_info & SVM_EXITINTINFO_TYPE_MASK;
	uint32_t idt_v =
		svm->vmcb->control.exit_int_info & SVM_EXITINTINFO_VALID;
	bool has_error_code = false;
	u32 error_code = 0;

	tss_selector = (u16)svm->vmcb->control.exit_info_1;

	if (svm->vmcb->control.exit_info_2 &
	    (1ULL << SVM_EXITINFOSHIFT_TS_REASON_IRET))
		reason = TASK_SWITCH_IRET;
	else if (svm->vmcb->control.exit_info_2 &
		 (1ULL << SVM_EXITINFOSHIFT_TS_REASON_JMP))
		reason = TASK_SWITCH_JMP;
	else if (idt_v)
		reason = TASK_SWITCH_GATE;
	else
		reason = TASK_SWITCH_CALL;

	if (reason == TASK_SWITCH_GATE) {
		switch (type) {
		case SVM_EXITINTINFO_TYPE_NMI:
			vcpu->arch.nmi_injected = false;
			break;
		case SVM_EXITINTINFO_TYPE_EXEPT:
			if (svm->vmcb->control.exit_info_2 &
			    (1ULL << SVM_EXITINFOSHIFT_TS_HAS_ERROR_CODE)) {
				has_error_code = true;
				error_code =
					(u32)svm->vmcb->control.exit_info_2;
			}
			kvm_clear_exception_queue(vcpu);
			break;
		case SVM_EXITINTINFO_TYPE_INTR:
			kvm_clear_interrupt_queue(vcpu);
			break;
		default:
			break;
		}
	}

	if (reason != TASK_SWITCH_GATE ||
	    int_type == SVM_EXITINTINFO_TYPE_SOFT ||
	    (int_type == SVM_EXITINTINFO_TYPE_EXEPT &&
	     (int_vec == OF_VECTOR || int_vec == BP_VECTOR))) {
		if (!skip_emulated_instruction(vcpu))
			return 0;
	}

	if (int_type != SVM_EXITINTINFO_TYPE_SOFT)
		int_vec = -1;

	return kvm_task_switch(vcpu, tss_selector, int_vec, reason,
			       has_error_code, error_code);
}

static int iret_interception(struct kvm_vcpu *vcpu)
{
	struct vcpu_svm *svm = to_svm(vcpu);

	++vcpu->stat.nmi_window_exits;
	vcpu->arch.hflags |= HF_IRET_MASK;
	if (!sev_es_guest(vcpu->kvm)) {
		svm_clr_intercept(svm, INTERCEPT_IRET);
		svm->nmi_iret_rip = kvm_rip_read(vcpu);
	}
	kvm_make_request(KVM_REQ_EVENT, vcpu);
	return 1;
}

static int invlpg_interception(struct kvm_vcpu *vcpu)
{
	if (!static_cpu_has(X86_FEATURE_DECODEASSISTS))
		return kvm_emulate_instruction(vcpu, 0);

	kvm_mmu_invlpg(vcpu, to_svm(vcpu)->vmcb->control.exit_info_1);
	return kvm_skip_emulated_instruction(vcpu);
}

static int emulate_on_interception(struct kvm_vcpu *vcpu)
{
	return kvm_emulate_instruction(vcpu, 0);
}

static int rsm_interception(struct kvm_vcpu *vcpu)
{
	return kvm_emulate_instruction_from_buffer(vcpu, rsm_ins_bytes, 2);
}

static bool check_selective_cr0_intercepted(struct kvm_vcpu *vcpu,
					    unsigned long val)
{
	struct vcpu_svm *svm = to_svm(vcpu);
	unsigned long cr0 = vcpu->arch.cr0;
	bool ret = false;

	if (!is_guest_mode(vcpu) ||
	    (!(vmcb_is_intercept(&svm->nested.ctl, INTERCEPT_SELECTIVE_CR0))))
		return false;

	cr0 &= ~SVM_CR0_SELECTIVE_MASK;
	val &= ~SVM_CR0_SELECTIVE_MASK;

	if (cr0 ^ val) {
		svm->vmcb->control.exit_code = SVM_EXIT_CR0_SEL_WRITE;
		ret = (nested_svm_exit_handled(svm) == NESTED_EXIT_DONE);
	}

	return ret;
}

#define CR_VALID (1ULL << 63)

static int cr_interception(struct kvm_vcpu *vcpu)
{
	struct vcpu_svm *svm = to_svm(vcpu);
	int reg, cr;
	unsigned long val;
	int err;

	if (!static_cpu_has(X86_FEATURE_DECODEASSISTS))
		return emulate_on_interception(vcpu);

	if (unlikely((svm->vmcb->control.exit_info_1 & CR_VALID) == 0))
		return emulate_on_interception(vcpu);

	reg = svm->vmcb->control.exit_info_1 & SVM_EXITINFO_REG_MASK;
	if (svm->vmcb->control.exit_code == SVM_EXIT_CR0_SEL_WRITE)
		cr = SVM_EXIT_WRITE_CR0 - SVM_EXIT_READ_CR0;
	else
		cr = svm->vmcb->control.exit_code - SVM_EXIT_READ_CR0;

	err = 0;
	if (cr >= 16) { /* mov to cr */
		cr -= 16;
		val = kvm_register_read(vcpu, reg);
		trace_kvm_cr_write(cr, val);
		switch (cr) {
		case 0:
			if (!check_selective_cr0_intercepted(vcpu, val))
				err = kvm_set_cr0(vcpu, val);
			else
				return 1;

			break;
		case 3:
			err = kvm_set_cr3(vcpu, val);
			break;
		case 4:
			err = kvm_set_cr4(vcpu, val);
			break;
		case 8:
			err = kvm_set_cr8(vcpu, val);
			break;
		default:
			WARN(1, "unhandled write to CR%d", cr);
			kvm_queue_exception(vcpu, UD_VECTOR);
			return 1;
		}
	} else { /* mov from cr */
		switch (cr) {
		case 0:
			val = kvm_read_cr0(vcpu);
			break;
		case 2:
			val = vcpu->arch.cr2;
			break;
		case 3:
			val = kvm_read_cr3(vcpu);
			break;
		case 4:
			val = kvm_read_cr4(vcpu);
			break;
		case 8:
			val = kvm_get_cr8(vcpu);
			break;
		default:
			WARN(1, "unhandled read from CR%d", cr);
			kvm_queue_exception(vcpu, UD_VECTOR);
			return 1;
		}
		kvm_register_write(vcpu, reg, val);
		trace_kvm_cr_read(cr, val);
	}
	return kvm_complete_insn_gp(vcpu, err);
}

static int cr_trap(struct kvm_vcpu *vcpu)
{
	struct vcpu_svm *svm = to_svm(vcpu);
	unsigned long old_value, new_value;
	unsigned int cr;
	int ret = 0;

	new_value = (unsigned long)svm->vmcb->control.exit_info_1;

	cr = svm->vmcb->control.exit_code - SVM_EXIT_CR0_WRITE_TRAP;
	switch (cr) {
	case 0:
		old_value = kvm_read_cr0(vcpu);
		svm_set_cr0(vcpu, new_value);

		kvm_post_set_cr0(vcpu, old_value, new_value);
		break;
	case 4:
		old_value = kvm_read_cr4(vcpu);
		svm_set_cr4(vcpu, new_value);

		kvm_post_set_cr4(vcpu, old_value, new_value);
		break;
	case 8:
		ret = kvm_set_cr8(vcpu, new_value);
		break;
	default:
		WARN(1, "unhandled CR%d write trap", cr);
		kvm_queue_exception(vcpu, UD_VECTOR);
		return 1;
	}

	return kvm_complete_insn_gp(vcpu, ret);
}

static int dr_interception(struct kvm_vcpu *vcpu)
{
	struct vcpu_svm *svm = to_svm(vcpu);
	int reg, dr;
	unsigned long val;
	int err = 0;

	if (vcpu->guest_debug == 0) {
		/*
		 * No more DR vmexits; force a reload of the debug registers
		 * and reenter on this instruction.  The next vmexit will
		 * retrieve the full state of the debug registers.
		 */
		clr_dr_intercepts(svm);
		vcpu->arch.switch_db_regs |= KVM_DEBUGREG_WONT_EXIT;
		return 1;
	}

	if (!boot_cpu_has(X86_FEATURE_DECODEASSISTS))
		return emulate_on_interception(vcpu);

	reg = svm->vmcb->control.exit_info_1 & SVM_EXITINFO_REG_MASK;
	dr = svm->vmcb->control.exit_code - SVM_EXIT_READ_DR0;
	if (dr >= 16) { /* mov to DRn  */
		dr -= 16;
		val = kvm_register_read(vcpu, reg);
		err = kvm_set_dr(vcpu, dr, val);
	} else {
		kvm_get_dr(vcpu, dr, &val);
		kvm_register_write(vcpu, reg, val);
	}

	return kvm_complete_insn_gp(vcpu, err);
}

static int cr8_write_interception(struct kvm_vcpu *vcpu)
{
	int r;

	u8 cr8_prev = kvm_get_cr8(vcpu);
	/* instruction emulation calls kvm_set_cr8() */
	r = cr_interception(vcpu);
	if (lapic_in_kernel(vcpu))
		return r;
	if (cr8_prev <= kvm_get_cr8(vcpu))
		return r;
	vcpu->run->exit_reason = KVM_EXIT_SET_TPR;
	return 0;
}

static int efer_trap(struct kvm_vcpu *vcpu)
{
	struct msr_data msr_info;
	int ret;

	/*
	 * Clear the EFER_SVME bit from EFER. The SVM code always sets this
	 * bit in svm_set_efer(), but __kvm_valid_efer() checks it against
	 * whether the guest has X86_FEATURE_SVM - this avoids a failure if
	 * the guest doesn't have X86_FEATURE_SVM.
	 */
	msr_info.host_initiated = false;
	msr_info.index = MSR_EFER;
	msr_info.data = to_svm(vcpu)->vmcb->control.exit_info_1 & ~EFER_SVME;
	ret = kvm_set_msr_common(vcpu, &msr_info);

	return kvm_complete_insn_gp(vcpu, ret);
}

static int svm_get_msr_feature(struct kvm_msr_entry *msr)
{
	msr->data = 0;

	switch (msr->index) {
	case MSR_F10H_DECFG:
		if (boot_cpu_has(X86_FEATURE_LFENCE_RDTSC))
			msr->data |= MSR_F10H_DECFG_LFENCE_SERIALIZE;
		break;
	case MSR_IA32_PERF_CAPABILITIES:
		return 0;
	default:
		return KVM_MSR_RET_INVALID;
	}

	return 0;
}

static int svm_get_msr(struct kvm_vcpu *vcpu, struct msr_data *msr_info)
{
	struct vcpu_svm *svm = to_svm(vcpu);

	switch (msr_info->index) {
	case MSR_STAR:
		msr_info->data = svm->vmcb01.ptr->save.star;
		break;
#ifdef CONFIG_X86_64
	case MSR_LSTAR:
		msr_info->data = svm->vmcb01.ptr->save.lstar;
		break;
	case MSR_CSTAR:
		msr_info->data = svm->vmcb01.ptr->save.cstar;
		break;
	case MSR_KERNEL_GS_BASE:
		msr_info->data = svm->vmcb01.ptr->save.kernel_gs_base;
		break;
	case MSR_SYSCALL_MASK:
		msr_info->data = svm->vmcb01.ptr->save.sfmask;
		break;
#endif
	case MSR_IA32_SYSENTER_CS:
		msr_info->data = svm->vmcb01.ptr->save.sysenter_cs;
		break;
	case MSR_IA32_SYSENTER_EIP:
		msr_info->data = (u32)svm->vmcb01.ptr->save.sysenter_eip;
		if (guest_cpuid_is_intel(vcpu))
			msr_info->data |= (u64)svm->sysenter_eip_hi << 32;
		break;
	case MSR_IA32_SYSENTER_ESP:
		msr_info->data = svm->vmcb01.ptr->save.sysenter_esp;
		if (guest_cpuid_is_intel(vcpu))
			msr_info->data |= (u64)svm->sysenter_esp_hi << 32;
		break;
	case MSR_TSC_AUX:
		msr_info->data = svm->tsc_aux;
		break;
	/*
	 * Nobody will change the following 5 values in the VMCB so we can
	 * safely return them on rdmsr. They will always be 0 until LBRV is
	 * implemented.
	 */
	case MSR_IA32_DEBUGCTLMSR:
		msr_info->data = svm->vmcb->save.dbgctl;
		break;
	case MSR_IA32_LASTBRANCHFROMIP:
		msr_info->data = svm->vmcb->save.br_from;
		break;
	case MSR_IA32_LASTBRANCHTOIP:
		msr_info->data = svm->vmcb->save.br_to;
		break;
	case MSR_IA32_LASTINTFROMIP:
		msr_info->data = svm->vmcb->save.last_excp_from;
		break;
	case MSR_IA32_LASTINTTOIP:
		msr_info->data = svm->vmcb->save.last_excp_to;
		break;
	case MSR_VM_HSAVE_PA:
		msr_info->data = svm->nested.hsave_msr;
		break;
	case MSR_VM_CR:
		msr_info->data = svm->nested.vm_cr_msr;
		break;
	case MSR_IA32_SPEC_CTRL:
		if (!msr_info->host_initiated &&
		    !guest_has_spec_ctrl_msr(vcpu))
			return 1;

		if (boot_cpu_has(X86_FEATURE_V_SPEC_CTRL))
			msr_info->data = svm->vmcb->save.spec_ctrl;
		else
			msr_info->data = svm->spec_ctrl;
		break;
	case MSR_AMD64_VIRT_SPEC_CTRL:
		if (!msr_info->host_initiated &&
		    !guest_cpuid_has(vcpu, X86_FEATURE_VIRT_SSBD))
			return 1;

		msr_info->data = svm->virt_spec_ctrl;
		break;
	case MSR_F15H_IC_CFG: {

		int family, model;

		family = guest_cpuid_family(vcpu);
		model  = guest_cpuid_model(vcpu);

		if (family < 0 || model < 0)
			return kvm_get_msr_common(vcpu, msr_info);

		msr_info->data = 0;

		if (family == 0x15 &&
		    (model >= 0x2 && model < 0x20))
			msr_info->data = 0x1E;
		}
		break;
	case MSR_F10H_DECFG:
		msr_info->data = svm->msr_decfg;
		break;
	default:
		return kvm_get_msr_common(vcpu, msr_info);
	}
	return 0;
}

static int svm_complete_emulated_msr(struct kvm_vcpu *vcpu, int err)
{
	struct vcpu_svm *svm = to_svm(vcpu);
	if (!err || !sev_es_guest(vcpu->kvm) || WARN_ON_ONCE(!svm->ghcb))
		return kvm_complete_insn_gp(vcpu, err);

	ghcb_set_sw_exit_info_1(svm->ghcb, 1);
	ghcb_set_sw_exit_info_2(svm->ghcb,
				X86_TRAP_GP |
				SVM_EVTINJ_TYPE_EXEPT |
				SVM_EVTINJ_VALID);
	return 1;
}

static int svm_set_vm_cr(struct kvm_vcpu *vcpu, u64 data)
{
	struct vcpu_svm *svm = to_svm(vcpu);
	int svm_dis, chg_mask;

	if (data & ~SVM_VM_CR_VALID_MASK)
		return 1;

	chg_mask = SVM_VM_CR_VALID_MASK;

	if (svm->nested.vm_cr_msr & SVM_VM_CR_SVM_DIS_MASK)
		chg_mask &= ~(SVM_VM_CR_SVM_LOCK_MASK | SVM_VM_CR_SVM_DIS_MASK);

	svm->nested.vm_cr_msr &= ~chg_mask;
	svm->nested.vm_cr_msr |= (data & chg_mask);

	svm_dis = svm->nested.vm_cr_msr & SVM_VM_CR_SVM_DIS_MASK;

	/* check for svm_disable while efer.svme is set */
	if (svm_dis && (vcpu->arch.efer & EFER_SVME))
		return 1;

	return 0;
}

static int svm_set_msr(struct kvm_vcpu *vcpu, struct msr_data *msr)
{
	struct vcpu_svm *svm = to_svm(vcpu);
	int r;

	u32 ecx = msr->index;
	u64 data = msr->data;
	switch (ecx) {
	case MSR_IA32_CR_PAT:
		if (!kvm_mtrr_valid(vcpu, MSR_IA32_CR_PAT, data))
			return 1;
		vcpu->arch.pat = data;
		svm->vmcb01.ptr->save.g_pat = data;
		if (is_guest_mode(vcpu))
			nested_vmcb02_compute_g_pat(svm);
		vmcb_mark_dirty(svm->vmcb, VMCB_NPT);
		break;
	case MSR_IA32_SPEC_CTRL:
		if (!msr->host_initiated &&
		    !guest_has_spec_ctrl_msr(vcpu))
			return 1;

		if (kvm_spec_ctrl_test_value(data))
			return 1;

		if (boot_cpu_has(X86_FEATURE_V_SPEC_CTRL))
			svm->vmcb->save.spec_ctrl = data;
		else
			svm->spec_ctrl = data;
		if (!data)
			break;

		/*
		 * For non-nested:
		 * When it's written (to non-zero) for the first time, pass
		 * it through.
		 *
		 * For nested:
		 * The handling of the MSR bitmap for L2 guests is done in
		 * nested_svm_vmrun_msrpm.
		 * We update the L1 MSR bit as well since it will end up
		 * touching the MSR anyway now.
		 */
		set_msr_interception(vcpu, svm->msrpm, MSR_IA32_SPEC_CTRL, 1, 1);
		break;
	case MSR_IA32_PRED_CMD:
		if (!msr->host_initiated &&
		    !guest_has_pred_cmd_msr(vcpu))
			return 1;

		if (data & ~PRED_CMD_IBPB)
			return 1;
		if (!boot_cpu_has(X86_FEATURE_IBPB))
			return 1;
		if (!data)
			break;

		wrmsrl(MSR_IA32_PRED_CMD, PRED_CMD_IBPB);
		set_msr_interception(vcpu, svm->msrpm, MSR_IA32_PRED_CMD, 0, 1);
		break;
	case MSR_AMD64_VIRT_SPEC_CTRL:
		if (!msr->host_initiated &&
		    !guest_cpuid_has(vcpu, X86_FEATURE_VIRT_SSBD))
			return 1;

		if (data & ~SPEC_CTRL_SSBD)
			return 1;

		svm->virt_spec_ctrl = data;
		break;
	case MSR_STAR:
		svm->vmcb01.ptr->save.star = data;
		break;
#ifdef CONFIG_X86_64
	case MSR_LSTAR:
		svm->vmcb01.ptr->save.lstar = data;
		break;
	case MSR_CSTAR:
		svm->vmcb01.ptr->save.cstar = data;
		break;
	case MSR_KERNEL_GS_BASE:
		svm->vmcb01.ptr->save.kernel_gs_base = data;
		break;
	case MSR_SYSCALL_MASK:
		svm->vmcb01.ptr->save.sfmask = data;
		break;
#endif
	case MSR_IA32_SYSENTER_CS:
		svm->vmcb01.ptr->save.sysenter_cs = data;
		break;
	case MSR_IA32_SYSENTER_EIP:
		svm->vmcb01.ptr->save.sysenter_eip = (u32)data;
		/*
		 * We only intercept the MSR_IA32_SYSENTER_{EIP|ESP} msrs
		 * when we spoof an Intel vendor ID (for cross vendor migration).
		 * In this case we use this intercept to track the high
		 * 32 bit part of these msrs to support Intel's
		 * implementation of SYSENTER/SYSEXIT.
		 */
		svm->sysenter_eip_hi = guest_cpuid_is_intel(vcpu) ? (data >> 32) : 0;
		break;
	case MSR_IA32_SYSENTER_ESP:
		svm->vmcb01.ptr->save.sysenter_esp = (u32)data;
		svm->sysenter_esp_hi = guest_cpuid_is_intel(vcpu) ? (data >> 32) : 0;
		break;
	case MSR_TSC_AUX:
		/*
		 * TSC_AUX is usually changed only during boot and never read
		 * directly.  Intercept TSC_AUX instead of exposing it to the
		 * guest via direct_access_msrs, and switch it via user return.
		 */
		preempt_disable();
		r = kvm_set_user_return_msr(tsc_aux_uret_slot, data, -1ull);
		preempt_enable();
		if (r)
			return 1;

		svm->tsc_aux = data;
		break;
	case MSR_IA32_DEBUGCTLMSR:
		if (!boot_cpu_has(X86_FEATURE_LBRV)) {
			vcpu_unimpl(vcpu, "%s: MSR_IA32_DEBUGCTL 0x%llx, nop\n",
				    __func__, data);
			break;
		}
		if (data & DEBUGCTL_RESERVED_BITS)
			return 1;

		svm->vmcb->save.dbgctl = data;
		vmcb_mark_dirty(svm->vmcb, VMCB_LBR);
		if (data & (1ULL<<0))
			svm_enable_lbrv(vcpu);
		else
			svm_disable_lbrv(vcpu);
		break;
	case MSR_VM_HSAVE_PA:
		svm->nested.hsave_msr = data;
		break;
	case MSR_VM_CR:
		return svm_set_vm_cr(vcpu, data);
	case MSR_VM_IGNNE:
		vcpu_unimpl(vcpu, "unimplemented wrmsr: 0x%x data 0x%llx\n", ecx, data);
		break;
	case MSR_F10H_DECFG: {
		struct kvm_msr_entry msr_entry;

		msr_entry.index = msr->index;
		if (svm_get_msr_feature(&msr_entry))
			return 1;

		/* Check the supported bits */
		if (data & ~msr_entry.data)
			return 1;

		/* Don't allow the guest to change a bit, #GP */
		if (!msr->host_initiated && (data ^ msr_entry.data))
			return 1;

		svm->msr_decfg = data;
		break;
	}
	case MSR_IA32_APICBASE:
		if (kvm_vcpu_apicv_active(vcpu))
			avic_update_vapic_bar(to_svm(vcpu), data);
		fallthrough;
	default:
		return kvm_set_msr_common(vcpu, msr);
	}
	return 0;
}

static int msr_interception(struct kvm_vcpu *vcpu)
{
	if (to_svm(vcpu)->vmcb->control.exit_info_1)
		return kvm_emulate_wrmsr(vcpu);
	else
		return kvm_emulate_rdmsr(vcpu);
}

static int interrupt_window_interception(struct kvm_vcpu *vcpu)
{
	kvm_make_request(KVM_REQ_EVENT, vcpu);
	svm_clear_vintr(to_svm(vcpu));

	/*
	 * For AVIC, the only reason to end up here is ExtINTs.
	 * In this case AVIC was temporarily disabled for
	 * requesting the IRQ window and we have to re-enable it.
	 */
	svm_toggle_avic_for_irq_window(vcpu, true);

	++vcpu->stat.irq_window_exits;
	return 1;
}

static int pause_interception(struct kvm_vcpu *vcpu)
{
	bool in_kernel;

	/*
	 * CPL is not made available for an SEV-ES guest, therefore
	 * vcpu->arch.preempted_in_kernel can never be true.  Just
	 * set in_kernel to false as well.
	 */
	in_kernel = !sev_es_guest(vcpu->kvm) && svm_get_cpl(vcpu) == 0;

	if (!kvm_pause_in_guest(vcpu->kvm))
		grow_ple_window(vcpu);

	kvm_vcpu_on_spin(vcpu, in_kernel);
	return kvm_skip_emulated_instruction(vcpu);
}

static int invpcid_interception(struct kvm_vcpu *vcpu)
{
	struct vcpu_svm *svm = to_svm(vcpu);
	unsigned long type;
	gva_t gva;

	if (!guest_cpuid_has(vcpu, X86_FEATURE_INVPCID)) {
		kvm_queue_exception(vcpu, UD_VECTOR);
		return 1;
	}

	/*
	 * For an INVPCID intercept:
	 * EXITINFO1 provides the linear address of the memory operand.
	 * EXITINFO2 provides the contents of the register operand.
	 */
	type = svm->vmcb->control.exit_info_2;
	gva = svm->vmcb->control.exit_info_1;

	if (type > 3) {
		kvm_inject_gp(vcpu, 0);
		return 1;
	}

	return kvm_handle_invpcid(vcpu, type, gva);
}

static int (*const svm_exit_handlers[])(struct kvm_vcpu *vcpu) = {
	[SVM_EXIT_READ_CR0]			= cr_interception,
	[SVM_EXIT_READ_CR3]			= cr_interception,
	[SVM_EXIT_READ_CR4]			= cr_interception,
	[SVM_EXIT_READ_CR8]			= cr_interception,
	[SVM_EXIT_CR0_SEL_WRITE]		= cr_interception,
	[SVM_EXIT_WRITE_CR0]			= cr_interception,
	[SVM_EXIT_WRITE_CR3]			= cr_interception,
	[SVM_EXIT_WRITE_CR4]			= cr_interception,
	[SVM_EXIT_WRITE_CR8]			= cr8_write_interception,
	[SVM_EXIT_READ_DR0]			= dr_interception,
	[SVM_EXIT_READ_DR1]			= dr_interception,
	[SVM_EXIT_READ_DR2]			= dr_interception,
	[SVM_EXIT_READ_DR3]			= dr_interception,
	[SVM_EXIT_READ_DR4]			= dr_interception,
	[SVM_EXIT_READ_DR5]			= dr_interception,
	[SVM_EXIT_READ_DR6]			= dr_interception,
	[SVM_EXIT_READ_DR7]			= dr_interception,
	[SVM_EXIT_WRITE_DR0]			= dr_interception,
	[SVM_EXIT_WRITE_DR1]			= dr_interception,
	[SVM_EXIT_WRITE_DR2]			= dr_interception,
	[SVM_EXIT_WRITE_DR3]			= dr_interception,
	[SVM_EXIT_WRITE_DR4]			= dr_interception,
	[SVM_EXIT_WRITE_DR5]			= dr_interception,
	[SVM_EXIT_WRITE_DR6]			= dr_interception,
	[SVM_EXIT_WRITE_DR7]			= dr_interception,
	[SVM_EXIT_EXCP_BASE + DB_VECTOR]	= db_interception,
	[SVM_EXIT_EXCP_BASE + BP_VECTOR]	= bp_interception,
	[SVM_EXIT_EXCP_BASE + UD_VECTOR]	= ud_interception,
	[SVM_EXIT_EXCP_BASE + PF_VECTOR]	= pf_interception,
	[SVM_EXIT_EXCP_BASE + MC_VECTOR]	= mc_interception,
	[SVM_EXIT_EXCP_BASE + AC_VECTOR]	= ac_interception,
	[SVM_EXIT_EXCP_BASE + GP_VECTOR]	= gp_interception,
	[SVM_EXIT_INTR]				= intr_interception,
	[SVM_EXIT_NMI]				= nmi_interception,
	[SVM_EXIT_SMI]				= kvm_emulate_as_nop,
	[SVM_EXIT_INIT]				= kvm_emulate_as_nop,
	[SVM_EXIT_VINTR]			= interrupt_window_interception,
	[SVM_EXIT_RDPMC]			= kvm_emulate_rdpmc,
	[SVM_EXIT_CPUID]			= kvm_emulate_cpuid,
	[SVM_EXIT_IRET]                         = iret_interception,
	[SVM_EXIT_INVD]                         = kvm_emulate_invd,
	[SVM_EXIT_PAUSE]			= pause_interception,
	[SVM_EXIT_HLT]				= kvm_emulate_halt,
	[SVM_EXIT_INVLPG]			= invlpg_interception,
	[SVM_EXIT_INVLPGA]			= invlpga_interception,
	[SVM_EXIT_IOIO]				= io_interception,
	[SVM_EXIT_MSR]				= msr_interception,
	[SVM_EXIT_TASK_SWITCH]			= task_switch_interception,
	[SVM_EXIT_SHUTDOWN]			= shutdown_interception,
	[SVM_EXIT_VMRUN]			= vmrun_interception,
	[SVM_EXIT_VMMCALL]			= kvm_emulate_hypercall,
	[SVM_EXIT_VMLOAD]			= vmload_interception,
	[SVM_EXIT_VMSAVE]			= vmsave_interception,
	[SVM_EXIT_STGI]				= stgi_interception,
	[SVM_EXIT_CLGI]				= clgi_interception,
	[SVM_EXIT_SKINIT]			= skinit_interception,
	[SVM_EXIT_RDTSCP]			= kvm_handle_invalid_op,
	[SVM_EXIT_WBINVD]                       = kvm_emulate_wbinvd,
	[SVM_EXIT_MONITOR]			= kvm_emulate_monitor,
	[SVM_EXIT_MWAIT]			= kvm_emulate_mwait,
	[SVM_EXIT_XSETBV]			= kvm_emulate_xsetbv,
	[SVM_EXIT_RDPRU]			= kvm_handle_invalid_op,
	[SVM_EXIT_EFER_WRITE_TRAP]		= efer_trap,
	[SVM_EXIT_CR0_WRITE_TRAP]		= cr_trap,
	[SVM_EXIT_CR4_WRITE_TRAP]		= cr_trap,
	[SVM_EXIT_CR8_WRITE_TRAP]		= cr_trap,
	[SVM_EXIT_INVPCID]                      = invpcid_interception,
	[SVM_EXIT_NPF]				= npf_interception,
	[SVM_EXIT_RSM]                          = rsm_interception,
	[SVM_EXIT_AVIC_INCOMPLETE_IPI]		= avic_incomplete_ipi_interception,
	[SVM_EXIT_AVIC_UNACCELERATED_ACCESS]	= avic_unaccelerated_access_interception,
	[SVM_EXIT_VMGEXIT]			= sev_handle_vmgexit,
};

static void dump_vmcb(struct kvm_vcpu *vcpu)
{
	struct vcpu_svm *svm = to_svm(vcpu);
	struct vmcb_control_area *control = &svm->vmcb->control;
	struct vmcb_save_area *save = &svm->vmcb->save;
	struct vmcb_save_area *save01 = &svm->vmcb01.ptr->save;

	if (!dump_invalid_vmcb) {
		pr_warn_ratelimited("set kvm_amd.dump_invalid_vmcb=1 to dump internal KVM state.\n");
		return;
	}

	pr_err("VMCB Control Area:\n");
	pr_err("%-20s%04x\n", "cr_read:", control->intercepts[INTERCEPT_CR] & 0xffff);
	pr_err("%-20s%04x\n", "cr_write:", control->intercepts[INTERCEPT_CR] >> 16);
	pr_err("%-20s%04x\n", "dr_read:", control->intercepts[INTERCEPT_DR] & 0xffff);
	pr_err("%-20s%04x\n", "dr_write:", control->intercepts[INTERCEPT_DR] >> 16);
	pr_err("%-20s%08x\n", "exceptions:", control->intercepts[INTERCEPT_EXCEPTION]);
	pr_err("%-20s%08x %08x\n", "intercepts:",
              control->intercepts[INTERCEPT_WORD3],
	       control->intercepts[INTERCEPT_WORD4]);
	pr_err("%-20s%d\n", "pause filter count:", control->pause_filter_count);
	pr_err("%-20s%d\n", "pause filter threshold:",
	       control->pause_filter_thresh);
	pr_err("%-20s%016llx\n", "iopm_base_pa:", control->iopm_base_pa);
	pr_err("%-20s%016llx\n", "msrpm_base_pa:", control->msrpm_base_pa);
	pr_err("%-20s%016llx\n", "tsc_offset:", control->tsc_offset);
	pr_err("%-20s%d\n", "asid:", control->asid);
	pr_err("%-20s%d\n", "tlb_ctl:", control->tlb_ctl);
	pr_err("%-20s%08x\n", "int_ctl:", control->int_ctl);
	pr_err("%-20s%08x\n", "int_vector:", control->int_vector);
	pr_err("%-20s%08x\n", "int_state:", control->int_state);
	pr_err("%-20s%08x\n", "exit_code:", control->exit_code);
	pr_err("%-20s%016llx\n", "exit_info1:", control->exit_info_1);
	pr_err("%-20s%016llx\n", "exit_info2:", control->exit_info_2);
	pr_err("%-20s%08x\n", "exit_int_info:", control->exit_int_info);
	pr_err("%-20s%08x\n", "exit_int_info_err:", control->exit_int_info_err);
	pr_err("%-20s%lld\n", "nested_ctl:", control->nested_ctl);
	pr_err("%-20s%016llx\n", "nested_cr3:", control->nested_cr3);
	pr_err("%-20s%016llx\n", "avic_vapic_bar:", control->avic_vapic_bar);
	pr_err("%-20s%016llx\n", "ghcb:", control->ghcb_gpa);
	pr_err("%-20s%08x\n", "event_inj:", control->event_inj);
	pr_err("%-20s%08x\n", "event_inj_err:", control->event_inj_err);
	pr_err("%-20s%lld\n", "virt_ext:", control->virt_ext);
	pr_err("%-20s%016llx\n", "next_rip:", control->next_rip);
	pr_err("%-20s%016llx\n", "avic_backing_page:", control->avic_backing_page);
	pr_err("%-20s%016llx\n", "avic_logical_id:", control->avic_logical_id);
	pr_err("%-20s%016llx\n", "avic_physical_id:", control->avic_physical_id);
	pr_err("%-20s%016llx\n", "vmsa_pa:", control->vmsa_pa);
	pr_err("VMCB State Save Area:\n");
	pr_err("%-5s s: %04x a: %04x l: %08x b: %016llx\n",
	       "es:",
	       save->es.selector, save->es.attrib,
	       save->es.limit, save->es.base);
	pr_err("%-5s s: %04x a: %04x l: %08x b: %016llx\n",
	       "cs:",
	       save->cs.selector, save->cs.attrib,
	       save->cs.limit, save->cs.base);
	pr_err("%-5s s: %04x a: %04x l: %08x b: %016llx\n",
	       "ss:",
	       save->ss.selector, save->ss.attrib,
	       save->ss.limit, save->ss.base);
	pr_err("%-5s s: %04x a: %04x l: %08x b: %016llx\n",
	       "ds:",
	       save->ds.selector, save->ds.attrib,
	       save->ds.limit, save->ds.base);
	pr_err("%-5s s: %04x a: %04x l: %08x b: %016llx\n",
	       "fs:",
	       save01->fs.selector, save01->fs.attrib,
	       save01->fs.limit, save01->fs.base);
	pr_err("%-5s s: %04x a: %04x l: %08x b: %016llx\n",
	       "gs:",
	       save01->gs.selector, save01->gs.attrib,
	       save01->gs.limit, save01->gs.base);
	pr_err("%-5s s: %04x a: %04x l: %08x b: %016llx\n",
	       "gdtr:",
	       save->gdtr.selector, save->gdtr.attrib,
	       save->gdtr.limit, save->gdtr.base);
	pr_err("%-5s s: %04x a: %04x l: %08x b: %016llx\n",
	       "ldtr:",
	       save01->ldtr.selector, save01->ldtr.attrib,
	       save01->ldtr.limit, save01->ldtr.base);
	pr_err("%-5s s: %04x a: %04x l: %08x b: %016llx\n",
	       "idtr:",
	       save->idtr.selector, save->idtr.attrib,
	       save->idtr.limit, save->idtr.base);
	pr_err("%-5s s: %04x a: %04x l: %08x b: %016llx\n",
	       "tr:",
	       save01->tr.selector, save01->tr.attrib,
	       save01->tr.limit, save01->tr.base);
	pr_err("cpl:            %d                efer:         %016llx\n",
		save->cpl, save->efer);
	pr_err("%-15s %016llx %-13s %016llx\n",
	       "cr0:", save->cr0, "cr2:", save->cr2);
	pr_err("%-15s %016llx %-13s %016llx\n",
	       "cr3:", save->cr3, "cr4:", save->cr4);
	pr_err("%-15s %016llx %-13s %016llx\n",
	       "dr6:", save->dr6, "dr7:", save->dr7);
	pr_err("%-15s %016llx %-13s %016llx\n",
	       "rip:", save->rip, "rflags:", save->rflags);
	pr_err("%-15s %016llx %-13s %016llx\n",
	       "rsp:", save->rsp, "rax:", save->rax);
	pr_err("%-15s %016llx %-13s %016llx\n",
	       "star:", save01->star, "lstar:", save01->lstar);
	pr_err("%-15s %016llx %-13s %016llx\n",
	       "cstar:", save01->cstar, "sfmask:", save01->sfmask);
	pr_err("%-15s %016llx %-13s %016llx\n",
	       "kernel_gs_base:", save01->kernel_gs_base,
	       "sysenter_cs:", save01->sysenter_cs);
	pr_err("%-15s %016llx %-13s %016llx\n",
	       "sysenter_esp:", save01->sysenter_esp,
	       "sysenter_eip:", save01->sysenter_eip);
	pr_err("%-15s %016llx %-13s %016llx\n",
	       "gpat:", save->g_pat, "dbgctl:", save->dbgctl);
	pr_err("%-15s %016llx %-13s %016llx\n",
	       "br_from:", save->br_from, "br_to:", save->br_to);
	pr_err("%-15s %016llx %-13s %016llx\n",
	       "excp_from:", save->last_excp_from,
	       "excp_to:", save->last_excp_to);
}

static int svm_handle_invalid_exit(struct kvm_vcpu *vcpu, u64 exit_code)
{
	if (exit_code < ARRAY_SIZE(svm_exit_handlers) &&
	    svm_exit_handlers[exit_code])
		return 0;

	vcpu_unimpl(vcpu, "svm: unexpected exit reason 0x%llx\n", exit_code);
	dump_vmcb(vcpu);
	vcpu->run->exit_reason = KVM_EXIT_INTERNAL_ERROR;
	vcpu->run->internal.suberror = KVM_INTERNAL_ERROR_UNEXPECTED_EXIT_REASON;
	vcpu->run->internal.ndata = 2;
	vcpu->run->internal.data[0] = exit_code;
	vcpu->run->internal.data[1] = vcpu->arch.last_vmentry_cpu;

	return -EINVAL;
}

int svm_invoke_exit_handler(struct kvm_vcpu *vcpu, u64 exit_code)
{
	if (svm_handle_invalid_exit(vcpu, exit_code))
		return 0;

#ifdef CONFIG_RETPOLINE
	if (exit_code == SVM_EXIT_MSR)
		return msr_interception(vcpu);
	else if (exit_code == SVM_EXIT_VINTR)
		return interrupt_window_interception(vcpu);
	else if (exit_code == SVM_EXIT_INTR)
		return intr_interception(vcpu);
	else if (exit_code == SVM_EXIT_HLT)
		return kvm_emulate_halt(vcpu);
	else if (exit_code == SVM_EXIT_NPF)
		return npf_interception(vcpu);
#endif
	return svm_exit_handlers[exit_code](vcpu);
}

static void svm_get_exit_info(struct kvm_vcpu *vcpu, u64 *info1, u64 *info2,
			      u32 *intr_info, u32 *error_code)
{
	struct vmcb_control_area *control = &to_svm(vcpu)->vmcb->control;

	*info1 = control->exit_info_1;
	*info2 = control->exit_info_2;
	*intr_info = control->exit_int_info;
	if ((*intr_info & SVM_EXITINTINFO_VALID) &&
	    (*intr_info & SVM_EXITINTINFO_VALID_ERR))
		*error_code = control->exit_int_info_err;
	else
		*error_code = 0;
}

static int handle_exit(struct kvm_vcpu *vcpu, fastpath_t exit_fastpath)
{
	struct vcpu_svm *svm = to_svm(vcpu);
	struct kvm_run *kvm_run = vcpu->run;
	u32 exit_code = svm->vmcb->control.exit_code;

	trace_kvm_exit(exit_code, vcpu, KVM_ISA_SVM);

	/* SEV-ES guests must use the CR write traps to track CR registers. */
	if (!sev_es_guest(vcpu->kvm)) {
		if (!svm_is_intercept(svm, INTERCEPT_CR0_WRITE))
			vcpu->arch.cr0 = svm->vmcb->save.cr0;
		if (npt_enabled)
			vcpu->arch.cr3 = svm->vmcb->save.cr3;
	}

	if (is_guest_mode(vcpu)) {
		int vmexit;

		trace_kvm_nested_vmexit(exit_code, vcpu, KVM_ISA_SVM);

		vmexit = nested_svm_exit_special(svm);

		if (vmexit == NESTED_EXIT_CONTINUE)
			vmexit = nested_svm_exit_handled(svm);

		if (vmexit == NESTED_EXIT_DONE)
			return 1;
	}

	if (svm->vmcb->control.exit_code == SVM_EXIT_ERR) {
		kvm_run->exit_reason = KVM_EXIT_FAIL_ENTRY;
		kvm_run->fail_entry.hardware_entry_failure_reason
			= svm->vmcb->control.exit_code;
		kvm_run->fail_entry.cpu = vcpu->arch.last_vmentry_cpu;
		dump_vmcb(vcpu);
		return 0;
	}

	if (is_external_interrupt(svm->vmcb->control.exit_int_info) &&
	    exit_code != SVM_EXIT_EXCP_BASE + PF_VECTOR &&
	    exit_code != SVM_EXIT_NPF && exit_code != SVM_EXIT_TASK_SWITCH &&
	    exit_code != SVM_EXIT_INTR && exit_code != SVM_EXIT_NMI)
		printk(KERN_ERR "%s: unexpected exit_int_info 0x%x "
		       "exit_code 0x%x\n",
		       __func__, svm->vmcb->control.exit_int_info,
		       exit_code);

	if (exit_fastpath != EXIT_FASTPATH_NONE)
		return 1;

	return svm_invoke_exit_handler(vcpu, exit_code);
}

static void reload_tss(struct kvm_vcpu *vcpu)
{
	struct svm_cpu_data *sd = per_cpu(svm_data, vcpu->cpu);

	sd->tss_desc->type = 9; /* available 32/64-bit TSS */
	load_TR_desc();
}

static void pre_svm_run(struct kvm_vcpu *vcpu)
{
	struct svm_cpu_data *sd = per_cpu(svm_data, vcpu->cpu);
	struct vcpu_svm *svm = to_svm(vcpu);

	/*
	 * If the previous vmrun of the vmcb occurred on a different physical
	 * cpu, then mark the vmcb dirty and assign a new asid.  Hardware's
	 * vmcb clean bits are per logical CPU, as are KVM's asid assignments.
	 */
	if (unlikely(svm->current_vmcb->cpu != vcpu->cpu)) {
		svm->current_vmcb->asid_generation = 0;
		vmcb_mark_all_dirty(svm->vmcb);
		svm->current_vmcb->cpu = vcpu->cpu;
        }

	if (sev_guest(vcpu->kvm))
		return pre_sev_run(svm, vcpu->cpu);

	/* FIXME: handle wraparound of asid_generation */
	if (svm->current_vmcb->asid_generation != sd->asid_generation)
		new_asid(svm, sd);
}

static void svm_inject_nmi(struct kvm_vcpu *vcpu)
{
	struct vcpu_svm *svm = to_svm(vcpu);

	svm->vmcb->control.event_inj = SVM_EVTINJ_VALID | SVM_EVTINJ_TYPE_NMI;
	vcpu->arch.hflags |= HF_NMI_MASK;
	if (!sev_es_guest(vcpu->kvm))
		svm_set_intercept(svm, INTERCEPT_IRET);
	++vcpu->stat.nmi_injections;
}

static void svm_set_irq(struct kvm_vcpu *vcpu)
{
	struct vcpu_svm *svm = to_svm(vcpu);

	BUG_ON(!(gif_set(svm)));

	trace_kvm_inj_virq(vcpu->arch.interrupt.nr);
	++vcpu->stat.irq_injections;

	svm->vmcb->control.event_inj = vcpu->arch.interrupt.nr |
		SVM_EVTINJ_VALID | SVM_EVTINJ_TYPE_INTR;
}

static void svm_update_cr8_intercept(struct kvm_vcpu *vcpu, int tpr, int irr)
{
	struct vcpu_svm *svm = to_svm(vcpu);

	/*
	 * SEV-ES guests must always keep the CR intercepts cleared. CR
	 * tracking is done using the CR write traps.
	 */
	if (sev_es_guest(vcpu->kvm))
		return;

	if (nested_svm_virtualize_tpr(vcpu))
		return;

	svm_clr_intercept(svm, INTERCEPT_CR8_WRITE);

	if (irr == -1)
		return;

	if (tpr >= irr)
		svm_set_intercept(svm, INTERCEPT_CR8_WRITE);
}

bool svm_nmi_blocked(struct kvm_vcpu *vcpu)
{
	struct vcpu_svm *svm = to_svm(vcpu);
	struct vmcb *vmcb = svm->vmcb;
	bool ret;

	if (!gif_set(svm))
		return true;

	if (is_guest_mode(vcpu) && nested_exit_on_nmi(svm))
		return false;

	ret = (vmcb->control.int_state & SVM_INTERRUPT_SHADOW_MASK) ||
	      (vcpu->arch.hflags & HF_NMI_MASK);

	return ret;
}

static int svm_nmi_allowed(struct kvm_vcpu *vcpu, bool for_injection)
{
	struct vcpu_svm *svm = to_svm(vcpu);
	if (svm->nested.nested_run_pending)
		return -EBUSY;

	/* An NMI must not be injected into L2 if it's supposed to VM-Exit.  */
	if (for_injection && is_guest_mode(vcpu) && nested_exit_on_nmi(svm))
		return -EBUSY;

	return !svm_nmi_blocked(vcpu);
}

static bool svm_get_nmi_mask(struct kvm_vcpu *vcpu)
{
	return !!(vcpu->arch.hflags & HF_NMI_MASK);
}

static void svm_set_nmi_mask(struct kvm_vcpu *vcpu, bool masked)
{
	struct vcpu_svm *svm = to_svm(vcpu);

	if (masked) {
		vcpu->arch.hflags |= HF_NMI_MASK;
		if (!sev_es_guest(vcpu->kvm))
			svm_set_intercept(svm, INTERCEPT_IRET);
	} else {
		vcpu->arch.hflags &= ~HF_NMI_MASK;
		if (!sev_es_guest(vcpu->kvm))
			svm_clr_intercept(svm, INTERCEPT_IRET);
	}
}

bool svm_interrupt_blocked(struct kvm_vcpu *vcpu)
{
	struct vcpu_svm *svm = to_svm(vcpu);
	struct vmcb *vmcb = svm->vmcb;

	if (!gif_set(svm))
		return true;

	if (sev_es_guest(vcpu->kvm)) {
		/*
		 * SEV-ES guests to not expose RFLAGS. Use the VMCB interrupt mask
		 * bit to determine the state of the IF flag.
		 */
		if (!(vmcb->control.int_state & SVM_GUEST_INTERRUPT_MASK))
			return true;
	} else if (is_guest_mode(vcpu)) {
		/* As long as interrupts are being delivered...  */
		if ((svm->nested.ctl.int_ctl & V_INTR_MASKING_MASK)
		    ? !(svm->vmcb01.ptr->save.rflags & X86_EFLAGS_IF)
		    : !(kvm_get_rflags(vcpu) & X86_EFLAGS_IF))
			return true;

		/* ... vmexits aren't blocked by the interrupt shadow  */
		if (nested_exit_on_intr(svm))
			return false;
	} else {
		if (!(kvm_get_rflags(vcpu) & X86_EFLAGS_IF))
			return true;
	}

	return (vmcb->control.int_state & SVM_INTERRUPT_SHADOW_MASK);
}

static int svm_interrupt_allowed(struct kvm_vcpu *vcpu, bool for_injection)
{
	struct vcpu_svm *svm = to_svm(vcpu);
	if (svm->nested.nested_run_pending)
		return -EBUSY;

	/*
	 * An IRQ must not be injected into L2 if it's supposed to VM-Exit,
	 * e.g. if the IRQ arrived asynchronously after checking nested events.
	 */
	if (for_injection && is_guest_mode(vcpu) && nested_exit_on_intr(svm))
		return -EBUSY;

	return !svm_interrupt_blocked(vcpu);
}

static void svm_enable_irq_window(struct kvm_vcpu *vcpu)
{
	struct vcpu_svm *svm = to_svm(vcpu);

	/*
	 * In case GIF=0 we can't rely on the CPU to tell us when GIF becomes
	 * 1, because that's a separate STGI/VMRUN intercept.  The next time we
	 * get that intercept, this function will be called again though and
	 * we'll get the vintr intercept. However, if the vGIF feature is
	 * enabled, the STGI interception will not occur. Enable the irq
	 * window under the assumption that the hardware will set the GIF.
	 */
	if (vgif_enabled(svm) || gif_set(svm)) {
		/*
		 * IRQ window is not needed when AVIC is enabled,
		 * unless we have pending ExtINT since it cannot be injected
		 * via AVIC. In such case, we need to temporarily disable AVIC,
		 * and fallback to injecting IRQ via V_IRQ.
		 */
		svm_toggle_avic_for_irq_window(vcpu, false);
		svm_set_vintr(svm);
	}
}

static void svm_enable_nmi_window(struct kvm_vcpu *vcpu)
{
	struct vcpu_svm *svm = to_svm(vcpu);

	if ((vcpu->arch.hflags & (HF_NMI_MASK | HF_IRET_MASK)) == HF_NMI_MASK)
		return; /* IRET will cause a vm exit */

	if (!gif_set(svm)) {
		if (vgif_enabled(svm))
			svm_set_intercept(svm, INTERCEPT_STGI);
		return; /* STGI will cause a vm exit */
	}

	/*
	 * Something prevents NMI from been injected. Single step over possible
	 * problem (IRET or exception injection or interrupt shadow)
	 */
	svm->nmi_singlestep_guest_rflags = svm_get_rflags(vcpu);
	svm->nmi_singlestep = true;
	svm->vmcb->save.rflags |= (X86_EFLAGS_TF | X86_EFLAGS_RF);
}

static int svm_set_tss_addr(struct kvm *kvm, unsigned int addr)
{
	return 0;
}

static int svm_set_identity_map_addr(struct kvm *kvm, u64 ident_addr)
{
	return 0;
}

void svm_flush_tlb(struct kvm_vcpu *vcpu)
{
	struct vcpu_svm *svm = to_svm(vcpu);

	/*
	 * Flush only the current ASID even if the TLB flush was invoked via
	 * kvm_flush_remote_tlbs().  Although flushing remote TLBs requires all
	 * ASIDs to be flushed, KVM uses a single ASID for L1 and L2, and
	 * unconditionally does a TLB flush on both nested VM-Enter and nested
	 * VM-Exit (via kvm_mmu_reset_context()).
	 */
	if (static_cpu_has(X86_FEATURE_FLUSHBYASID))
		svm->vmcb->control.tlb_ctl = TLB_CONTROL_FLUSH_ASID;
	else
		svm->current_vmcb->asid_generation--;
}

static void svm_flush_tlb_gva(struct kvm_vcpu *vcpu, gva_t gva)
{
	struct vcpu_svm *svm = to_svm(vcpu);

	invlpga(gva, svm->vmcb->control.asid);
}

static inline void sync_cr8_to_lapic(struct kvm_vcpu *vcpu)
{
	struct vcpu_svm *svm = to_svm(vcpu);

	if (nested_svm_virtualize_tpr(vcpu))
		return;

	if (!svm_is_intercept(svm, INTERCEPT_CR8_WRITE)) {
		int cr8 = svm->vmcb->control.int_ctl & V_TPR_MASK;
		kvm_set_cr8(vcpu, cr8);
	}
}

static inline void sync_lapic_to_cr8(struct kvm_vcpu *vcpu)
{
	struct vcpu_svm *svm = to_svm(vcpu);
	u64 cr8;

	if (nested_svm_virtualize_tpr(vcpu) ||
	    kvm_vcpu_apicv_active(vcpu))
		return;

	cr8 = kvm_get_cr8(vcpu);
	svm->vmcb->control.int_ctl &= ~V_TPR_MASK;
	svm->vmcb->control.int_ctl |= cr8 & V_TPR_MASK;
}

static void svm_complete_interrupts(struct kvm_vcpu *vcpu)
{
	struct vcpu_svm *svm = to_svm(vcpu);
	u8 vector;
	int type;
	u32 exitintinfo = svm->vmcb->control.exit_int_info;
	unsigned int3_injected = svm->int3_injected;

	svm->int3_injected = 0;

	/*
	 * If we've made progress since setting HF_IRET_MASK, we've
	 * executed an IRET and can allow NMI injection.
	 */
	if ((vcpu->arch.hflags & HF_IRET_MASK) &&
	    (sev_es_guest(vcpu->kvm) ||
	     kvm_rip_read(vcpu) != svm->nmi_iret_rip)) {
		vcpu->arch.hflags &= ~(HF_NMI_MASK | HF_IRET_MASK);
		kvm_make_request(KVM_REQ_EVENT, vcpu);
	}

	vcpu->arch.nmi_injected = false;
	kvm_clear_exception_queue(vcpu);
	kvm_clear_interrupt_queue(vcpu);

	if (!(exitintinfo & SVM_EXITINTINFO_VALID))
		return;

	kvm_make_request(KVM_REQ_EVENT, vcpu);

	vector = exitintinfo & SVM_EXITINTINFO_VEC_MASK;
	type = exitintinfo & SVM_EXITINTINFO_TYPE_MASK;

	switch (type) {
	case SVM_EXITINTINFO_TYPE_NMI:
		vcpu->arch.nmi_injected = true;
		break;
	case SVM_EXITINTINFO_TYPE_EXEPT:
		/*
		 * Never re-inject a #VC exception.
		 */
		if (vector == X86_TRAP_VC)
			break;

		/*
		 * In case of software exceptions, do not reinject the vector,
		 * but re-execute the instruction instead. Rewind RIP first
		 * if we emulated INT3 before.
		 */
		if (kvm_exception_is_soft(vector)) {
			if (vector == BP_VECTOR && int3_injected &&
			    kvm_is_linear_rip(vcpu, svm->int3_rip))
				kvm_rip_write(vcpu,
					      kvm_rip_read(vcpu) - int3_injected);
			break;
		}
		if (exitintinfo & SVM_EXITINTINFO_VALID_ERR) {
			u32 err = svm->vmcb->control.exit_int_info_err;
			kvm_requeue_exception_e(vcpu, vector, err);

		} else
			kvm_requeue_exception(vcpu, vector);
		break;
	case SVM_EXITINTINFO_TYPE_INTR:
		kvm_queue_interrupt(vcpu, vector, false);
		break;
	default:
		break;
	}
}

static void svm_cancel_injection(struct kvm_vcpu *vcpu)
{
	struct vcpu_svm *svm = to_svm(vcpu);
	struct vmcb_control_area *control = &svm->vmcb->control;

	control->exit_int_info = control->event_inj;
	control->exit_int_info_err = control->event_inj_err;
	control->event_inj = 0;
	svm_complete_interrupts(vcpu);
}

static fastpath_t svm_exit_handlers_fastpath(struct kvm_vcpu *vcpu)
{
	if (to_svm(vcpu)->vmcb->control.exit_code == SVM_EXIT_MSR &&
	    to_svm(vcpu)->vmcb->control.exit_info_1)
		return handle_fastpath_set_msr_irqoff(vcpu);

	return EXIT_FASTPATH_NONE;
}

static noinstr void svm_vcpu_enter_exit(struct kvm_vcpu *vcpu)
{
	struct vcpu_svm *svm = to_svm(vcpu);
	unsigned long vmcb_pa = svm->current_vmcb->pa;

	kvm_guest_enter_irqoff();

	if (sev_es_guest(vcpu->kvm)) {
		__svm_sev_es_vcpu_run(vmcb_pa);
	} else {
		struct svm_cpu_data *sd = per_cpu(svm_data, vcpu->cpu);

		/*
		 * Use a single vmcb (vmcb01 because it's always valid) for
		 * context switching guest state via VMLOAD/VMSAVE, that way
		 * the state doesn't need to be copied between vmcb01 and
		 * vmcb02 when switching vmcbs for nested virtualization.
		 */
		vmload(svm->vmcb01.pa);
		__svm_vcpu_run(vmcb_pa, (unsigned long *)&vcpu->arch.regs);
		vmsave(svm->vmcb01.pa);

		vmload(__sme_page_pa(sd->save_area));
	}

	kvm_guest_exit_irqoff();
}

static __no_kcsan fastpath_t svm_vcpu_run(struct kvm_vcpu *vcpu)
{
	struct vcpu_svm *svm = to_svm(vcpu);

	trace_kvm_entry(vcpu);

	svm->vmcb->save.rax = vcpu->arch.regs[VCPU_REGS_RAX];
	svm->vmcb->save.rsp = vcpu->arch.regs[VCPU_REGS_RSP];
	svm->vmcb->save.rip = vcpu->arch.regs[VCPU_REGS_RIP];

	/*
	 * Disable singlestep if we're injecting an interrupt/exception.
	 * We don't want our modified rflags to be pushed on the stack where
	 * we might not be able to easily reset them if we disabled NMI
	 * singlestep later.
	 */
	if (svm->nmi_singlestep && svm->vmcb->control.event_inj) {
		/*
		 * Event injection happens before external interrupts cause a
		 * vmexit and interrupts are disabled here, so smp_send_reschedule
		 * is enough to force an immediate vmexit.
		 */
		disable_nmi_singlestep(svm);
		smp_send_reschedule(vcpu->cpu);
	}

	pre_svm_run(vcpu);

	sync_lapic_to_cr8(vcpu);

	if (unlikely(svm->asid != svm->vmcb->control.asid)) {
		svm->vmcb->control.asid = svm->asid;
		vmcb_mark_dirty(svm->vmcb, VMCB_ASID);
	}
	svm->vmcb->save.cr2 = vcpu->arch.cr2;

	svm_hv_update_vp_id(svm->vmcb, vcpu);

	/*
	 * Run with all-zero DR6 unless needed, so that we can get the exact cause
	 * of a #DB.
	 */
	if (unlikely(vcpu->arch.switch_db_regs & KVM_DEBUGREG_WONT_EXIT))
		svm_set_dr6(svm, vcpu->arch.dr6);
	else
		svm_set_dr6(svm, DR6_ACTIVE_LOW);

	clgi();
	kvm_load_guest_xsave_state(vcpu);

	kvm_wait_lapic_expire(vcpu);

	/*
	 * If this vCPU has touched SPEC_CTRL, restore the guest's value if
	 * it's non-zero. Since vmentry is serialising on affected CPUs, there
	 * is no need to worry about the conditional branch over the wrmsr
	 * being speculatively taken.
	 */
	if (!static_cpu_has(X86_FEATURE_V_SPEC_CTRL))
		x86_spec_ctrl_set_guest(svm->spec_ctrl, svm->virt_spec_ctrl);

	svm_vcpu_enter_exit(vcpu);

	/*
	 * We do not use IBRS in the kernel. If this vCPU has used the
	 * SPEC_CTRL MSR it may have left it on; save the value and
	 * turn it off. This is much more efficient than blindly adding
	 * it to the atomic save/restore list. Especially as the former
	 * (Saving guest MSRs on vmexit) doesn't even exist in KVM.
	 *
	 * For non-nested case:
	 * If the L01 MSR bitmap does not intercept the MSR, then we need to
	 * save it.
	 *
	 * For nested case:
	 * If the L02 MSR bitmap does not intercept the MSR, then we need to
	 * save it.
	 */
	if (!static_cpu_has(X86_FEATURE_V_SPEC_CTRL) &&
	    unlikely(!msr_write_intercepted(vcpu, MSR_IA32_SPEC_CTRL)))
		svm->spec_ctrl = native_read_msr(MSR_IA32_SPEC_CTRL);

	if (!sev_es_guest(vcpu->kvm))
		reload_tss(vcpu);

	if (!static_cpu_has(X86_FEATURE_V_SPEC_CTRL))
		x86_spec_ctrl_restore_host(svm->spec_ctrl, svm->virt_spec_ctrl);

	if (!sev_es_guest(vcpu->kvm)) {
		vcpu->arch.cr2 = svm->vmcb->save.cr2;
		vcpu->arch.regs[VCPU_REGS_RAX] = svm->vmcb->save.rax;
		vcpu->arch.regs[VCPU_REGS_RSP] = svm->vmcb->save.rsp;
		vcpu->arch.regs[VCPU_REGS_RIP] = svm->vmcb->save.rip;
	}

	if (unlikely(svm->vmcb->control.exit_code == SVM_EXIT_NMI))
		kvm_before_interrupt(vcpu);

	kvm_load_host_xsave_state(vcpu);
	stgi();

	/* Any pending NMI will happen here */

	if (unlikely(svm->vmcb->control.exit_code == SVM_EXIT_NMI))
		kvm_after_interrupt(vcpu);

	sync_cr8_to_lapic(vcpu);

	svm->next_rip = 0;
	if (is_guest_mode(vcpu)) {
		nested_sync_control_from_vmcb02(svm);

		/* Track VMRUNs that have made past consistency checking */
		if (svm->nested.nested_run_pending &&
		    svm->vmcb->control.exit_code != SVM_EXIT_ERR)
                        ++vcpu->stat.nested_run;

		svm->nested.nested_run_pending = 0;
	}

	svm->vmcb->control.tlb_ctl = TLB_CONTROL_DO_NOTHING;
	vmcb_mark_all_clean(svm->vmcb);

	/* if exit due to PF check for async PF */
	if (svm->vmcb->control.exit_code == SVM_EXIT_EXCP_BASE + PF_VECTOR)
		vcpu->arch.apf.host_apf_flags =
			kvm_read_and_reset_apf_flags();

	if (npt_enabled)
		kvm_register_clear_available(vcpu, VCPU_EXREG_PDPTR);

	/*
	 * We need to handle MC intercepts here before the vcpu has a chance to
	 * change the physical cpu
	 */
	if (unlikely(svm->vmcb->control.exit_code ==
		     SVM_EXIT_EXCP_BASE + MC_VECTOR))
		svm_handle_mce(vcpu);

	svm_complete_interrupts(vcpu);

	if (is_guest_mode(vcpu))
		return EXIT_FASTPATH_NONE;

	return svm_exit_handlers_fastpath(vcpu);
}

static void svm_load_mmu_pgd(struct kvm_vcpu *vcpu, hpa_t root_hpa,
			     int root_level)
{
	struct vcpu_svm *svm = to_svm(vcpu);
	unsigned long cr3;

	if (npt_enabled) {
		svm->vmcb->control.nested_cr3 = __sme_set(root_hpa);
		vmcb_mark_dirty(svm->vmcb, VMCB_NPT);

		hv_track_root_tdp(vcpu, root_hpa);

		/* Loading L2's CR3 is handled by enter_svm_guest_mode.  */
		if (!test_bit(VCPU_EXREG_CR3, (ulong *)&vcpu->arch.regs_avail))
			return;
		cr3 = vcpu->arch.cr3;
	} else if (vcpu->arch.mmu->shadow_root_level >= PT64_ROOT_4LEVEL) {
		cr3 = __sme_set(root_hpa) | kvm_get_active_pcid(vcpu);
	} else {
		/* PCID in the guest should be impossible with a 32-bit MMU. */
		WARN_ON_ONCE(kvm_get_active_pcid(vcpu));
		cr3 = root_hpa;
	}

	svm->vmcb->save.cr3 = cr3;
	vmcb_mark_dirty(svm->vmcb, VMCB_CR);
}

static int is_disabled(void)
{
	u64 vm_cr;

	rdmsrl(MSR_VM_CR, vm_cr);
	if (vm_cr & (1 << SVM_VM_CR_SVM_DISABLE))
		return 1;

	return 0;
}

static void
svm_patch_hypercall(struct kvm_vcpu *vcpu, unsigned char *hypercall)
{
	/*
	 * Patch in the VMMCALL instruction:
	 */
	hypercall[0] = 0x0f;
	hypercall[1] = 0x01;
	hypercall[2] = 0xd9;
}

static int __init svm_check_processor_compat(void)
{
	return 0;
}

static bool svm_cpu_has_accelerated_tpr(void)
{
	return false;
}

/*
 * The kvm parameter can be NULL (module initialization, or invocation before
 * VM creation). Be sure to check the kvm parameter before using it.
 */
static bool svm_has_emulated_msr(struct kvm *kvm, u32 index)
{
	switch (index) {
	case MSR_IA32_MCG_EXT_CTL:
	case MSR_IA32_VMX_BASIC ... MSR_IA32_VMX_VMFUNC:
		return false;
	case MSR_IA32_SMBASE:
		/* SEV-ES guests do not support SMM, so report false */
		if (kvm && sev_es_guest(kvm))
			return false;
		break;
	default:
		break;
	}

	return true;
}

static u64 svm_get_mt_mask(struct kvm_vcpu *vcpu, gfn_t gfn, bool is_mmio)
{
	return 0;
}

static void svm_vcpu_after_set_cpuid(struct kvm_vcpu *vcpu)
{
	struct vcpu_svm *svm = to_svm(vcpu);
	struct kvm_cpuid_entry2 *best;

	vcpu->arch.xsaves_enabled = guest_cpuid_has(vcpu, X86_FEATURE_XSAVE) &&
				    boot_cpu_has(X86_FEATURE_XSAVE) &&
				    boot_cpu_has(X86_FEATURE_XSAVES);

	/* Update nrips enabled cache */
	svm->nrips_enabled = kvm_cpu_cap_has(X86_FEATURE_NRIPS) &&
			     guest_cpuid_has(vcpu, X86_FEATURE_NRIPS);

	svm_recalc_instruction_intercepts(vcpu, svm);

	/* For sev guests, the memory encryption bit is not reserved in CR3.  */
	if (sev_guest(vcpu->kvm)) {
		best = kvm_find_cpuid_entry(vcpu, 0x8000001F, 0);
		if (best)
			vcpu->arch.reserved_gpa_bits &= ~(1UL << (best->ebx & 0x3f));
	}

	if (kvm_vcpu_apicv_active(vcpu)) {
		/*
		 * AVIC does not work with an x2APIC mode guest. If the X2APIC feature
		 * is exposed to the guest, disable AVIC.
		 */
		if (guest_cpuid_has(vcpu, X86_FEATURE_X2APIC))
			kvm_request_apicv_update(vcpu->kvm, false,
						 APICV_INHIBIT_REASON_X2APIC);

		/*
		 * Currently, AVIC does not work with nested virtualization.
		 * So, we disable AVIC when cpuid for SVM is set in the L1 guest.
		 */
		if (nested && guest_cpuid_has(vcpu, X86_FEATURE_SVM))
			kvm_request_apicv_update(vcpu->kvm, false,
						 APICV_INHIBIT_REASON_NESTED);
	}

	if (guest_cpuid_is_intel(vcpu)) {
		/*
		 * We must intercept SYSENTER_EIP and SYSENTER_ESP
		 * accesses because the processor only stores 32 bits.
		 * For the same reason we cannot use virtual VMLOAD/VMSAVE.
		 */
		svm_set_intercept(svm, INTERCEPT_VMLOAD);
		svm_set_intercept(svm, INTERCEPT_VMSAVE);
		svm->vmcb->control.virt_ext &= ~VIRTUAL_VMLOAD_VMSAVE_ENABLE_MASK;

		set_msr_interception(vcpu, svm->msrpm, MSR_IA32_SYSENTER_EIP, 0, 0);
		set_msr_interception(vcpu, svm->msrpm, MSR_IA32_SYSENTER_ESP, 0, 0);
	} else {
		/*
		 * If hardware supports Virtual VMLOAD VMSAVE then enable it
		 * in VMCB and clear intercepts to avoid #VMEXIT.
		 */
		if (vls) {
			svm_clr_intercept(svm, INTERCEPT_VMLOAD);
			svm_clr_intercept(svm, INTERCEPT_VMSAVE);
			svm->vmcb->control.virt_ext |= VIRTUAL_VMLOAD_VMSAVE_ENABLE_MASK;
		}
		/* No need to intercept these MSRs */
		set_msr_interception(vcpu, svm->msrpm, MSR_IA32_SYSENTER_EIP, 1, 1);
		set_msr_interception(vcpu, svm->msrpm, MSR_IA32_SYSENTER_ESP, 1, 1);
	}
}

static bool svm_has_wbinvd_exit(void)
{
	return true;
}

#define PRE_EX(exit)  { .exit_code = (exit), \
			.stage = X86_ICPT_PRE_EXCEPT, }
#define POST_EX(exit) { .exit_code = (exit), \
			.stage = X86_ICPT_POST_EXCEPT, }
#define POST_MEM(exit) { .exit_code = (exit), \
			.stage = X86_ICPT_POST_MEMACCESS, }

static const struct __x86_intercept {
	u32 exit_code;
	enum x86_intercept_stage stage;
} x86_intercept_map[] = {
	[x86_intercept_cr_read]		= POST_EX(SVM_EXIT_READ_CR0),
	[x86_intercept_cr_write]	= POST_EX(SVM_EXIT_WRITE_CR0),
	[x86_intercept_clts]		= POST_EX(SVM_EXIT_WRITE_CR0),
	[x86_intercept_lmsw]		= POST_EX(SVM_EXIT_WRITE_CR0),
	[x86_intercept_smsw]		= POST_EX(SVM_EXIT_READ_CR0),
	[x86_intercept_dr_read]		= POST_EX(SVM_EXIT_READ_DR0),
	[x86_intercept_dr_write]	= POST_EX(SVM_EXIT_WRITE_DR0),
	[x86_intercept_sldt]		= POST_EX(SVM_EXIT_LDTR_READ),
	[x86_intercept_str]		= POST_EX(SVM_EXIT_TR_READ),
	[x86_intercept_lldt]		= POST_EX(SVM_EXIT_LDTR_WRITE),
	[x86_intercept_ltr]		= POST_EX(SVM_EXIT_TR_WRITE),
	[x86_intercept_sgdt]		= POST_EX(SVM_EXIT_GDTR_READ),
	[x86_intercept_sidt]		= POST_EX(SVM_EXIT_IDTR_READ),
	[x86_intercept_lgdt]		= POST_EX(SVM_EXIT_GDTR_WRITE),
	[x86_intercept_lidt]		= POST_EX(SVM_EXIT_IDTR_WRITE),
	[x86_intercept_vmrun]		= POST_EX(SVM_EXIT_VMRUN),
	[x86_intercept_vmmcall]		= POST_EX(SVM_EXIT_VMMCALL),
	[x86_intercept_vmload]		= POST_EX(SVM_EXIT_VMLOAD),
	[x86_intercept_vmsave]		= POST_EX(SVM_EXIT_VMSAVE),
	[x86_intercept_stgi]		= POST_EX(SVM_EXIT_STGI),
	[x86_intercept_clgi]		= POST_EX(SVM_EXIT_CLGI),
	[x86_intercept_skinit]		= POST_EX(SVM_EXIT_SKINIT),
	[x86_intercept_invlpga]		= POST_EX(SVM_EXIT_INVLPGA),
	[x86_intercept_rdtscp]		= POST_EX(SVM_EXIT_RDTSCP),
	[x86_intercept_monitor]		= POST_MEM(SVM_EXIT_MONITOR),
	[x86_intercept_mwait]		= POST_EX(SVM_EXIT_MWAIT),
	[x86_intercept_invlpg]		= POST_EX(SVM_EXIT_INVLPG),
	[x86_intercept_invd]		= POST_EX(SVM_EXIT_INVD),
	[x86_intercept_wbinvd]		= POST_EX(SVM_EXIT_WBINVD),
	[x86_intercept_wrmsr]		= POST_EX(SVM_EXIT_MSR),
	[x86_intercept_rdtsc]		= POST_EX(SVM_EXIT_RDTSC),
	[x86_intercept_rdmsr]		= POST_EX(SVM_EXIT_MSR),
	[x86_intercept_rdpmc]		= POST_EX(SVM_EXIT_RDPMC),
	[x86_intercept_cpuid]		= PRE_EX(SVM_EXIT_CPUID),
	[x86_intercept_rsm]		= PRE_EX(SVM_EXIT_RSM),
	[x86_intercept_pause]		= PRE_EX(SVM_EXIT_PAUSE),
	[x86_intercept_pushf]		= PRE_EX(SVM_EXIT_PUSHF),
	[x86_intercept_popf]		= PRE_EX(SVM_EXIT_POPF),
	[x86_intercept_intn]		= PRE_EX(SVM_EXIT_SWINT),
	[x86_intercept_iret]		= PRE_EX(SVM_EXIT_IRET),
	[x86_intercept_icebp]		= PRE_EX(SVM_EXIT_ICEBP),
	[x86_intercept_hlt]		= POST_EX(SVM_EXIT_HLT),
	[x86_intercept_in]		= POST_EX(SVM_EXIT_IOIO),
	[x86_intercept_ins]		= POST_EX(SVM_EXIT_IOIO),
	[x86_intercept_out]		= POST_EX(SVM_EXIT_IOIO),
	[x86_intercept_outs]		= POST_EX(SVM_EXIT_IOIO),
	[x86_intercept_xsetbv]		= PRE_EX(SVM_EXIT_XSETBV),
};

#undef PRE_EX
#undef POST_EX
#undef POST_MEM

static int svm_check_intercept(struct kvm_vcpu *vcpu,
			       struct x86_instruction_info *info,
			       enum x86_intercept_stage stage,
			       struct x86_exception *exception)
{
	struct vcpu_svm *svm = to_svm(vcpu);
	int vmexit, ret = X86EMUL_CONTINUE;
	struct __x86_intercept icpt_info;
	struct vmcb *vmcb = svm->vmcb;

	if (info->intercept >= ARRAY_SIZE(x86_intercept_map))
		goto out;

	icpt_info = x86_intercept_map[info->intercept];

	if (stage != icpt_info.stage)
		goto out;

	switch (icpt_info.exit_code) {
	case SVM_EXIT_READ_CR0:
		if (info->intercept == x86_intercept_cr_read)
			icpt_info.exit_code += info->modrm_reg;
		break;
	case SVM_EXIT_WRITE_CR0: {
		unsigned long cr0, val;

		if (info->intercept == x86_intercept_cr_write)
			icpt_info.exit_code += info->modrm_reg;

		if (icpt_info.exit_code != SVM_EXIT_WRITE_CR0 ||
		    info->intercept == x86_intercept_clts)
			break;

		if (!(vmcb_is_intercept(&svm->nested.ctl,
					INTERCEPT_SELECTIVE_CR0)))
			break;

		cr0 = vcpu->arch.cr0 & ~SVM_CR0_SELECTIVE_MASK;
		val = info->src_val  & ~SVM_CR0_SELECTIVE_MASK;

		if (info->intercept == x86_intercept_lmsw) {
			cr0 &= 0xfUL;
			val &= 0xfUL;
			/* lmsw can't clear PE - catch this here */
			if (cr0 & X86_CR0_PE)
				val |= X86_CR0_PE;
		}

		if (cr0 ^ val)
			icpt_info.exit_code = SVM_EXIT_CR0_SEL_WRITE;

		break;
	}
	case SVM_EXIT_READ_DR0:
	case SVM_EXIT_WRITE_DR0:
		icpt_info.exit_code += info->modrm_reg;
		break;
	case SVM_EXIT_MSR:
		if (info->intercept == x86_intercept_wrmsr)
			vmcb->control.exit_info_1 = 1;
		else
			vmcb->control.exit_info_1 = 0;
		break;
	case SVM_EXIT_PAUSE:
		/*
		 * We get this for NOP only, but pause
		 * is rep not, check this here
		 */
		if (info->rep_prefix != REPE_PREFIX)
			goto out;
		break;
	case SVM_EXIT_IOIO: {
		u64 exit_info;
		u32 bytes;

		if (info->intercept == x86_intercept_in ||
		    info->intercept == x86_intercept_ins) {
			exit_info = ((info->src_val & 0xffff) << 16) |
				SVM_IOIO_TYPE_MASK;
			bytes = info->dst_bytes;
		} else {
			exit_info = (info->dst_val & 0xffff) << 16;
			bytes = info->src_bytes;
		}

		if (info->intercept == x86_intercept_outs ||
		    info->intercept == x86_intercept_ins)
			exit_info |= SVM_IOIO_STR_MASK;

		if (info->rep_prefix)
			exit_info |= SVM_IOIO_REP_MASK;

		bytes = min(bytes, 4u);

		exit_info |= bytes << SVM_IOIO_SIZE_SHIFT;

		exit_info |= (u32)info->ad_bytes << (SVM_IOIO_ASIZE_SHIFT - 1);

		vmcb->control.exit_info_1 = exit_info;
		vmcb->control.exit_info_2 = info->next_rip;

		break;
	}
	default:
		break;
	}

	/* TODO: Advertise NRIPS to guest hypervisor unconditionally */
	if (static_cpu_has(X86_FEATURE_NRIPS))
		vmcb->control.next_rip  = info->next_rip;
	vmcb->control.exit_code = icpt_info.exit_code;
	vmexit = nested_svm_exit_handled(svm);

	ret = (vmexit == NESTED_EXIT_DONE) ? X86EMUL_INTERCEPTED
					   : X86EMUL_CONTINUE;

out:
	return ret;
}

static void svm_handle_exit_irqoff(struct kvm_vcpu *vcpu)
{
}

static void svm_sched_in(struct kvm_vcpu *vcpu, int cpu)
{
	if (!kvm_pause_in_guest(vcpu->kvm))
		shrink_ple_window(vcpu);
}

static void svm_setup_mce(struct kvm_vcpu *vcpu)
{
	/* [63:9] are reserved. */
	vcpu->arch.mcg_cap &= 0x1ff;
}

bool svm_smi_blocked(struct kvm_vcpu *vcpu)
{
	struct vcpu_svm *svm = to_svm(vcpu);

	/* Per APM Vol.2 15.22.2 "Response to SMI" */
	if (!gif_set(svm))
		return true;

	return is_smm(vcpu);
}

static int svm_smi_allowed(struct kvm_vcpu *vcpu, bool for_injection)
{
	struct vcpu_svm *svm = to_svm(vcpu);
	if (svm->nested.nested_run_pending)
		return -EBUSY;

	/* An SMI must not be injected into L2 if it's supposed to VM-Exit.  */
	if (for_injection && is_guest_mode(vcpu) && nested_exit_on_smi(svm))
		return -EBUSY;

	return !svm_smi_blocked(vcpu);
}

static int svm_enter_smm(struct kvm_vcpu *vcpu, char *smstate)
{
	struct vcpu_svm *svm = to_svm(vcpu);
	int ret;

	if (is_guest_mode(vcpu)) {
		/* FED8h - SVM Guest */
		put_smstate(u64, smstate, 0x7ed8, 1);
		/* FEE0h - SVM Guest VMCB Physical Address */
		put_smstate(u64, smstate, 0x7ee0, svm->nested.vmcb12_gpa);

		svm->vmcb->save.rax = vcpu->arch.regs[VCPU_REGS_RAX];
		svm->vmcb->save.rsp = vcpu->arch.regs[VCPU_REGS_RSP];
		svm->vmcb->save.rip = vcpu->arch.regs[VCPU_REGS_RIP];

		ret = nested_svm_vmexit(svm);
		if (ret)
			return ret;
	}
	return 0;
}

static int svm_leave_smm(struct kvm_vcpu *vcpu, const char *smstate)
{
	struct vcpu_svm *svm = to_svm(vcpu);
	struct kvm_host_map map;
	int ret = 0;

	if (guest_cpuid_has(vcpu, X86_FEATURE_LM)) {
		u64 saved_efer = GET_SMSTATE(u64, smstate, 0x7ed0);
		u64 guest = GET_SMSTATE(u64, smstate, 0x7ed8);
		u64 vmcb12_gpa = GET_SMSTATE(u64, smstate, 0x7ee0);

		if (guest) {
			if (!guest_cpuid_has(vcpu, X86_FEATURE_SVM))
				return 1;

			if (!(saved_efer & EFER_SVME))
				return 1;

			if (kvm_vcpu_map(vcpu,
					 gpa_to_gfn(vmcb12_gpa), &map) == -EINVAL)
				return 1;

			if (svm_allocate_nested(svm))
				return 1;

			ret = enter_svm_guest_mode(vcpu, vmcb12_gpa, map.hva);
			kvm_vcpu_unmap(vcpu, &map, true);
		}
	}

	return ret;
}

static void svm_enable_smi_window(struct kvm_vcpu *vcpu)
{
	struct vcpu_svm *svm = to_svm(vcpu);

	if (!gif_set(svm)) {
		if (vgif_enabled(svm))
			svm_set_intercept(svm, INTERCEPT_STGI);
		/* STGI will cause a vm exit */
	} else {
		/* We must be in SMM; RSM will cause a vmexit anyway.  */
	}
}

static bool svm_can_emulate_instruction(struct kvm_vcpu *vcpu, void *insn, int insn_len)
{
	bool smep, smap, is_user;
	unsigned long cr4;

	/*
	 * When the guest is an SEV-ES guest, emulation is not possible.
	 */
	if (sev_es_guest(vcpu->kvm))
		return false;

	/*
	 * Detect and workaround Errata 1096 Fam_17h_00_0Fh.
	 *
	 * Errata:
	 * When CPU raise #NPF on guest data access and vCPU CR4.SMAP=1, it is
	 * possible that CPU microcode implementing DecodeAssist will fail
	 * to read bytes of instruction which caused #NPF. In this case,
	 * GuestIntrBytes field of the VMCB on a VMEXIT will incorrectly
	 * return 0 instead of the correct guest instruction bytes.
	 *
	 * This happens because CPU microcode reading instruction bytes
	 * uses a special opcode which attempts to read data using CPL=0
	 * privileges. The microcode reads CS:RIP and if it hits a SMAP
	 * fault, it gives up and returns no instruction bytes.
	 *
	 * Detection:
	 * We reach here in case CPU supports DecodeAssist, raised #NPF and
	 * returned 0 in GuestIntrBytes field of the VMCB.
	 * First, errata can only be triggered in case vCPU CR4.SMAP=1.
	 * Second, if vCPU CR4.SMEP=1, errata could only be triggered
	 * in case vCPU CPL==3 (Because otherwise guest would have triggered
	 * a SMEP fault instead of #NPF).
	 * Otherwise, vCPU CR4.SMEP=0, errata could be triggered by any vCPU CPL.
	 * As most guests enable SMAP if they have also enabled SMEP, use above
	 * logic in order to attempt minimize false-positive of detecting errata
	 * while still preserving all cases semantic correctness.
	 *
	 * Workaround:
	 * To determine what instruction the guest was executing, the hypervisor
	 * will have to decode the instruction at the instruction pointer.
	 *
	 * In non SEV guest, hypervisor will be able to read the guest
	 * memory to decode the instruction pointer when insn_len is zero
	 * so we return true to indicate that decoding is possible.
	 *
	 * But in the SEV guest, the guest memory is encrypted with the
	 * guest specific key and hypervisor will not be able to decode the
	 * instruction pointer so we will not able to workaround it. Lets
	 * print the error and request to kill the guest.
	 */
	if (likely(!insn || insn_len))
		return true;

	/*
	 * If RIP is invalid, go ahead with emulation which will cause an
	 * internal error exit.
	 */
	if (!kvm_vcpu_gfn_to_memslot(vcpu, kvm_rip_read(vcpu) >> PAGE_SHIFT))
		return true;

	cr4 = kvm_read_cr4(vcpu);
	smep = cr4 & X86_CR4_SMEP;
	smap = cr4 & X86_CR4_SMAP;
	is_user = svm_get_cpl(vcpu) == 3;
	if (smap && (!smep || is_user)) {
		if (!sev_guest(vcpu->kvm))
			return true;

		pr_err_ratelimited("KVM: SEV Guest triggered AMD Erratum 1096\n");
		kvm_make_request(KVM_REQ_TRIPLE_FAULT, vcpu);
	}

	return false;
}

static bool svm_apic_init_signal_blocked(struct kvm_vcpu *vcpu)
{
	struct vcpu_svm *svm = to_svm(vcpu);

	/*
	 * TODO: Last condition latch INIT signals on vCPU when
	 * vCPU is in guest-mode and vmcb12 defines intercept on INIT.
	 * To properly emulate the INIT intercept,
	 * svm_check_nested_events() should call nested_svm_vmexit()
	 * if an INIT signal is pending.
	 */
	return !gif_set(svm) ||
		   (vmcb_is_intercept(&svm->vmcb->control, INTERCEPT_INIT));
}

static void svm_vcpu_deliver_sipi_vector(struct kvm_vcpu *vcpu, u8 vector)
{
	if (!sev_es_guest(vcpu->kvm))
		return kvm_vcpu_deliver_sipi_vector(vcpu, vector);

	sev_vcpu_deliver_sipi_vector(vcpu, vector);
}

static void svm_vm_destroy(struct kvm *kvm)
{
	avic_vm_destroy(kvm);
	sev_vm_destroy(kvm);
}

static int svm_vm_init(struct kvm *kvm)
{
	if (!pause_filter_count || !pause_filter_thresh)
		kvm->arch.pause_in_guest = true;

	if (enable_apicv) {
		int ret = avic_vm_init(kvm);
		if (ret)
			return ret;
	}

	return 0;
}

static struct kvm_x86_ops svm_x86_ops __initdata = {
	.hardware_unsetup = svm_hardware_teardown,
	.hardware_enable = svm_hardware_enable,
	.hardware_disable = svm_hardware_disable,
	.cpu_has_accelerated_tpr = svm_cpu_has_accelerated_tpr,
	.has_emulated_msr = svm_has_emulated_msr,

	.vcpu_create = svm_create_vcpu,
	.vcpu_free = svm_free_vcpu,
	.vcpu_reset = svm_vcpu_reset,

	.vm_size = sizeof(struct kvm_svm),
	.vm_init = svm_vm_init,
	.vm_destroy = svm_vm_destroy,

	.prepare_guest_switch = svm_prepare_guest_switch,
	.vcpu_load = svm_vcpu_load,
	.vcpu_put = svm_vcpu_put,
	.vcpu_blocking = svm_vcpu_blocking,
	.vcpu_unblocking = svm_vcpu_unblocking,

	.update_exception_bitmap = svm_update_exception_bitmap,
	.get_msr_feature = svm_get_msr_feature,
	.get_msr = svm_get_msr,
	.set_msr = svm_set_msr,
	.get_segment_base = svm_get_segment_base,
	.get_segment = svm_get_segment,
	.set_segment = svm_set_segment,
	.get_cpl = svm_get_cpl,
	.get_cs_db_l_bits = kvm_get_cs_db_l_bits,
	.set_cr0 = svm_set_cr0,
	.is_valid_cr4 = svm_is_valid_cr4,
	.set_cr4 = svm_set_cr4,
	.set_efer = svm_set_efer,
	.get_idt = svm_get_idt,
	.set_idt = svm_set_idt,
	.get_gdt = svm_get_gdt,
	.set_gdt = svm_set_gdt,
	.set_dr7 = svm_set_dr7,
	.sync_dirty_debug_regs = svm_sync_dirty_debug_regs,
	.cache_reg = svm_cache_reg,
	.get_rflags = svm_get_rflags,
	.set_rflags = svm_set_rflags,

	.tlb_flush_all = svm_flush_tlb,
	.tlb_flush_current = svm_flush_tlb,
	.tlb_flush_gva = svm_flush_tlb_gva,
	.tlb_flush_guest = svm_flush_tlb,

	.run = svm_vcpu_run,
	.handle_exit = handle_exit,
	.skip_emulated_instruction = skip_emulated_instruction,
	.update_emulated_instruction = NULL,
	.set_interrupt_shadow = svm_set_interrupt_shadow,
	.get_interrupt_shadow = svm_get_interrupt_shadow,
	.patch_hypercall = svm_patch_hypercall,
	.set_irq = svm_set_irq,
	.set_nmi = svm_inject_nmi,
	.queue_exception = svm_queue_exception,
	.cancel_injection = svm_cancel_injection,
	.interrupt_allowed = svm_interrupt_allowed,
	.nmi_allowed = svm_nmi_allowed,
	.get_nmi_mask = svm_get_nmi_mask,
	.set_nmi_mask = svm_set_nmi_mask,
	.enable_nmi_window = svm_enable_nmi_window,
	.enable_irq_window = svm_enable_irq_window,
	.update_cr8_intercept = svm_update_cr8_intercept,
	.set_virtual_apic_mode = svm_set_virtual_apic_mode,
	.refresh_apicv_exec_ctrl = svm_refresh_apicv_exec_ctrl,
	.check_apicv_inhibit_reasons = svm_check_apicv_inhibit_reasons,
	.pre_update_apicv_exec_ctrl = svm_pre_update_apicv_exec_ctrl,
	.load_eoi_exitmap = svm_load_eoi_exitmap,
	.hwapic_irr_update = svm_hwapic_irr_update,
	.hwapic_isr_update = svm_hwapic_isr_update,
	.sync_pir_to_irr = kvm_lapic_find_highest_irr,
	.apicv_post_state_restore = avic_post_state_restore,

	.set_tss_addr = svm_set_tss_addr,
	.set_identity_map_addr = svm_set_identity_map_addr,
	.get_mt_mask = svm_get_mt_mask,

	.get_exit_info = svm_get_exit_info,

	.vcpu_after_set_cpuid = svm_vcpu_after_set_cpuid,

	.has_wbinvd_exit = svm_has_wbinvd_exit,

	.get_l2_tsc_offset = svm_get_l2_tsc_offset,
	.get_l2_tsc_multiplier = svm_get_l2_tsc_multiplier,
	.write_tsc_offset = svm_write_tsc_offset,
	.write_tsc_multiplier = svm_write_tsc_multiplier,

	.load_mmu_pgd = svm_load_mmu_pgd,

	.check_intercept = svm_check_intercept,
	.handle_exit_irqoff = svm_handle_exit_irqoff,

	.request_immediate_exit = __kvm_request_immediate_exit,

	.sched_in = svm_sched_in,

	.pmu_ops = &amd_pmu_ops,
	.nested_ops = &svm_nested_ops,

	.deliver_posted_interrupt = svm_deliver_avic_intr,
	.dy_apicv_has_pending_interrupt = svm_dy_apicv_has_pending_interrupt,
	.update_pi_irte = svm_update_pi_irte,
	.setup_mce = svm_setup_mce,

	.smi_allowed = svm_smi_allowed,
	.enter_smm = svm_enter_smm,
	.leave_smm = svm_leave_smm,
	.enable_smi_window = svm_enable_smi_window,

	.mem_enc_op = svm_mem_enc_op,
	.mem_enc_reg_region = svm_register_enc_region,
	.mem_enc_unreg_region = svm_unregister_enc_region,

	.vm_copy_enc_context_from = svm_vm_copy_asid_from,

	.can_emulate_instruction = svm_can_emulate_instruction,

	.apic_init_signal_blocked = svm_apic_init_signal_blocked,

	.msr_filter_changed = svm_msr_filter_changed,
	.complete_emulated_msr = svm_complete_emulated_msr,

	.vcpu_deliver_sipi_vector = svm_vcpu_deliver_sipi_vector,
};

static struct kvm_x86_init_ops svm_init_ops __initdata = {
	.cpu_has_kvm_support = has_svm,
	.disabled_by_bios = is_disabled,
	.hardware_setup = svm_hardware_setup,
	.check_processor_compatibility = svm_check_processor_compat,

	.runtime_ops = &svm_x86_ops,
};

static int __init svm_init(void)
{
	__unused_size_checks();

	return kvm_init(&svm_init_ops, sizeof(struct vcpu_svm),
			__alignof__(struct vcpu_svm), THIS_MODULE);
}

static void __exit svm_exit(void)
{
	kvm_exit();
}

module_init(svm_init)
module_exit(svm_exit)<|MERGE_RESOLUTION|>--- conflicted
+++ resolved
@@ -1121,14 +1121,11 @@
 	vmcb_mark_dirty(svm->vmcb, VMCB_INTERCEPTS);
 }
 
-<<<<<<< HEAD
 static void svm_write_tsc_multiplier(struct kvm_vcpu *vcpu, u64 multiplier)
 {
 	wrmsrl(MSR_AMD64_TSC_RATIO, multiplier);
 }
 
-=======
->>>>>>> 51696f39
 /* Evaluate instruction intercepts that depend on guest CPUID features. */
 static void svm_recalc_instruction_intercepts(struct kvm_vcpu *vcpu,
 					      struct vcpu_svm *svm)
