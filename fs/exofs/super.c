/*
 * Copyright (C) 2005, 2006
 * Avishay Traeger (avishay@gmail.com)
 * Copyright (C) 2008, 2009
 * Boaz Harrosh <bharrosh@panasas.com>
 *
 * Copyrights for code taken from ext2:
 *     Copyright (C) 1992, 1993, 1994, 1995
 *     Remy Card (card@masi.ibp.fr)
 *     Laboratoire MASI - Institut Blaise Pascal
 *     Universite Pierre et Marie Curie (Paris VI)
 *     from
 *     linux/fs/minix/inode.c
 *     Copyright (C) 1991, 1992  Linus Torvalds
 *
 * This file is part of exofs.
 *
 * exofs is free software; you can redistribute it and/or modify
 * it under the terms of the GNU General Public License as published by
 * the Free Software Foundation.  Since it is based on ext2, and the only
 * valid version of GPL for the Linux kernel is version 2, the only valid
 * version of GPL for exofs is version 2.
 *
 * exofs is distributed in the hope that it will be useful,
 * but WITHOUT ANY WARRANTY; without even the implied warranty of
 * MERCHANTABILITY or FITNESS FOR A PARTICULAR PURPOSE.  See the
 * GNU General Public License for more details.
 *
 * You should have received a copy of the GNU General Public License
 * along with exofs; if not, write to the Free Software
 * Foundation, Inc., 51 Franklin St, Fifth Floor, Boston, MA  02110-1301  USA
 */

#include <linux/smp_lock.h>
#include <linux/string.h>
#include <linux/parser.h>
#include <linux/vfs.h>
#include <linux/random.h>
#include <linux/exportfs.h>

#include "exofs.h"

/******************************************************************************
 * MOUNT OPTIONS
 *****************************************************************************/

/*
 * struct to hold what we get from mount options
 */
struct exofs_mountopt {
	const char *dev_name;
	uint64_t pid;
	int timeout;
};

/*
 * exofs-specific mount-time options.
 */
enum { Opt_pid, Opt_to, Opt_mkfs, Opt_format, Opt_err };

/*
 * Our mount-time options.  These should ideally be 64-bit unsigned, but the
 * kernel's parsing functions do not currently support that.  32-bit should be
 * sufficient for most applications now.
 */
static match_table_t tokens = {
	{Opt_pid, "pid=%u"},
	{Opt_to, "to=%u"},
	{Opt_err, NULL}
};

/*
 * The main option parsing method.  Also makes sure that all of the mandatory
 * mount options were set.
 */
static int parse_options(char *options, struct exofs_mountopt *opts)
{
	char *p;
	substring_t args[MAX_OPT_ARGS];
	int option;
	bool s_pid = false;

	EXOFS_DBGMSG("parse_options %s\n", options);
	/* defaults */
	memset(opts, 0, sizeof(*opts));
	opts->timeout = BLK_DEFAULT_SG_TIMEOUT;

	while ((p = strsep(&options, ",")) != NULL) {
		int token;
		char str[32];

		if (!*p)
			continue;

		token = match_token(p, tokens, args);
		switch (token) {
		case Opt_pid:
			if (0 == match_strlcpy(str, &args[0], sizeof(str)))
				return -EINVAL;
			opts->pid = simple_strtoull(str, NULL, 0);
			if (opts->pid < EXOFS_MIN_PID) {
				EXOFS_ERR("Partition ID must be >= %u",
					  EXOFS_MIN_PID);
				return -EINVAL;
			}
			s_pid = 1;
			break;
		case Opt_to:
			if (match_int(&args[0], &option))
				return -EINVAL;
			if (option <= 0) {
				EXOFS_ERR("Timout must be > 0");
				return -EINVAL;
			}
			opts->timeout = option * HZ;
			break;
		}
	}

	if (!s_pid) {
		EXOFS_ERR("Need to specify the following options:\n");
		EXOFS_ERR("    -o pid=pid_no_to_use\n");
		return -EINVAL;
	}

	return 0;
}

/******************************************************************************
 * INODE CACHE
 *****************************************************************************/

/*
 * Our inode cache.  Isn't it pretty?
 */
static struct kmem_cache *exofs_inode_cachep;

/*
 * Allocate an inode in the cache
 */
static struct inode *exofs_alloc_inode(struct super_block *sb)
{
	struct exofs_i_info *oi;

	oi = kmem_cache_alloc(exofs_inode_cachep, GFP_KERNEL);
	if (!oi)
		return NULL;

	oi->vfs_inode.i_version = 1;
	return &oi->vfs_inode;
}

/*
 * Remove an inode from the cache
 */
static void exofs_destroy_inode(struct inode *inode)
{
	kmem_cache_free(exofs_inode_cachep, exofs_i(inode));
}

/*
 * Initialize the inode
 */
static void exofs_init_once(void *foo)
{
	struct exofs_i_info *oi = foo;

	inode_init_once(&oi->vfs_inode);
}

/*
 * Create and initialize the inode cache
 */
static int init_inodecache(void)
{
	exofs_inode_cachep = kmem_cache_create("exofs_inode_cache",
				sizeof(struct exofs_i_info), 0,
				SLAB_RECLAIM_ACCOUNT | SLAB_MEM_SPREAD,
				exofs_init_once);
	if (exofs_inode_cachep == NULL)
		return -ENOMEM;
	return 0;
}

/*
 * Destroy the inode cache
 */
static void destroy_inodecache(void)
{
	kmem_cache_destroy(exofs_inode_cachep);
}

/******************************************************************************
 * SUPERBLOCK FUNCTIONS
 *****************************************************************************/
static const struct super_operations exofs_sops;
static const struct export_operations exofs_export_ops;

/*
 * Write the superblock to the OSD
 */
<<<<<<< HEAD
static int exofs_sync_fs(struct super_block *sb, int wait)
=======
int exofs_sync_fs(struct super_block *sb, int wait)
>>>>>>> 80ffb3cc
{
	struct exofs_sb_info *sbi;
	struct exofs_fscb *fscb;
	struct osd_request *or;
	struct osd_obj_id obj;
	int ret = -ENOMEM;

	fscb = kzalloc(sizeof(struct exofs_fscb), GFP_KERNEL);
	if (!fscb) {
		EXOFS_ERR("exofs_write_super: memory allocation failed.\n");
		return -ENOMEM;
	}

	lock_super(sb);
	lock_kernel();
	sbi = sb->s_fs_info;
	fscb->s_nextid = cpu_to_le64(sbi->s_nextid);
	fscb->s_numfiles = cpu_to_le32(sbi->s_numfiles);
	fscb->s_magic = cpu_to_le16(sb->s_magic);
	fscb->s_newfs = 0;

	or = osd_start_request(sbi->s_dev, GFP_KERNEL);
	if (unlikely(!or)) {
		EXOFS_ERR("exofs_write_super: osd_start_request failed.\n");
		goto out;
	}

	obj.partition = sbi->s_pid;
	obj.id = EXOFS_SUPER_ID;
	ret = osd_req_write_kern(or, &obj, 0, fscb, sizeof(*fscb));
	if (unlikely(ret)) {
		EXOFS_ERR("exofs_write_super: osd_req_write_kern failed.\n");
		goto out;
	}

	ret = exofs_sync_op(or, sbi->s_timeout, sbi->s_cred);
	if (unlikely(ret)) {
		EXOFS_ERR("exofs_write_super: exofs_sync_op failed.\n");
		goto out;
	}
	sb->s_dirt = 0;

out:
	if (or)
		osd_end_request(or);
	unlock_kernel();
	unlock_super(sb);
	kfree(fscb);
	return ret;
}

static void exofs_write_super(struct super_block *sb)
{
	if (!(sb->s_flags & MS_RDONLY))
		exofs_sync_fs(sb, 1);
	else
		sb->s_dirt = 0;
}

/*
 * This function is called when the vfs is freeing the superblock.  We just
 * need to free our own part.
 */
static void exofs_put_super(struct super_block *sb)
{
	int num_pend;
	struct exofs_sb_info *sbi = sb->s_fs_info;

	lock_kernel();

	if (sb->s_dirt)
		exofs_write_super(sb);

	/* make sure there are no pending commands */
	for (num_pend = atomic_read(&sbi->s_curr_pending); num_pend > 0;
	     num_pend = atomic_read(&sbi->s_curr_pending)) {
		wait_queue_head_t wq;
		init_waitqueue_head(&wq);
		wait_event_timeout(wq,
				  (atomic_read(&sbi->s_curr_pending) == 0),
				  msecs_to_jiffies(100));
	}

	osduld_put_device(sbi->s_dev);
	kfree(sb->s_fs_info);
	sb->s_fs_info = NULL;

	unlock_kernel();
}

/*
 * Read the superblock from the OSD and fill in the fields
 */
static int exofs_fill_super(struct super_block *sb, void *data, int silent)
{
	struct inode *root;
	struct exofs_mountopt *opts = data;
	struct exofs_sb_info *sbi;	/*extended info                  */
	struct exofs_fscb fscb;		/*on-disk superblock info        */
	struct osd_request *or = NULL;
	struct osd_obj_id obj;
	int ret;

	sbi = kzalloc(sizeof(*sbi), GFP_KERNEL);
	if (!sbi)
		return -ENOMEM;
	sb->s_fs_info = sbi;

	/* use mount options to fill superblock */
	sbi->s_dev = osduld_path_lookup(opts->dev_name);
	if (IS_ERR(sbi->s_dev)) {
		ret = PTR_ERR(sbi->s_dev);
		sbi->s_dev = NULL;
		goto free_sbi;
	}

	sbi->s_pid = opts->pid;
	sbi->s_timeout = opts->timeout;

	/* fill in some other data by hand */
	memset(sb->s_id, 0, sizeof(sb->s_id));
	strcpy(sb->s_id, "exofs");
	sb->s_blocksize = EXOFS_BLKSIZE;
	sb->s_blocksize_bits = EXOFS_BLKSHIFT;
	sb->s_maxbytes = MAX_LFS_FILESIZE;
	atomic_set(&sbi->s_curr_pending, 0);
	sb->s_bdev = NULL;
	sb->s_dev = 0;

	/* read data from on-disk superblock object */
	obj.partition = sbi->s_pid;
	obj.id = EXOFS_SUPER_ID;
	exofs_make_credential(sbi->s_cred, &obj);

	or = osd_start_request(sbi->s_dev, GFP_KERNEL);
	if (unlikely(!or)) {
		if (!silent)
			EXOFS_ERR(
			       "exofs_fill_super: osd_start_request failed.\n");
		ret = -ENOMEM;
		goto free_sbi;
	}
	ret = osd_req_read_kern(or, &obj, 0, &fscb, sizeof(fscb));
	if (unlikely(ret)) {
		if (!silent)
			EXOFS_ERR(
			       "exofs_fill_super: osd_req_read_kern failed.\n");
		ret = -ENOMEM;
		goto free_sbi;
	}

	ret = exofs_sync_op(or, sbi->s_timeout, sbi->s_cred);
	if (unlikely(ret)) {
		if (!silent)
			EXOFS_ERR("exofs_fill_super: exofs_sync_op failed.\n");
		ret = -EIO;
		goto free_sbi;
	}

	sb->s_magic = le16_to_cpu(fscb.s_magic);
	sbi->s_nextid = le64_to_cpu(fscb.s_nextid);
	sbi->s_numfiles = le32_to_cpu(fscb.s_numfiles);

	/* make sure what we read from the object store is correct */
	if (sb->s_magic != EXOFS_SUPER_MAGIC) {
		if (!silent)
			EXOFS_ERR("ERROR: Bad magic value\n");
		ret = -EINVAL;
		goto free_sbi;
	}

	/* start generation numbers from a random point */
	get_random_bytes(&sbi->s_next_generation, sizeof(u32));
	spin_lock_init(&sbi->s_next_gen_lock);

	/* set up operation vectors */
	sb->s_op = &exofs_sops;
	sb->s_export_op = &exofs_export_ops;
	root = exofs_iget(sb, EXOFS_ROOT_ID - EXOFS_OBJ_OFF);
	if (IS_ERR(root)) {
		EXOFS_ERR("ERROR: exofs_iget failed\n");
		ret = PTR_ERR(root);
		goto free_sbi;
	}
	sb->s_root = d_alloc_root(root);
	if (!sb->s_root) {
		iput(root);
		EXOFS_ERR("ERROR: get root inode failed\n");
		ret = -ENOMEM;
		goto free_sbi;
	}

	if (!S_ISDIR(root->i_mode)) {
		dput(sb->s_root);
		sb->s_root = NULL;
		EXOFS_ERR("ERROR: corrupt root inode (mode = %hd)\n",
		       root->i_mode);
		ret = -EINVAL;
		goto free_sbi;
	}

	ret = 0;
out:
	if (or)
		osd_end_request(or);
	return ret;

free_sbi:
	osduld_put_device(sbi->s_dev); /* NULL safe */
	kfree(sbi);
	goto out;
}

/*
 * Set up the superblock (calls exofs_fill_super eventually)
 */
static int exofs_get_sb(struct file_system_type *type,
			  int flags, const char *dev_name,
			  void *data, struct vfsmount *mnt)
{
	struct exofs_mountopt opts;
	int ret;

	ret = parse_options(data, &opts);
	if (ret)
		return ret;

	opts.dev_name = dev_name;
	return get_sb_nodev(type, flags, &opts, exofs_fill_super, mnt);
}

/*
 * Return information about the file system state in the buffer.  This is used
 * by the 'df' command, for example.
 */
static int exofs_statfs(struct dentry *dentry, struct kstatfs *buf)
{
	struct super_block *sb = dentry->d_sb;
	struct exofs_sb_info *sbi = sb->s_fs_info;
	struct osd_obj_id obj = {sbi->s_pid, 0};
	struct osd_attr attrs[] = {
		ATTR_DEF(OSD_APAGE_PARTITION_QUOTAS,
			OSD_ATTR_PQ_CAPACITY_QUOTA, sizeof(__be64)),
		ATTR_DEF(OSD_APAGE_PARTITION_INFORMATION,
			OSD_ATTR_PI_USED_CAPACITY, sizeof(__be64)),
	};
	uint64_t capacity = ULLONG_MAX;
	uint64_t used = ULLONG_MAX;
	struct osd_request *or;
	uint8_t cred_a[OSD_CAP_LEN];
	int ret;

	/* get used/capacity attributes */
	exofs_make_credential(cred_a, &obj);

	or = osd_start_request(sbi->s_dev, GFP_KERNEL);
	if (unlikely(!or)) {
		EXOFS_DBGMSG("exofs_statfs: osd_start_request failed.\n");
		return -ENOMEM;
	}

	osd_req_get_attributes(or, &obj);
	osd_req_add_get_attr_list(or, attrs, ARRAY_SIZE(attrs));
	ret = exofs_sync_op(or, sbi->s_timeout, cred_a);
	if (unlikely(ret))
		goto out;

	ret = extract_attr_from_req(or, &attrs[0]);
	if (likely(!ret))
		capacity = get_unaligned_be64(attrs[0].val_ptr);
	else
		EXOFS_DBGMSG("exofs_statfs: get capacity failed.\n");

	ret = extract_attr_from_req(or, &attrs[1]);
	if (likely(!ret))
		used = get_unaligned_be64(attrs[1].val_ptr);
	else
		EXOFS_DBGMSG("exofs_statfs: get used-space failed.\n");

	/* fill in the stats buffer */
	buf->f_type = EXOFS_SUPER_MAGIC;
	buf->f_bsize = EXOFS_BLKSIZE;
	buf->f_blocks = (capacity >> EXOFS_BLKSHIFT);
	buf->f_bfree = ((capacity - used) >> EXOFS_BLKSHIFT);
	buf->f_bavail = buf->f_bfree;
	buf->f_files = sbi->s_numfiles;
	buf->f_ffree = EXOFS_MAX_ID - sbi->s_numfiles;
	buf->f_namelen = EXOFS_NAME_LEN;

out:
	osd_end_request(or);
	return ret;
}

static const struct super_operations exofs_sops = {
	.alloc_inode    = exofs_alloc_inode,
	.destroy_inode  = exofs_destroy_inode,
	.write_inode    = exofs_write_inode,
	.delete_inode   = exofs_delete_inode,
	.put_super      = exofs_put_super,
	.write_super    = exofs_write_super,
	.sync_fs	= exofs_sync_fs,
	.statfs         = exofs_statfs,
};

/******************************************************************************
 * EXPORT OPERATIONS
 *****************************************************************************/

struct dentry *exofs_get_parent(struct dentry *child)
{
	unsigned long ino = exofs_parent_ino(child);

	if (!ino)
		return NULL;

	return d_obtain_alias(exofs_iget(child->d_inode->i_sb, ino));
}

static struct inode *exofs_nfs_get_inode(struct super_block *sb,
		u64 ino, u32 generation)
{
	struct inode *inode;

	inode = exofs_iget(sb, ino);
	if (IS_ERR(inode))
		return ERR_CAST(inode);
	if (generation && inode->i_generation != generation) {
		/* we didn't find the right inode.. */
		iput(inode);
		return ERR_PTR(-ESTALE);
	}
	return inode;
}

static struct dentry *exofs_fh_to_dentry(struct super_block *sb,
				struct fid *fid, int fh_len, int fh_type)
{
	return generic_fh_to_dentry(sb, fid, fh_len, fh_type,
				    exofs_nfs_get_inode);
}

static struct dentry *exofs_fh_to_parent(struct super_block *sb,
				struct fid *fid, int fh_len, int fh_type)
{
	return generic_fh_to_parent(sb, fid, fh_len, fh_type,
				    exofs_nfs_get_inode);
}

static const struct export_operations exofs_export_ops = {
	.fh_to_dentry = exofs_fh_to_dentry,
	.fh_to_parent = exofs_fh_to_parent,
	.get_parent = exofs_get_parent,
};

/******************************************************************************
 * INSMOD/RMMOD
 *****************************************************************************/

/*
 * struct that describes this file system
 */
static struct file_system_type exofs_type = {
	.owner          = THIS_MODULE,
	.name           = "exofs",
	.get_sb         = exofs_get_sb,
	.kill_sb        = generic_shutdown_super,
};

static int __init init_exofs(void)
{
	int err;

	err = init_inodecache();
	if (err)
		goto out;

	err = register_filesystem(&exofs_type);
	if (err)
		goto out_d;

	return 0;
out_d:
	destroy_inodecache();
out:
	return err;
}

static void __exit exit_exofs(void)
{
	unregister_filesystem(&exofs_type);
	destroy_inodecache();
}

MODULE_AUTHOR("Avishay Traeger <avishay@gmail.com>");
MODULE_DESCRIPTION("exofs");
MODULE_LICENSE("GPL");

module_init(init_exofs)
module_exit(exit_exofs)<|MERGE_RESOLUTION|>--- conflicted
+++ resolved
@@ -199,11 +199,7 @@
 /*
  * Write the superblock to the OSD
  */
-<<<<<<< HEAD
-static int exofs_sync_fs(struct super_block *sb, int wait)
-=======
 int exofs_sync_fs(struct super_block *sb, int wait)
->>>>>>> 80ffb3cc
 {
 	struct exofs_sb_info *sbi;
 	struct exofs_fscb *fscb;
