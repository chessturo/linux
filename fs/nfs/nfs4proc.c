/*
 *  fs/nfs/nfs4proc.c
 *
 *  Client-side procedure declarations for NFSv4.
 *
 *  Copyright (c) 2002 The Regents of the University of Michigan.
 *  All rights reserved.
 *
 *  Kendrick Smith <kmsmith@umich.edu>
 *  Andy Adamson   <andros@umich.edu>
 *
 *  Redistribution and use in source and binary forms, with or without
 *  modification, are permitted provided that the following conditions
 *  are met:
 *
 *  1. Redistributions of source code must retain the above copyright
 *     notice, this list of conditions and the following disclaimer.
 *  2. Redistributions in binary form must reproduce the above copyright
 *     notice, this list of conditions and the following disclaimer in the
 *     documentation and/or other materials provided with the distribution.
 *  3. Neither the name of the University nor the names of its
 *     contributors may be used to endorse or promote products derived
 *     from this software without specific prior written permission.
 *
 *  THIS SOFTWARE IS PROVIDED ``AS IS'' AND ANY EXPRESS OR IMPLIED
 *  WARRANTIES, INCLUDING, BUT NOT LIMITED TO, THE IMPLIED WARRANTIES OF
 *  MERCHANTABILITY AND FITNESS FOR A PARTICULAR PURPOSE ARE
 *  DISCLAIMED. IN NO EVENT SHALL THE REGENTS OR CONTRIBUTORS BE LIABLE
 *  FOR ANY DIRECT, INDIRECT, INCIDENTAL, SPECIAL, EXEMPLARY, OR
 *  CONSEQUENTIAL DAMAGES (INCLUDING, BUT NOT LIMITED TO, PROCUREMENT OF
 *  SUBSTITUTE GOODS OR SERVICES; LOSS OF USE, DATA, OR PROFITS; OR
 *  BUSINESS INTERRUPTION) HOWEVER CAUSED AND ON ANY THEORY OF
 *  LIABILITY, WHETHER IN CONTRACT, STRICT LIABILITY, OR TORT (INCLUDING
 *  NEGLIGENCE OR OTHERWISE) ARISING IN ANY WAY OUT OF THE USE OF THIS
 *  SOFTWARE, EVEN IF ADVISED OF THE POSSIBILITY OF SUCH DAMAGE.
 */

#include <linux/mm.h>
#include <linux/delay.h>
#include <linux/errno.h>
#include <linux/string.h>
#include <linux/ratelimit.h>
#include <linux/printk.h>
#include <linux/slab.h>
#include <linux/sunrpc/clnt.h>
#include <linux/nfs.h>
#include <linux/nfs4.h>
#include <linux/nfs_fs.h>
#include <linux/nfs_page.h>
#include <linux/nfs_mount.h>
#include <linux/namei.h>
#include <linux/mount.h>
#include <linux/module.h>
#include <linux/xattr.h>
#include <linux/utsname.h>
#include <linux/freezer.h>

#include "nfs4_fs.h"
#include "delegation.h"
#include "internal.h"
#include "iostat.h"
#include "callback.h"
#include "pnfs.h"
#include "netns.h"
#include "nfs4idmap.h"
#include "nfs4session.h"
#include "fscache.h"

#include "nfs4trace.h"

#define NFSDBG_FACILITY		NFSDBG_PROC

#define NFS4_POLL_RETRY_MIN	(HZ/10)
#define NFS4_POLL_RETRY_MAX	(15*HZ)

/* file attributes which can be mapped to nfs attributes */
#define NFS4_VALID_ATTRS (ATTR_MODE \
	| ATTR_UID \
	| ATTR_GID \
	| ATTR_SIZE \
	| ATTR_ATIME \
	| ATTR_MTIME \
	| ATTR_CTIME \
	| ATTR_ATIME_SET \
	| ATTR_MTIME_SET)

struct nfs4_opendata;
static int _nfs4_proc_open(struct nfs4_opendata *data);
static int _nfs4_recover_proc_open(struct nfs4_opendata *data);
static int nfs4_do_fsinfo(struct nfs_server *, struct nfs_fh *, struct nfs_fsinfo *);
static void nfs_fixup_referral_attributes(struct nfs_fattr *fattr);
static int nfs4_proc_getattr(struct nfs_server *, struct nfs_fh *, struct nfs_fattr *, struct nfs4_label *label);
static int _nfs4_proc_getattr(struct nfs_server *server, struct nfs_fh *fhandle, struct nfs_fattr *fattr, struct nfs4_label *label);
static int nfs4_do_setattr(struct inode *inode, struct rpc_cred *cred,
			    struct nfs_fattr *fattr, struct iattr *sattr,
			    struct nfs_open_context *ctx, struct nfs4_label *ilabel,
			    struct nfs4_label *olabel);
#ifdef CONFIG_NFS_V4_1
static int nfs41_test_stateid(struct nfs_server *, nfs4_stateid *,
		struct rpc_cred *);
static int nfs41_free_stateid(struct nfs_server *, const nfs4_stateid *,
		struct rpc_cred *, bool);
#endif

#ifdef CONFIG_NFS_V4_SECURITY_LABEL
static inline struct nfs4_label *
nfs4_label_init_security(struct inode *dir, struct dentry *dentry,
	struct iattr *sattr, struct nfs4_label *label)
{
	int err;

	if (label == NULL)
		return NULL;

	if (nfs_server_capable(dir, NFS_CAP_SECURITY_LABEL) == 0)
		return NULL;

	err = security_dentry_init_security(dentry, sattr->ia_mode,
				&dentry->d_name, (void **)&label->label, &label->len);
	if (err == 0)
		return label;

	return NULL;
}
static inline void
nfs4_label_release_security(struct nfs4_label *label)
{
	if (label)
		security_release_secctx(label->label, label->len);
}
static inline u32 *nfs4_bitmask(struct nfs_server *server, struct nfs4_label *label)
{
	if (label)
		return server->attr_bitmask;

	return server->attr_bitmask_nl;
}
#else
static inline struct nfs4_label *
nfs4_label_init_security(struct inode *dir, struct dentry *dentry,
	struct iattr *sattr, struct nfs4_label *l)
{ return NULL; }
static inline void
nfs4_label_release_security(struct nfs4_label *label)
{ return; }
static inline u32 *
nfs4_bitmask(struct nfs_server *server, struct nfs4_label *label)
{ return server->attr_bitmask; }
#endif

/* Prevent leaks of NFSv4 errors into userland */
static int nfs4_map_errors(int err)
{
	if (err >= -1000)
		return err;
	switch (err) {
	case -NFS4ERR_RESOURCE:
	case -NFS4ERR_LAYOUTTRYLATER:
	case -NFS4ERR_RECALLCONFLICT:
		return -EREMOTEIO;
	case -NFS4ERR_WRONGSEC:
	case -NFS4ERR_WRONG_CRED:
		return -EPERM;
	case -NFS4ERR_BADOWNER:
	case -NFS4ERR_BADNAME:
		return -EINVAL;
	case -NFS4ERR_SHARE_DENIED:
		return -EACCES;
	case -NFS4ERR_MINOR_VERS_MISMATCH:
		return -EPROTONOSUPPORT;
	case -NFS4ERR_FILE_OPEN:
		return -EBUSY;
	default:
		dprintk("%s could not handle NFSv4 error %d\n",
				__func__, -err);
		break;
	}
	return -EIO;
}

/*
 * This is our standard bitmap for GETATTR requests.
 */
const u32 nfs4_fattr_bitmap[3] = {
	FATTR4_WORD0_TYPE
	| FATTR4_WORD0_CHANGE
	| FATTR4_WORD0_SIZE
	| FATTR4_WORD0_FSID
	| FATTR4_WORD0_FILEID,
	FATTR4_WORD1_MODE
	| FATTR4_WORD1_NUMLINKS
	| FATTR4_WORD1_OWNER
	| FATTR4_WORD1_OWNER_GROUP
	| FATTR4_WORD1_RAWDEV
	| FATTR4_WORD1_SPACE_USED
	| FATTR4_WORD1_TIME_ACCESS
	| FATTR4_WORD1_TIME_METADATA
	| FATTR4_WORD1_TIME_MODIFY
	| FATTR4_WORD1_MOUNTED_ON_FILEID,
#ifdef CONFIG_NFS_V4_SECURITY_LABEL
	FATTR4_WORD2_SECURITY_LABEL
#endif
};

static const u32 nfs4_pnfs_open_bitmap[3] = {
	FATTR4_WORD0_TYPE
	| FATTR4_WORD0_CHANGE
	| FATTR4_WORD0_SIZE
	| FATTR4_WORD0_FSID
	| FATTR4_WORD0_FILEID,
	FATTR4_WORD1_MODE
	| FATTR4_WORD1_NUMLINKS
	| FATTR4_WORD1_OWNER
	| FATTR4_WORD1_OWNER_GROUP
	| FATTR4_WORD1_RAWDEV
	| FATTR4_WORD1_SPACE_USED
	| FATTR4_WORD1_TIME_ACCESS
	| FATTR4_WORD1_TIME_METADATA
	| FATTR4_WORD1_TIME_MODIFY,
	FATTR4_WORD2_MDSTHRESHOLD
#ifdef CONFIG_NFS_V4_SECURITY_LABEL
	| FATTR4_WORD2_SECURITY_LABEL
#endif
};

static const u32 nfs4_open_noattr_bitmap[3] = {
	FATTR4_WORD0_TYPE
	| FATTR4_WORD0_FILEID,
};

const u32 nfs4_statfs_bitmap[3] = {
	FATTR4_WORD0_FILES_AVAIL
	| FATTR4_WORD0_FILES_FREE
	| FATTR4_WORD0_FILES_TOTAL,
	FATTR4_WORD1_SPACE_AVAIL
	| FATTR4_WORD1_SPACE_FREE
	| FATTR4_WORD1_SPACE_TOTAL
};

const u32 nfs4_pathconf_bitmap[3] = {
	FATTR4_WORD0_MAXLINK
	| FATTR4_WORD0_MAXNAME,
	0
};

const u32 nfs4_fsinfo_bitmap[3] = { FATTR4_WORD0_MAXFILESIZE
			| FATTR4_WORD0_MAXREAD
			| FATTR4_WORD0_MAXWRITE
			| FATTR4_WORD0_LEASE_TIME,
			FATTR4_WORD1_TIME_DELTA
			| FATTR4_WORD1_FS_LAYOUT_TYPES,
			FATTR4_WORD2_LAYOUT_BLKSIZE
			| FATTR4_WORD2_CLONE_BLKSIZE
};

const u32 nfs4_fs_locations_bitmap[3] = {
	FATTR4_WORD0_TYPE
	| FATTR4_WORD0_CHANGE
	| FATTR4_WORD0_SIZE
	| FATTR4_WORD0_FSID
	| FATTR4_WORD0_FILEID
	| FATTR4_WORD0_FS_LOCATIONS,
	FATTR4_WORD1_MODE
	| FATTR4_WORD1_NUMLINKS
	| FATTR4_WORD1_OWNER
	| FATTR4_WORD1_OWNER_GROUP
	| FATTR4_WORD1_RAWDEV
	| FATTR4_WORD1_SPACE_USED
	| FATTR4_WORD1_TIME_ACCESS
	| FATTR4_WORD1_TIME_METADATA
	| FATTR4_WORD1_TIME_MODIFY
	| FATTR4_WORD1_MOUNTED_ON_FILEID,
};

static void nfs4_setup_readdir(u64 cookie, __be32 *verifier, struct dentry *dentry,
		struct nfs4_readdir_arg *readdir)
{
	unsigned int attrs = FATTR4_WORD0_FILEID | FATTR4_WORD0_TYPE;
	__be32 *start, *p;

	if (cookie > 2) {
		readdir->cookie = cookie;
		memcpy(&readdir->verifier, verifier, sizeof(readdir->verifier));
		return;
	}

	readdir->cookie = 0;
	memset(&readdir->verifier, 0, sizeof(readdir->verifier));
	if (cookie == 2)
		return;
	
	/*
	 * NFSv4 servers do not return entries for '.' and '..'
	 * Therefore, we fake these entries here.  We let '.'
	 * have cookie 0 and '..' have cookie 1.  Note that
	 * when talking to the server, we always send cookie 0
	 * instead of 1 or 2.
	 */
	start = p = kmap_atomic(*readdir->pages);
	
	if (cookie == 0) {
		*p++ = xdr_one;                                  /* next */
		*p++ = xdr_zero;                   /* cookie, first word */
		*p++ = xdr_one;                   /* cookie, second word */
		*p++ = xdr_one;                             /* entry len */
		memcpy(p, ".\0\0\0", 4);                        /* entry */
		p++;
		*p++ = xdr_one;                         /* bitmap length */
		*p++ = htonl(attrs);                           /* bitmap */
		*p++ = htonl(12);             /* attribute buffer length */
		*p++ = htonl(NF4DIR);
		p = xdr_encode_hyper(p, NFS_FILEID(d_inode(dentry)));
	}
	
	*p++ = xdr_one;                                  /* next */
	*p++ = xdr_zero;                   /* cookie, first word */
	*p++ = xdr_two;                   /* cookie, second word */
	*p++ = xdr_two;                             /* entry len */
	memcpy(p, "..\0\0", 4);                         /* entry */
	p++;
	*p++ = xdr_one;                         /* bitmap length */
	*p++ = htonl(attrs);                           /* bitmap */
	*p++ = htonl(12);             /* attribute buffer length */
	*p++ = htonl(NF4DIR);
	p = xdr_encode_hyper(p, NFS_FILEID(d_inode(dentry->d_parent)));

	readdir->pgbase = (char *)p - (char *)start;
	readdir->count -= readdir->pgbase;
	kunmap_atomic(start);
}

static void nfs4_test_and_free_stateid(struct nfs_server *server,
		nfs4_stateid *stateid,
		struct rpc_cred *cred)
{
	const struct nfs4_minor_version_ops *ops = server->nfs_client->cl_mvops;

	ops->test_and_free_expired(server, stateid, cred);
}

static void __nfs4_free_revoked_stateid(struct nfs_server *server,
		nfs4_stateid *stateid,
		struct rpc_cred *cred)
{
	stateid->type = NFS4_REVOKED_STATEID_TYPE;
	nfs4_test_and_free_stateid(server, stateid, cred);
}

static void nfs4_free_revoked_stateid(struct nfs_server *server,
		const nfs4_stateid *stateid,
		struct rpc_cred *cred)
{
	nfs4_stateid tmp;

	nfs4_stateid_copy(&tmp, stateid);
	__nfs4_free_revoked_stateid(server, &tmp, cred);
}

static long nfs4_update_delay(long *timeout)
{
	long ret;
	if (!timeout)
		return NFS4_POLL_RETRY_MAX;
	if (*timeout <= 0)
		*timeout = NFS4_POLL_RETRY_MIN;
	if (*timeout > NFS4_POLL_RETRY_MAX)
		*timeout = NFS4_POLL_RETRY_MAX;
	ret = *timeout;
	*timeout <<= 1;
	return ret;
}

static int nfs4_delay(struct rpc_clnt *clnt, long *timeout)
{
	int res = 0;

	might_sleep();

	freezable_schedule_timeout_killable_unsafe(
		nfs4_update_delay(timeout));
	if (fatal_signal_pending(current))
		res = -ERESTARTSYS;
	return res;
}

/* This is the error handling routine for processes that are allowed
 * to sleep.
 */
static int nfs4_do_handle_exception(struct nfs_server *server,
		int errorcode, struct nfs4_exception *exception)
{
	struct nfs_client *clp = server->nfs_client;
	struct nfs4_state *state = exception->state;
	const nfs4_stateid *stateid = exception->stateid;
	struct inode *inode = exception->inode;
	int ret = errorcode;

	exception->delay = 0;
	exception->recovering = 0;
	exception->retry = 0;

	if (stateid == NULL && state != NULL)
		stateid = &state->stateid;

	switch(errorcode) {
		case 0:
			return 0;
		case -NFS4ERR_DELEG_REVOKED:
		case -NFS4ERR_ADMIN_REVOKED:
		case -NFS4ERR_EXPIRED:
		case -NFS4ERR_BAD_STATEID:
			if (inode != NULL && stateid != NULL) {
				nfs_inode_find_state_and_recover(inode,
						stateid);
				goto wait_on_recovery;
			}
		case -NFS4ERR_OPENMODE:
			if (inode) {
				int err;

				err = nfs_async_inode_return_delegation(inode,
						stateid);
				if (err == 0)
					goto wait_on_recovery;
				if (stateid != NULL && stateid->type == NFS4_DELEGATION_STATEID_TYPE) {
					exception->retry = 1;
					break;
				}
			}
			if (state == NULL)
				break;
			ret = nfs4_schedule_stateid_recovery(server, state);
			if (ret < 0)
				break;
			goto wait_on_recovery;
		case -NFS4ERR_STALE_STATEID:
		case -NFS4ERR_STALE_CLIENTID:
			nfs4_schedule_lease_recovery(clp);
			goto wait_on_recovery;
		case -NFS4ERR_MOVED:
			ret = nfs4_schedule_migration_recovery(server);
			if (ret < 0)
				break;
			goto wait_on_recovery;
		case -NFS4ERR_LEASE_MOVED:
			nfs4_schedule_lease_moved_recovery(clp);
			goto wait_on_recovery;
#if defined(CONFIG_NFS_V4_1)
		case -NFS4ERR_BADSESSION:
		case -NFS4ERR_BADSLOT:
		case -NFS4ERR_BAD_HIGH_SLOT:
		case -NFS4ERR_CONN_NOT_BOUND_TO_SESSION:
		case -NFS4ERR_DEADSESSION:
		case -NFS4ERR_SEQ_FALSE_RETRY:
		case -NFS4ERR_SEQ_MISORDERED:
			dprintk("%s ERROR: %d Reset session\n", __func__,
				errorcode);
			nfs4_schedule_session_recovery(clp->cl_session, errorcode);
			goto wait_on_recovery;
#endif /* defined(CONFIG_NFS_V4_1) */
		case -NFS4ERR_FILE_OPEN:
			if (exception->timeout > HZ) {
				/* We have retried a decent amount, time to
				 * fail
				 */
				ret = -EBUSY;
				break;
			}
		case -NFS4ERR_DELAY:
			nfs_inc_server_stats(server, NFSIOS_DELAY);
		case -NFS4ERR_GRACE:
		case -NFS4ERR_LAYOUTTRYLATER:
		case -NFS4ERR_RECALLCONFLICT:
			exception->delay = 1;
			return 0;

		case -NFS4ERR_RETRY_UNCACHED_REP:
		case -NFS4ERR_OLD_STATEID:
			exception->retry = 1;
			break;
		case -NFS4ERR_BADOWNER:
			/* The following works around a Linux server bug! */
		case -NFS4ERR_BADNAME:
			if (server->caps & NFS_CAP_UIDGID_NOMAP) {
				server->caps &= ~NFS_CAP_UIDGID_NOMAP;
				exception->retry = 1;
				printk(KERN_WARNING "NFS: v4 server %s "
						"does not accept raw "
						"uid/gids. "
						"Reenabling the idmapper.\n",
						server->nfs_client->cl_hostname);
			}
	}
	/* We failed to handle the error */
	return nfs4_map_errors(ret);
wait_on_recovery:
	exception->recovering = 1;
	return 0;
}

/* This is the error handling routine for processes that are allowed
 * to sleep.
 */
int nfs4_handle_exception(struct nfs_server *server, int errorcode, struct nfs4_exception *exception)
{
	struct nfs_client *clp = server->nfs_client;
	int ret;

	ret = nfs4_do_handle_exception(server, errorcode, exception);
	if (exception->delay) {
		ret = nfs4_delay(server->client, &exception->timeout);
		goto out_retry;
	}
	if (exception->recovering) {
		ret = nfs4_wait_clnt_recover(clp);
		if (test_bit(NFS_MIG_FAILED, &server->mig_status))
			return -EIO;
		goto out_retry;
	}
	return ret;
out_retry:
	if (ret == 0)
		exception->retry = 1;
	return ret;
}

static int
nfs4_async_handle_exception(struct rpc_task *task, struct nfs_server *server,
		int errorcode, struct nfs4_exception *exception)
{
	struct nfs_client *clp = server->nfs_client;
	int ret;

	ret = nfs4_do_handle_exception(server, errorcode, exception);
	if (exception->delay) {
		rpc_delay(task, nfs4_update_delay(&exception->timeout));
		goto out_retry;
	}
	if (exception->recovering) {
		rpc_sleep_on(&clp->cl_rpcwaitq, task, NULL);
		if (test_bit(NFS4CLNT_MANAGER_RUNNING, &clp->cl_state) == 0)
			rpc_wake_up_queued_task(&clp->cl_rpcwaitq, task);
		goto out_retry;
	}
	if (test_bit(NFS_MIG_FAILED, &server->mig_status))
		ret = -EIO;
	return ret;
out_retry:
	if (ret == 0)
		exception->retry = 1;
	return ret;
}

static int
nfs4_async_handle_error(struct rpc_task *task, struct nfs_server *server,
			struct nfs4_state *state, long *timeout)
{
	struct nfs4_exception exception = {
		.state = state,
	};

	if (task->tk_status >= 0)
		return 0;
	if (timeout)
		exception.timeout = *timeout;
	task->tk_status = nfs4_async_handle_exception(task, server,
			task->tk_status,
			&exception);
	if (exception.delay && timeout)
		*timeout = exception.timeout;
	if (exception.retry)
		return -EAGAIN;
	return 0;
}

/*
 * Return 'true' if 'clp' is using an rpc_client that is integrity protected
 * or 'false' otherwise.
 */
static bool _nfs4_is_integrity_protected(struct nfs_client *clp)
{
	rpc_authflavor_t flavor = clp->cl_rpcclient->cl_auth->au_flavor;
	return (flavor == RPC_AUTH_GSS_KRB5I) || (flavor == RPC_AUTH_GSS_KRB5P);
}

static void do_renew_lease(struct nfs_client *clp, unsigned long timestamp)
{
	spin_lock(&clp->cl_lock);
	if (time_before(clp->cl_last_renewal,timestamp))
		clp->cl_last_renewal = timestamp;
	spin_unlock(&clp->cl_lock);
}

static void renew_lease(const struct nfs_server *server, unsigned long timestamp)
{
	struct nfs_client *clp = server->nfs_client;

	if (!nfs4_has_session(clp))
		do_renew_lease(clp, timestamp);
}

struct nfs4_call_sync_data {
	const struct nfs_server *seq_server;
	struct nfs4_sequence_args *seq_args;
	struct nfs4_sequence_res *seq_res;
};

void nfs4_init_sequence(struct nfs4_sequence_args *args,
			struct nfs4_sequence_res *res, int cache_reply)
{
	args->sa_slot = NULL;
	args->sa_cache_this = cache_reply;
	args->sa_privileged = 0;

	res->sr_slot = NULL;
}

static void nfs4_set_sequence_privileged(struct nfs4_sequence_args *args)
{
	args->sa_privileged = 1;
}

static void nfs40_sequence_free_slot(struct nfs4_sequence_res *res)
{
	struct nfs4_slot *slot = res->sr_slot;
	struct nfs4_slot_table *tbl;

	tbl = slot->table;
	spin_lock(&tbl->slot_tbl_lock);
	if (!nfs41_wake_and_assign_slot(tbl, slot))
		nfs4_free_slot(tbl, slot);
	spin_unlock(&tbl->slot_tbl_lock);

	res->sr_slot = NULL;
}

static int nfs40_sequence_done(struct rpc_task *task,
			       struct nfs4_sequence_res *res)
{
	if (res->sr_slot != NULL)
		nfs40_sequence_free_slot(res);
	return 1;
}

#if defined(CONFIG_NFS_V4_1)

static void nfs41_sequence_free_slot(struct nfs4_sequence_res *res)
{
	struct nfs4_session *session;
	struct nfs4_slot_table *tbl;
	struct nfs4_slot *slot = res->sr_slot;
	bool send_new_highest_used_slotid = false;

	tbl = slot->table;
	session = tbl->session;

	/* Bump the slot sequence number */
	if (slot->seq_done)
		slot->seq_nr++;
	slot->seq_done = 0;

	spin_lock(&tbl->slot_tbl_lock);
	/* Be nice to the server: try to ensure that the last transmitted
	 * value for highest_user_slotid <= target_highest_slotid
	 */
	if (tbl->highest_used_slotid > tbl->target_highest_slotid)
		send_new_highest_used_slotid = true;

	if (nfs41_wake_and_assign_slot(tbl, slot)) {
		send_new_highest_used_slotid = false;
		goto out_unlock;
	}
	nfs4_free_slot(tbl, slot);

	if (tbl->highest_used_slotid != NFS4_NO_SLOT)
		send_new_highest_used_slotid = false;
out_unlock:
	spin_unlock(&tbl->slot_tbl_lock);
	res->sr_slot = NULL;
	if (send_new_highest_used_slotid)
		nfs41_notify_server(session->clp);
	if (waitqueue_active(&tbl->slot_waitq))
		wake_up_all(&tbl->slot_waitq);
}

static int nfs41_sequence_process(struct rpc_task *task,
		struct nfs4_sequence_res *res)
{
	struct nfs4_session *session;
	struct nfs4_slot *slot = res->sr_slot;
	struct nfs_client *clp;
	bool interrupted = false;
	int ret = 1;

	if (slot == NULL)
		goto out_noaction;
	/* don't increment the sequence number if the task wasn't sent */
	if (!RPC_WAS_SENT(task))
		goto out;

	session = slot->table->session;

	if (slot->interrupted) {
		if (res->sr_status != -NFS4ERR_DELAY)
			slot->interrupted = 0;
		interrupted = true;
	}

	trace_nfs4_sequence_done(session, res);
	/* Check the SEQUENCE operation status */
	switch (res->sr_status) {
	case 0:
		/* If previous op on slot was interrupted and we reused
		 * the seq# and got a reply from the cache, then retry
		 */
		if (task->tk_status == -EREMOTEIO && interrupted) {
			++slot->seq_nr;
			goto retry_nowait;
		}
		/* Update the slot's sequence and clientid lease timer */
		slot->seq_done = 1;
		clp = session->clp;
		do_renew_lease(clp, res->sr_timestamp);
		/* Check sequence flags */
		nfs41_handle_sequence_flag_errors(clp, res->sr_status_flags,
				!!slot->privileged);
		nfs41_update_target_slotid(slot->table, slot, res);
		break;
	case 1:
		/*
		 * sr_status remains 1 if an RPC level error occurred.
		 * The server may or may not have processed the sequence
		 * operation..
		 * Mark the slot as having hosted an interrupted RPC call.
		 */
		slot->interrupted = 1;
		goto out;
	case -NFS4ERR_DELAY:
		/* The server detected a resend of the RPC call and
		 * returned NFS4ERR_DELAY as per Section 2.10.6.2
		 * of RFC5661.
		 */
		dprintk("%s: slot=%u seq=%u: Operation in progress\n",
			__func__,
			slot->slot_nr,
			slot->seq_nr);
		goto out_retry;
	case -NFS4ERR_BADSLOT:
		/*
		 * The slot id we used was probably retired. Try again
		 * using a different slot id.
		 */
		goto retry_nowait;
	case -NFS4ERR_SEQ_MISORDERED:
		/*
		 * Was the last operation on this sequence interrupted?
		 * If so, retry after bumping the sequence number.
		 */
		if (interrupted) {
			++slot->seq_nr;
			goto retry_nowait;
		}
		/*
		 * Could this slot have been previously retired?
		 * If so, then the server may be expecting seq_nr = 1!
		 */
		if (slot->seq_nr != 1) {
			slot->seq_nr = 1;
			goto retry_nowait;
		}
		break;
	case -NFS4ERR_SEQ_FALSE_RETRY:
		++slot->seq_nr;
		goto retry_nowait;
	default:
		/* Just update the slot sequence no. */
		slot->seq_done = 1;
	}
out:
	/* The session may be reset by one of the error handlers. */
	dprintk("%s: Error %d free the slot \n", __func__, res->sr_status);
out_noaction:
	return ret;
retry_nowait:
	if (rpc_restart_call_prepare(task)) {
		nfs41_sequence_free_slot(res);
		task->tk_status = 0;
		ret = 0;
	}
	goto out;
out_retry:
	if (!rpc_restart_call(task))
		goto out;
	rpc_delay(task, NFS4_POLL_RETRY_MAX);
	return 0;
}

int nfs41_sequence_done(struct rpc_task *task, struct nfs4_sequence_res *res)
{
	if (!nfs41_sequence_process(task, res))
		return 0;
	if (res->sr_slot != NULL)
		nfs41_sequence_free_slot(res);
	return 1;

}
EXPORT_SYMBOL_GPL(nfs41_sequence_done);

static int nfs4_sequence_process(struct rpc_task *task, struct nfs4_sequence_res *res)
{
	if (res->sr_slot == NULL)
		return 1;
	if (res->sr_slot->table->session != NULL)
		return nfs41_sequence_process(task, res);
	return nfs40_sequence_done(task, res);
}

static void nfs4_sequence_free_slot(struct nfs4_sequence_res *res)
{
	if (res->sr_slot != NULL) {
		if (res->sr_slot->table->session != NULL)
			nfs41_sequence_free_slot(res);
		else
			nfs40_sequence_free_slot(res);
	}
}

int nfs4_sequence_done(struct rpc_task *task, struct nfs4_sequence_res *res)
{
	if (res->sr_slot == NULL)
		return 1;
	if (!res->sr_slot->table->session)
		return nfs40_sequence_done(task, res);
	return nfs41_sequence_done(task, res);
}
EXPORT_SYMBOL_GPL(nfs4_sequence_done);

static void nfs41_call_sync_prepare(struct rpc_task *task, void *calldata)
{
	struct nfs4_call_sync_data *data = calldata;

	dprintk("--> %s data->seq_server %p\n", __func__, data->seq_server);

	nfs4_setup_sequence(data->seq_server->nfs_client,
			    data->seq_args, data->seq_res, task);
}

static void nfs41_call_sync_done(struct rpc_task *task, void *calldata)
{
	struct nfs4_call_sync_data *data = calldata;

	nfs41_sequence_done(task, data->seq_res);
}

static const struct rpc_call_ops nfs41_call_sync_ops = {
	.rpc_call_prepare = nfs41_call_sync_prepare,
	.rpc_call_done = nfs41_call_sync_done,
};

#else	/* !CONFIG_NFS_V4_1 */

static int nfs4_sequence_process(struct rpc_task *task, struct nfs4_sequence_res *res)
{
	return nfs40_sequence_done(task, res);
}

static void nfs4_sequence_free_slot(struct nfs4_sequence_res *res)
{
	if (res->sr_slot != NULL)
		nfs40_sequence_free_slot(res);
}

int nfs4_sequence_done(struct rpc_task *task,
		       struct nfs4_sequence_res *res)
{
	return nfs40_sequence_done(task, res);
}
EXPORT_SYMBOL_GPL(nfs4_sequence_done);

#endif	/* !CONFIG_NFS_V4_1 */

int nfs4_setup_sequence(const struct nfs_client *client,
			struct nfs4_sequence_args *args,
			struct nfs4_sequence_res *res,
			struct rpc_task *task)
{
	struct nfs4_session *session = nfs4_get_session(client);
	struct nfs4_slot_table *tbl  = client->cl_slot_tbl;
	struct nfs4_slot *slot;

	/* slot already allocated? */
	if (res->sr_slot != NULL)
		goto out_start;

	if (session) {
		tbl = &session->fc_slot_table;
		task->tk_timeout = 0;
	}

	spin_lock(&tbl->slot_tbl_lock);
	/* The state manager will wait until the slot table is empty */
	if (nfs4_slot_tbl_draining(tbl) && !args->sa_privileged)
		goto out_sleep;

	slot = nfs4_alloc_slot(tbl);
	if (IS_ERR(slot)) {
		/* Try again in 1/4 second */
		if (slot == ERR_PTR(-ENOMEM))
			task->tk_timeout = HZ >> 2;
		goto out_sleep;
	}
	spin_unlock(&tbl->slot_tbl_lock);

	slot->privileged = args->sa_privileged ? 1 : 0;
	args->sa_slot = slot;

	res->sr_slot = slot;
	if (session) {
		res->sr_timestamp = jiffies;
		res->sr_status_flags = 0;
		res->sr_status = 1;
	}

	trace_nfs4_setup_sequence(session, args);
out_start:
	rpc_call_start(task);
	return 0;

out_sleep:
	if (args->sa_privileged)
		rpc_sleep_on_priority(&tbl->slot_tbl_waitq, task,
				NULL, RPC_PRIORITY_PRIVILEGED);
	else
		rpc_sleep_on(&tbl->slot_tbl_waitq, task, NULL);
	spin_unlock(&tbl->slot_tbl_lock);
	return -EAGAIN;
}
EXPORT_SYMBOL_GPL(nfs4_setup_sequence);

static void nfs40_call_sync_prepare(struct rpc_task *task, void *calldata)
{
	struct nfs4_call_sync_data *data = calldata;
	nfs4_setup_sequence(data->seq_server->nfs_client,
				data->seq_args, data->seq_res, task);
}

static void nfs40_call_sync_done(struct rpc_task *task, void *calldata)
{
	struct nfs4_call_sync_data *data = calldata;
	nfs4_sequence_done(task, data->seq_res);
}

static const struct rpc_call_ops nfs40_call_sync_ops = {
	.rpc_call_prepare = nfs40_call_sync_prepare,
	.rpc_call_done = nfs40_call_sync_done,
};

static int nfs4_call_sync_sequence(struct rpc_clnt *clnt,
				   struct nfs_server *server,
				   struct rpc_message *msg,
				   struct nfs4_sequence_args *args,
				   struct nfs4_sequence_res *res)
{
	int ret;
	struct rpc_task *task;
	struct nfs_client *clp = server->nfs_client;
	struct nfs4_call_sync_data data = {
		.seq_server = server,
		.seq_args = args,
		.seq_res = res,
	};
	struct rpc_task_setup task_setup = {
		.rpc_client = clnt,
		.rpc_message = msg,
		.callback_ops = clp->cl_mvops->call_sync_ops,
		.callback_data = &data
	};

	task = rpc_run_task(&task_setup);
	if (IS_ERR(task))
		ret = PTR_ERR(task);
	else {
		ret = task->tk_status;
		rpc_put_task(task);
	}
	return ret;
}

int nfs4_call_sync(struct rpc_clnt *clnt,
		   struct nfs_server *server,
		   struct rpc_message *msg,
		   struct nfs4_sequence_args *args,
		   struct nfs4_sequence_res *res,
		   int cache_reply)
{
	nfs4_init_sequence(args, res, cache_reply);
	return nfs4_call_sync_sequence(clnt, server, msg, args, res);
}

static void update_changeattr(struct inode *dir, struct nfs4_change_info *cinfo,
		unsigned long timestamp)
{
	struct nfs_inode *nfsi = NFS_I(dir);

	spin_lock(&dir->i_lock);
	nfsi->cache_validity |= NFS_INO_INVALID_ATTR|NFS_INO_INVALID_DATA;
	if (cinfo->atomic && cinfo->before == dir->i_version) {
		nfsi->cache_validity &= ~NFS_INO_REVAL_PAGECACHE;
		nfsi->attrtimeo_timestamp = jiffies;
	} else {
		nfs_force_lookup_revalidate(dir);
		if (cinfo->before != dir->i_version)
			nfsi->cache_validity |= NFS_INO_INVALID_ACCESS |
				NFS_INO_INVALID_ACL;
	}
	dir->i_version = cinfo->after;
	nfsi->read_cache_jiffies = timestamp;
	nfsi->attr_gencount = nfs_inc_attr_generation_counter();
	nfs_fscache_invalidate(dir);
	spin_unlock(&dir->i_lock);
}

struct nfs4_opendata {
	struct kref kref;
	struct nfs_openargs o_arg;
	struct nfs_openres o_res;
	struct nfs_open_confirmargs c_arg;
	struct nfs_open_confirmres c_res;
	struct nfs4_string owner_name;
	struct nfs4_string group_name;
	struct nfs4_label *a_label;
	struct nfs_fattr f_attr;
	struct nfs4_label *f_label;
	struct dentry *dir;
	struct dentry *dentry;
	struct nfs4_state_owner *owner;
	struct nfs4_state *state;
	struct iattr attrs;
	unsigned long timestamp;
	bool rpc_done;
	bool file_created;
	bool is_recover;
	bool cancelled;
	int rpc_status;
};

static bool nfs4_clear_cap_atomic_open_v1(struct nfs_server *server,
		int err, struct nfs4_exception *exception)
{
	if (err != -EINVAL)
		return false;
	if (!(server->caps & NFS_CAP_ATOMIC_OPEN_V1))
		return false;
	server->caps &= ~NFS_CAP_ATOMIC_OPEN_V1;
	exception->retry = 1;
	return true;
}

static u32
nfs4_map_atomic_open_share(struct nfs_server *server,
		fmode_t fmode, int openflags)
{
	u32 res = 0;

	switch (fmode & (FMODE_READ | FMODE_WRITE)) {
	case FMODE_READ:
		res = NFS4_SHARE_ACCESS_READ;
		break;
	case FMODE_WRITE:
		res = NFS4_SHARE_ACCESS_WRITE;
		break;
	case FMODE_READ|FMODE_WRITE:
		res = NFS4_SHARE_ACCESS_BOTH;
	}
	if (!(server->caps & NFS_CAP_ATOMIC_OPEN_V1))
		goto out;
	/* Want no delegation if we're using O_DIRECT */
	if (openflags & O_DIRECT)
		res |= NFS4_SHARE_WANT_NO_DELEG;
out:
	return res;
}

static enum open_claim_type4
nfs4_map_atomic_open_claim(struct nfs_server *server,
		enum open_claim_type4 claim)
{
	if (server->caps & NFS_CAP_ATOMIC_OPEN_V1)
		return claim;
	switch (claim) {
	default:
		return claim;
	case NFS4_OPEN_CLAIM_FH:
		return NFS4_OPEN_CLAIM_NULL;
	case NFS4_OPEN_CLAIM_DELEG_CUR_FH:
		return NFS4_OPEN_CLAIM_DELEGATE_CUR;
	case NFS4_OPEN_CLAIM_DELEG_PREV_FH:
		return NFS4_OPEN_CLAIM_DELEGATE_PREV;
	}
}

static void nfs4_init_opendata_res(struct nfs4_opendata *p)
{
	p->o_res.f_attr = &p->f_attr;
	p->o_res.f_label = p->f_label;
	p->o_res.seqid = p->o_arg.seqid;
	p->c_res.seqid = p->c_arg.seqid;
	p->o_res.server = p->o_arg.server;
	p->o_res.access_request = p->o_arg.access;
	nfs_fattr_init(&p->f_attr);
	nfs_fattr_init_names(&p->f_attr, &p->owner_name, &p->group_name);
}

static struct nfs4_opendata *nfs4_opendata_alloc(struct dentry *dentry,
		struct nfs4_state_owner *sp, fmode_t fmode, int flags,
		const struct iattr *attrs,
		struct nfs4_label *label,
		enum open_claim_type4 claim,
		gfp_t gfp_mask)
{
	struct dentry *parent = dget_parent(dentry);
	struct inode *dir = d_inode(parent);
	struct nfs_server *server = NFS_SERVER(dir);
	struct nfs_seqid *(*alloc_seqid)(struct nfs_seqid_counter *, gfp_t);
	struct nfs4_opendata *p;

	p = kzalloc(sizeof(*p), gfp_mask);
	if (p == NULL)
		goto err;

	p->f_label = nfs4_label_alloc(server, gfp_mask);
	if (IS_ERR(p->f_label))
		goto err_free_p;

	p->a_label = nfs4_label_alloc(server, gfp_mask);
	if (IS_ERR(p->a_label))
		goto err_free_f;

	alloc_seqid = server->nfs_client->cl_mvops->alloc_seqid;
	p->o_arg.seqid = alloc_seqid(&sp->so_seqid, gfp_mask);
	if (IS_ERR(p->o_arg.seqid))
		goto err_free_label;
	nfs_sb_active(dentry->d_sb);
	p->dentry = dget(dentry);
	p->dir = parent;
	p->owner = sp;
	atomic_inc(&sp->so_count);
	p->o_arg.open_flags = flags;
	p->o_arg.fmode = fmode & (FMODE_READ|FMODE_WRITE);
	p->o_arg.umask = current_umask();
	p->o_arg.claim = nfs4_map_atomic_open_claim(server, claim);
	p->o_arg.share_access = nfs4_map_atomic_open_share(server,
			fmode, flags);
	/* don't put an ACCESS op in OPEN compound if O_EXCL, because ACCESS
	 * will return permission denied for all bits until close */
	if (!(flags & O_EXCL)) {
		/* ask server to check for all possible rights as results
		 * are cached */
		switch (p->o_arg.claim) {
		default:
			break;
		case NFS4_OPEN_CLAIM_NULL:
		case NFS4_OPEN_CLAIM_FH:
			p->o_arg.access = NFS4_ACCESS_READ |
				NFS4_ACCESS_MODIFY |
				NFS4_ACCESS_EXTEND |
				NFS4_ACCESS_EXECUTE;
		}
	}
	p->o_arg.clientid = server->nfs_client->cl_clientid;
	p->o_arg.id.create_time = ktime_to_ns(sp->so_seqid.create_time);
	p->o_arg.id.uniquifier = sp->so_seqid.owner_id;
	p->o_arg.name = &dentry->d_name;
	p->o_arg.server = server;
	p->o_arg.bitmask = nfs4_bitmask(server, label);
	p->o_arg.open_bitmap = &nfs4_fattr_bitmap[0];
	p->o_arg.label = nfs4_label_copy(p->a_label, label);
	switch (p->o_arg.claim) {
	case NFS4_OPEN_CLAIM_NULL:
	case NFS4_OPEN_CLAIM_DELEGATE_CUR:
	case NFS4_OPEN_CLAIM_DELEGATE_PREV:
		p->o_arg.fh = NFS_FH(dir);
		break;
	case NFS4_OPEN_CLAIM_PREVIOUS:
	case NFS4_OPEN_CLAIM_FH:
	case NFS4_OPEN_CLAIM_DELEG_CUR_FH:
	case NFS4_OPEN_CLAIM_DELEG_PREV_FH:
		p->o_arg.fh = NFS_FH(d_inode(dentry));
	}
	if (attrs != NULL && attrs->ia_valid != 0) {
		__u32 verf[2];

		p->o_arg.u.attrs = &p->attrs;
		memcpy(&p->attrs, attrs, sizeof(p->attrs));

		verf[0] = jiffies;
		verf[1] = current->pid;
		memcpy(p->o_arg.u.verifier.data, verf,
				sizeof(p->o_arg.u.verifier.data));
	}
	p->c_arg.fh = &p->o_res.fh;
	p->c_arg.stateid = &p->o_res.stateid;
	p->c_arg.seqid = p->o_arg.seqid;
	nfs4_init_opendata_res(p);
	kref_init(&p->kref);
	return p;

err_free_label:
	nfs4_label_free(p->a_label);
err_free_f:
	nfs4_label_free(p->f_label);
err_free_p:
	kfree(p);
err:
	dput(parent);
	return NULL;
}

static void nfs4_opendata_free(struct kref *kref)
{
	struct nfs4_opendata *p = container_of(kref,
			struct nfs4_opendata, kref);
	struct super_block *sb = p->dentry->d_sb;

	nfs_free_seqid(p->o_arg.seqid);
	nfs4_sequence_free_slot(&p->o_res.seq_res);
	if (p->state != NULL)
		nfs4_put_open_state(p->state);
	nfs4_put_state_owner(p->owner);

	nfs4_label_free(p->a_label);
	nfs4_label_free(p->f_label);

	dput(p->dir);
	dput(p->dentry);
	nfs_sb_deactive(sb);
	nfs_fattr_free_names(&p->f_attr);
	kfree(p->f_attr.mdsthreshold);
	kfree(p);
}

static void nfs4_opendata_put(struct nfs4_opendata *p)
{
	if (p != NULL)
		kref_put(&p->kref, nfs4_opendata_free);
}

static bool nfs4_mode_match_open_stateid(struct nfs4_state *state,
		fmode_t fmode)
{
	switch(fmode & (FMODE_READ|FMODE_WRITE)) {
	case FMODE_READ|FMODE_WRITE:
		return state->n_rdwr != 0;
	case FMODE_WRITE:
		return state->n_wronly != 0;
	case FMODE_READ:
		return state->n_rdonly != 0;
	}
	WARN_ON_ONCE(1);
	return false;
}

static int can_open_cached(struct nfs4_state *state, fmode_t mode, int open_mode)
{
	int ret = 0;

	if (open_mode & (O_EXCL|O_TRUNC))
		goto out;
	switch (mode & (FMODE_READ|FMODE_WRITE)) {
		case FMODE_READ:
			ret |= test_bit(NFS_O_RDONLY_STATE, &state->flags) != 0
				&& state->n_rdonly != 0;
			break;
		case FMODE_WRITE:
			ret |= test_bit(NFS_O_WRONLY_STATE, &state->flags) != 0
				&& state->n_wronly != 0;
			break;
		case FMODE_READ|FMODE_WRITE:
			ret |= test_bit(NFS_O_RDWR_STATE, &state->flags) != 0
				&& state->n_rdwr != 0;
	}
out:
	return ret;
}

static int can_open_delegated(struct nfs_delegation *delegation, fmode_t fmode,
		enum open_claim_type4 claim)
{
	if (delegation == NULL)
		return 0;
	if ((delegation->type & fmode) != fmode)
		return 0;
	if (test_bit(NFS_DELEGATION_RETURNING, &delegation->flags))
		return 0;
	switch (claim) {
	case NFS4_OPEN_CLAIM_NULL:
	case NFS4_OPEN_CLAIM_FH:
		break;
	case NFS4_OPEN_CLAIM_PREVIOUS:
		if (!test_bit(NFS_DELEGATION_NEED_RECLAIM, &delegation->flags))
			break;
	default:
		return 0;
	}
	nfs_mark_delegation_referenced(delegation);
	return 1;
}

static void update_open_stateflags(struct nfs4_state *state, fmode_t fmode)
{
	switch (fmode) {
		case FMODE_WRITE:
			state->n_wronly++;
			break;
		case FMODE_READ:
			state->n_rdonly++;
			break;
		case FMODE_READ|FMODE_WRITE:
			state->n_rdwr++;
	}
	nfs4_state_set_mode_locked(state, state->state | fmode);
}

#ifdef CONFIG_NFS_V4_1
static bool nfs_open_stateid_recover_openmode(struct nfs4_state *state)
{
	if (state->n_rdonly && !test_bit(NFS_O_RDONLY_STATE, &state->flags))
		return true;
	if (state->n_wronly && !test_bit(NFS_O_WRONLY_STATE, &state->flags))
		return true;
	if (state->n_rdwr && !test_bit(NFS_O_RDWR_STATE, &state->flags))
		return true;
	return false;
}
#endif /* CONFIG_NFS_V4_1 */

static void nfs_test_and_clear_all_open_stateid(struct nfs4_state *state)
{
	struct nfs_client *clp = state->owner->so_server->nfs_client;
	bool need_recover = false;

	if (test_and_clear_bit(NFS_O_RDONLY_STATE, &state->flags) && state->n_rdonly)
		need_recover = true;
	if (test_and_clear_bit(NFS_O_WRONLY_STATE, &state->flags) && state->n_wronly)
		need_recover = true;
	if (test_and_clear_bit(NFS_O_RDWR_STATE, &state->flags) && state->n_rdwr)
		need_recover = true;
	if (need_recover)
		nfs4_state_mark_reclaim_nograce(clp, state);
}

static bool nfs_need_update_open_stateid(struct nfs4_state *state,
		const nfs4_stateid *stateid, nfs4_stateid *freeme)
{
	if (test_and_set_bit(NFS_OPEN_STATE, &state->flags) == 0)
		return true;
	if (!nfs4_stateid_match_other(stateid, &state->open_stateid)) {
		nfs4_stateid_copy(freeme, &state->open_stateid);
		nfs_test_and_clear_all_open_stateid(state);
		return true;
	}
	if (nfs4_stateid_is_newer(stateid, &state->open_stateid))
		return true;
	return false;
}

static void nfs_resync_open_stateid_locked(struct nfs4_state *state)
{
	if (!(state->n_wronly || state->n_rdonly || state->n_rdwr))
		return;
	if (state->n_wronly)
		set_bit(NFS_O_WRONLY_STATE, &state->flags);
	if (state->n_rdonly)
		set_bit(NFS_O_RDONLY_STATE, &state->flags);
	if (state->n_rdwr)
		set_bit(NFS_O_RDWR_STATE, &state->flags);
	set_bit(NFS_OPEN_STATE, &state->flags);
}

static void nfs_clear_open_stateid_locked(struct nfs4_state *state,
		nfs4_stateid *stateid, fmode_t fmode)
{
	clear_bit(NFS_O_RDWR_STATE, &state->flags);
	switch (fmode & (FMODE_READ|FMODE_WRITE)) {
	case FMODE_WRITE:
		clear_bit(NFS_O_RDONLY_STATE, &state->flags);
		break;
	case FMODE_READ:
		clear_bit(NFS_O_WRONLY_STATE, &state->flags);
		break;
	case 0:
		clear_bit(NFS_O_RDONLY_STATE, &state->flags);
		clear_bit(NFS_O_WRONLY_STATE, &state->flags);
		clear_bit(NFS_OPEN_STATE, &state->flags);
	}
	if (stateid == NULL)
		return;
	/* Handle OPEN+OPEN_DOWNGRADE races */
	if (nfs4_stateid_match_other(stateid, &state->open_stateid) &&
	    !nfs4_stateid_is_newer(stateid, &state->open_stateid)) {
		nfs_resync_open_stateid_locked(state);
		return;
	}
	if (test_bit(NFS_DELEGATED_STATE, &state->flags) == 0)
		nfs4_stateid_copy(&state->stateid, stateid);
	nfs4_stateid_copy(&state->open_stateid, stateid);
}

static void nfs_clear_open_stateid(struct nfs4_state *state,
	nfs4_stateid *arg_stateid,
	nfs4_stateid *stateid, fmode_t fmode)
{
	write_seqlock(&state->seqlock);
	/* Ignore, if the CLOSE argment doesn't match the current stateid */
	if (nfs4_state_match_open_stateid_other(state, arg_stateid))
		nfs_clear_open_stateid_locked(state, stateid, fmode);
	write_sequnlock(&state->seqlock);
	if (test_bit(NFS_STATE_RECLAIM_NOGRACE, &state->flags))
		nfs4_schedule_state_manager(state->owner->so_server->nfs_client);
}

static void nfs_set_open_stateid_locked(struct nfs4_state *state,
		const nfs4_stateid *stateid, fmode_t fmode,
		nfs4_stateid *freeme)
{
	switch (fmode) {
		case FMODE_READ:
			set_bit(NFS_O_RDONLY_STATE, &state->flags);
			break;
		case FMODE_WRITE:
			set_bit(NFS_O_WRONLY_STATE, &state->flags);
			break;
		case FMODE_READ|FMODE_WRITE:
			set_bit(NFS_O_RDWR_STATE, &state->flags);
	}
	if (!nfs_need_update_open_stateid(state, stateid, freeme))
		return;
	if (test_bit(NFS_DELEGATED_STATE, &state->flags) == 0)
		nfs4_stateid_copy(&state->stateid, stateid);
	nfs4_stateid_copy(&state->open_stateid, stateid);
}

static void __update_open_stateid(struct nfs4_state *state,
		const nfs4_stateid *open_stateid,
		const nfs4_stateid *deleg_stateid,
		fmode_t fmode,
		nfs4_stateid *freeme)
{
	/*
	 * Protect the call to nfs4_state_set_mode_locked and
	 * serialise the stateid update
	 */
	spin_lock(&state->owner->so_lock);
	write_seqlock(&state->seqlock);
	if (deleg_stateid != NULL) {
		nfs4_stateid_copy(&state->stateid, deleg_stateid);
		set_bit(NFS_DELEGATED_STATE, &state->flags);
	}
	if (open_stateid != NULL)
		nfs_set_open_stateid_locked(state, open_stateid, fmode, freeme);
	write_sequnlock(&state->seqlock);
	update_open_stateflags(state, fmode);
	spin_unlock(&state->owner->so_lock);
}

static int update_open_stateid(struct nfs4_state *state,
		const nfs4_stateid *open_stateid,
		const nfs4_stateid *delegation,
		fmode_t fmode)
{
	struct nfs_server *server = NFS_SERVER(state->inode);
	struct nfs_client *clp = server->nfs_client;
	struct nfs_inode *nfsi = NFS_I(state->inode);
	struct nfs_delegation *deleg_cur;
	nfs4_stateid freeme = { };
	int ret = 0;

	fmode &= (FMODE_READ|FMODE_WRITE);

	rcu_read_lock();
	deleg_cur = rcu_dereference(nfsi->delegation);
	if (deleg_cur == NULL)
		goto no_delegation;

	spin_lock(&deleg_cur->lock);
	if (rcu_dereference(nfsi->delegation) != deleg_cur ||
	   test_bit(NFS_DELEGATION_RETURNING, &deleg_cur->flags) ||
	    (deleg_cur->type & fmode) != fmode)
		goto no_delegation_unlock;

	if (delegation == NULL)
		delegation = &deleg_cur->stateid;
	else if (!nfs4_stateid_match(&deleg_cur->stateid, delegation))
		goto no_delegation_unlock;

	nfs_mark_delegation_referenced(deleg_cur);
	__update_open_stateid(state, open_stateid, &deleg_cur->stateid,
			fmode, &freeme);
	ret = 1;
no_delegation_unlock:
	spin_unlock(&deleg_cur->lock);
no_delegation:
	rcu_read_unlock();

	if (!ret && open_stateid != NULL) {
		__update_open_stateid(state, open_stateid, NULL, fmode, &freeme);
		ret = 1;
	}
	if (test_bit(NFS_STATE_RECLAIM_NOGRACE, &state->flags))
		nfs4_schedule_state_manager(clp);
	if (freeme.type != 0)
		nfs4_test_and_free_stateid(server, &freeme,
				state->owner->so_cred);

	return ret;
}

static bool nfs4_update_lock_stateid(struct nfs4_lock_state *lsp,
		const nfs4_stateid *stateid)
{
	struct nfs4_state *state = lsp->ls_state;
	bool ret = false;

	spin_lock(&state->state_lock);
	if (!nfs4_stateid_match_other(stateid, &lsp->ls_stateid))
		goto out_noupdate;
	if (!nfs4_stateid_is_newer(stateid, &lsp->ls_stateid))
		goto out_noupdate;
	nfs4_stateid_copy(&lsp->ls_stateid, stateid);
	ret = true;
out_noupdate:
	spin_unlock(&state->state_lock);
	return ret;
}

static void nfs4_return_incompatible_delegation(struct inode *inode, fmode_t fmode)
{
	struct nfs_delegation *delegation;

	rcu_read_lock();
	delegation = rcu_dereference(NFS_I(inode)->delegation);
	if (delegation == NULL || (delegation->type & fmode) == fmode) {
		rcu_read_unlock();
		return;
	}
	rcu_read_unlock();
	nfs4_inode_return_delegation(inode);
}

static struct nfs4_state *nfs4_try_open_cached(struct nfs4_opendata *opendata)
{
	struct nfs4_state *state = opendata->state;
	struct nfs_inode *nfsi = NFS_I(state->inode);
	struct nfs_delegation *delegation;
	int open_mode = opendata->o_arg.open_flags;
	fmode_t fmode = opendata->o_arg.fmode;
	enum open_claim_type4 claim = opendata->o_arg.claim;
	nfs4_stateid stateid;
	int ret = -EAGAIN;

	for (;;) {
		spin_lock(&state->owner->so_lock);
		if (can_open_cached(state, fmode, open_mode)) {
			update_open_stateflags(state, fmode);
			spin_unlock(&state->owner->so_lock);
			goto out_return_state;
		}
		spin_unlock(&state->owner->so_lock);
		rcu_read_lock();
		delegation = rcu_dereference(nfsi->delegation);
		if (!can_open_delegated(delegation, fmode, claim)) {
			rcu_read_unlock();
			break;
		}
		/* Save the delegation */
		nfs4_stateid_copy(&stateid, &delegation->stateid);
		rcu_read_unlock();
		nfs_release_seqid(opendata->o_arg.seqid);
		if (!opendata->is_recover) {
			ret = nfs_may_open(state->inode, state->owner->so_cred, open_mode);
			if (ret != 0)
				goto out;
		}
		ret = -EAGAIN;

		/* Try to update the stateid using the delegation */
		if (update_open_stateid(state, NULL, &stateid, fmode))
			goto out_return_state;
	}
out:
	return ERR_PTR(ret);
out_return_state:
	atomic_inc(&state->count);
	return state;
}

static void
nfs4_opendata_check_deleg(struct nfs4_opendata *data, struct nfs4_state *state)
{
	struct nfs_client *clp = NFS_SERVER(state->inode)->nfs_client;
	struct nfs_delegation *delegation;
	int delegation_flags = 0;

	rcu_read_lock();
	delegation = rcu_dereference(NFS_I(state->inode)->delegation);
	if (delegation)
		delegation_flags = delegation->flags;
	rcu_read_unlock();
	switch (data->o_arg.claim) {
	default:
		break;
	case NFS4_OPEN_CLAIM_DELEGATE_CUR:
	case NFS4_OPEN_CLAIM_DELEG_CUR_FH:
		pr_err_ratelimited("NFS: Broken NFSv4 server %s is "
				   "returning a delegation for "
				   "OPEN(CLAIM_DELEGATE_CUR)\n",
				   clp->cl_hostname);
		return;
	}
	if ((delegation_flags & 1UL<<NFS_DELEGATION_NEED_RECLAIM) == 0)
		nfs_inode_set_delegation(state->inode,
					 data->owner->so_cred,
					 &data->o_res);
	else
		nfs_inode_reclaim_delegation(state->inode,
					     data->owner->so_cred,
					     &data->o_res);
}

/*
 * Check the inode attributes against the CLAIM_PREVIOUS returned attributes
 * and update the nfs4_state.
 */
static struct nfs4_state *
_nfs4_opendata_reclaim_to_nfs4_state(struct nfs4_opendata *data)
{
	struct inode *inode = data->state->inode;
	struct nfs4_state *state = data->state;
	int ret;

	if (!data->rpc_done) {
		if (data->rpc_status)
			return ERR_PTR(data->rpc_status);
		/* cached opens have already been processed */
		goto update;
	}

	ret = nfs_refresh_inode(inode, &data->f_attr);
	if (ret)
		return ERR_PTR(ret);

	if (data->o_res.delegation_type != 0)
		nfs4_opendata_check_deleg(data, state);
update:
	update_open_stateid(state, &data->o_res.stateid, NULL,
			    data->o_arg.fmode);
	atomic_inc(&state->count);

	return state;
}

static struct inode *
nfs4_opendata_get_inode(struct nfs4_opendata *data)
{
	struct inode *inode;

	switch (data->o_arg.claim) {
	case NFS4_OPEN_CLAIM_NULL:
	case NFS4_OPEN_CLAIM_DELEGATE_CUR:
	case NFS4_OPEN_CLAIM_DELEGATE_PREV:
		if (!(data->f_attr.valid & NFS_ATTR_FATTR))
			return ERR_PTR(-EAGAIN);
		inode = nfs_fhget(data->dir->d_sb, &data->o_res.fh,
				&data->f_attr, data->f_label);
		break;
	default:
		inode = d_inode(data->dentry);
		ihold(inode);
		nfs_refresh_inode(inode, &data->f_attr);
	}
	return inode;
}

static struct nfs4_state *
nfs4_opendata_find_nfs4_state(struct nfs4_opendata *data)
{
	struct nfs4_state *state;
	struct inode *inode;

	inode = nfs4_opendata_get_inode(data);
	if (IS_ERR(inode))
		return ERR_CAST(inode);
	if (data->state != NULL && data->state->inode == inode) {
		state = data->state;
		atomic_inc(&state->count);
	} else
		state = nfs4_get_open_state(inode, data->owner);
	iput(inode);
	if (state == NULL)
		state = ERR_PTR(-ENOMEM);
	return state;
}

static struct nfs4_state *
_nfs4_opendata_to_nfs4_state(struct nfs4_opendata *data)
{
	struct nfs4_state *state;

	if (!data->rpc_done) {
		state = nfs4_try_open_cached(data);
		trace_nfs4_cached_open(data->state);
		goto out;
	}

	state = nfs4_opendata_find_nfs4_state(data);
	if (IS_ERR(state))
		goto out;

	if (data->o_res.delegation_type != 0)
		nfs4_opendata_check_deleg(data, state);
	update_open_stateid(state, &data->o_res.stateid, NULL,
			data->o_arg.fmode);
out:
	nfs_release_seqid(data->o_arg.seqid);
	return state;
}

static struct nfs4_state *
nfs4_opendata_to_nfs4_state(struct nfs4_opendata *data)
{
	struct nfs4_state *ret;

	if (data->o_arg.claim == NFS4_OPEN_CLAIM_PREVIOUS)
		ret =_nfs4_opendata_reclaim_to_nfs4_state(data);
	else
		ret = _nfs4_opendata_to_nfs4_state(data);
	nfs4_sequence_free_slot(&data->o_res.seq_res);
	return ret;
}

static struct nfs_open_context *nfs4_state_find_open_context(struct nfs4_state *state)
{
	struct nfs_inode *nfsi = NFS_I(state->inode);
	struct nfs_open_context *ctx;

	spin_lock(&state->inode->i_lock);
	list_for_each_entry(ctx, &nfsi->open_files, list) {
		if (ctx->state != state)
			continue;
		get_nfs_open_context(ctx);
		spin_unlock(&state->inode->i_lock);
		return ctx;
	}
	spin_unlock(&state->inode->i_lock);
	return ERR_PTR(-ENOENT);
}

static struct nfs4_opendata *nfs4_open_recoverdata_alloc(struct nfs_open_context *ctx,
		struct nfs4_state *state, enum open_claim_type4 claim)
{
	struct nfs4_opendata *opendata;

	opendata = nfs4_opendata_alloc(ctx->dentry, state->owner, 0, 0,
			NULL, NULL, claim, GFP_NOFS);
	if (opendata == NULL)
		return ERR_PTR(-ENOMEM);
	opendata->state = state;
	atomic_inc(&state->count);
	return opendata;
}

static int nfs4_open_recover_helper(struct nfs4_opendata *opendata,
		fmode_t fmode)
{
	struct nfs4_state *newstate;
	int ret;

	if (!nfs4_mode_match_open_stateid(opendata->state, fmode))
		return 0;
	opendata->o_arg.open_flags = 0;
	opendata->o_arg.fmode = fmode;
	opendata->o_arg.share_access = nfs4_map_atomic_open_share(
			NFS_SB(opendata->dentry->d_sb),
			fmode, 0);
	memset(&opendata->o_res, 0, sizeof(opendata->o_res));
	memset(&opendata->c_res, 0, sizeof(opendata->c_res));
	nfs4_init_opendata_res(opendata);
	ret = _nfs4_recover_proc_open(opendata);
	if (ret != 0)
		return ret; 
	newstate = nfs4_opendata_to_nfs4_state(opendata);
	if (IS_ERR(newstate))
		return PTR_ERR(newstate);
	if (newstate != opendata->state)
		ret = -ESTALE;
	nfs4_close_state(newstate, fmode);
	return ret;
}

static int nfs4_open_recover(struct nfs4_opendata *opendata, struct nfs4_state *state)
{
	int ret;

	/* Don't trigger recovery in nfs_test_and_clear_all_open_stateid */
	clear_bit(NFS_O_RDWR_STATE, &state->flags);
	clear_bit(NFS_O_WRONLY_STATE, &state->flags);
	clear_bit(NFS_O_RDONLY_STATE, &state->flags);
	/* memory barrier prior to reading state->n_* */
	clear_bit(NFS_DELEGATED_STATE, &state->flags);
	clear_bit(NFS_OPEN_STATE, &state->flags);
	smp_rmb();
	ret = nfs4_open_recover_helper(opendata, FMODE_READ|FMODE_WRITE);
	if (ret != 0)
		return ret;
	ret = nfs4_open_recover_helper(opendata, FMODE_WRITE);
	if (ret != 0)
		return ret;
	ret = nfs4_open_recover_helper(opendata, FMODE_READ);
	if (ret != 0)
		return ret;
	/*
	 * We may have performed cached opens for all three recoveries.
	 * Check if we need to update the current stateid.
	 */
	if (test_bit(NFS_DELEGATED_STATE, &state->flags) == 0 &&
	    !nfs4_stateid_match(&state->stateid, &state->open_stateid)) {
		write_seqlock(&state->seqlock);
		if (test_bit(NFS_DELEGATED_STATE, &state->flags) == 0)
			nfs4_stateid_copy(&state->stateid, &state->open_stateid);
		write_sequnlock(&state->seqlock);
	}
	return 0;
}

/*
 * OPEN_RECLAIM:
 * 	reclaim state on the server after a reboot.
 */
static int _nfs4_do_open_reclaim(struct nfs_open_context *ctx, struct nfs4_state *state)
{
	struct nfs_delegation *delegation;
	struct nfs4_opendata *opendata;
	fmode_t delegation_type = 0;
	int status;

	opendata = nfs4_open_recoverdata_alloc(ctx, state,
			NFS4_OPEN_CLAIM_PREVIOUS);
	if (IS_ERR(opendata))
		return PTR_ERR(opendata);
	rcu_read_lock();
	delegation = rcu_dereference(NFS_I(state->inode)->delegation);
	if (delegation != NULL && test_bit(NFS_DELEGATION_NEED_RECLAIM, &delegation->flags) != 0)
		delegation_type = delegation->type;
	rcu_read_unlock();
	opendata->o_arg.u.delegation_type = delegation_type;
	status = nfs4_open_recover(opendata, state);
	nfs4_opendata_put(opendata);
	return status;
}

static int nfs4_do_open_reclaim(struct nfs_open_context *ctx, struct nfs4_state *state)
{
	struct nfs_server *server = NFS_SERVER(state->inode);
	struct nfs4_exception exception = { };
	int err;
	do {
		err = _nfs4_do_open_reclaim(ctx, state);
		trace_nfs4_open_reclaim(ctx, 0, err);
		if (nfs4_clear_cap_atomic_open_v1(server, err, &exception))
			continue;
		if (err != -NFS4ERR_DELAY)
			break;
		nfs4_handle_exception(server, err, &exception);
	} while (exception.retry);
	return err;
}

static int nfs4_open_reclaim(struct nfs4_state_owner *sp, struct nfs4_state *state)
{
	struct nfs_open_context *ctx;
	int ret;

	ctx = nfs4_state_find_open_context(state);
	if (IS_ERR(ctx))
		return -EAGAIN;
	ret = nfs4_do_open_reclaim(ctx, state);
	put_nfs_open_context(ctx);
	return ret;
}

static int nfs4_handle_delegation_recall_error(struct nfs_server *server, struct nfs4_state *state, const nfs4_stateid *stateid, int err)
{
	switch (err) {
		default:
			printk(KERN_ERR "NFS: %s: unhandled error "
					"%d.\n", __func__, err);
		case 0:
		case -ENOENT:
		case -EAGAIN:
		case -ESTALE:
			break;
		case -NFS4ERR_BADSESSION:
		case -NFS4ERR_BADSLOT:
		case -NFS4ERR_BAD_HIGH_SLOT:
		case -NFS4ERR_CONN_NOT_BOUND_TO_SESSION:
		case -NFS4ERR_DEADSESSION:
			set_bit(NFS_DELEGATED_STATE, &state->flags);
			nfs4_schedule_session_recovery(server->nfs_client->cl_session, err);
			return -EAGAIN;
		case -NFS4ERR_STALE_CLIENTID:
		case -NFS4ERR_STALE_STATEID:
			set_bit(NFS_DELEGATED_STATE, &state->flags);
			/* Don't recall a delegation if it was lost */
			nfs4_schedule_lease_recovery(server->nfs_client);
			return -EAGAIN;
		case -NFS4ERR_MOVED:
			nfs4_schedule_migration_recovery(server);
			return -EAGAIN;
		case -NFS4ERR_LEASE_MOVED:
			nfs4_schedule_lease_moved_recovery(server->nfs_client);
			return -EAGAIN;
		case -NFS4ERR_DELEG_REVOKED:
		case -NFS4ERR_ADMIN_REVOKED:
		case -NFS4ERR_EXPIRED:
		case -NFS4ERR_BAD_STATEID:
		case -NFS4ERR_OPENMODE:
			nfs_inode_find_state_and_recover(state->inode,
					stateid);
			nfs4_schedule_stateid_recovery(server, state);
			return -EAGAIN;
		case -NFS4ERR_DELAY:
		case -NFS4ERR_GRACE:
			set_bit(NFS_DELEGATED_STATE, &state->flags);
			ssleep(1);
			return -EAGAIN;
		case -ENOMEM:
		case -NFS4ERR_DENIED:
			/* kill_proc(fl->fl_pid, SIGLOST, 1); */
			return 0;
	}
	return err;
}

int nfs4_open_delegation_recall(struct nfs_open_context *ctx,
		struct nfs4_state *state, const nfs4_stateid *stateid,
		fmode_t type)
{
	struct nfs_server *server = NFS_SERVER(state->inode);
	struct nfs4_opendata *opendata;
	int err = 0;

	opendata = nfs4_open_recoverdata_alloc(ctx, state,
			NFS4_OPEN_CLAIM_DELEG_CUR_FH);
	if (IS_ERR(opendata))
		return PTR_ERR(opendata);
	nfs4_stateid_copy(&opendata->o_arg.u.delegation, stateid);
	write_seqlock(&state->seqlock);
	nfs4_stateid_copy(&state->stateid, &state->open_stateid);
	write_sequnlock(&state->seqlock);
	clear_bit(NFS_DELEGATED_STATE, &state->flags);
	switch (type & (FMODE_READ|FMODE_WRITE)) {
	case FMODE_READ|FMODE_WRITE:
	case FMODE_WRITE:
		err = nfs4_open_recover_helper(opendata, FMODE_READ|FMODE_WRITE);
		if (err)
			break;
		err = nfs4_open_recover_helper(opendata, FMODE_WRITE);
		if (err)
			break;
	case FMODE_READ:
		err = nfs4_open_recover_helper(opendata, FMODE_READ);
	}
	nfs4_opendata_put(opendata);
	return nfs4_handle_delegation_recall_error(server, state, stateid, err);
}

static void nfs4_open_confirm_prepare(struct rpc_task *task, void *calldata)
{
	struct nfs4_opendata *data = calldata;

	nfs4_setup_sequence(data->o_arg.server->nfs_client,
			   &data->c_arg.seq_args, &data->c_res.seq_res, task);
}

static void nfs4_open_confirm_done(struct rpc_task *task, void *calldata)
{
	struct nfs4_opendata *data = calldata;

	nfs40_sequence_done(task, &data->c_res.seq_res);

	data->rpc_status = task->tk_status;
	if (data->rpc_status == 0) {
		nfs4_stateid_copy(&data->o_res.stateid, &data->c_res.stateid);
		nfs_confirm_seqid(&data->owner->so_seqid, 0);
		renew_lease(data->o_res.server, data->timestamp);
		data->rpc_done = true;
	}
}

static void nfs4_open_confirm_release(void *calldata)
{
	struct nfs4_opendata *data = calldata;
	struct nfs4_state *state = NULL;

	/* If this request hasn't been cancelled, do nothing */
	if (!data->cancelled)
		goto out_free;
	/* In case of error, no cleanup! */
	if (!data->rpc_done)
		goto out_free;
	state = nfs4_opendata_to_nfs4_state(data);
	if (!IS_ERR(state))
		nfs4_close_state(state, data->o_arg.fmode);
out_free:
	nfs4_opendata_put(data);
}

static const struct rpc_call_ops nfs4_open_confirm_ops = {
	.rpc_call_prepare = nfs4_open_confirm_prepare,
	.rpc_call_done = nfs4_open_confirm_done,
	.rpc_release = nfs4_open_confirm_release,
};

/*
 * Note: On error, nfs4_proc_open_confirm will free the struct nfs4_opendata
 */
static int _nfs4_proc_open_confirm(struct nfs4_opendata *data)
{
	struct nfs_server *server = NFS_SERVER(d_inode(data->dir));
	struct rpc_task *task;
	struct  rpc_message msg = {
		.rpc_proc = &nfs4_procedures[NFSPROC4_CLNT_OPEN_CONFIRM],
		.rpc_argp = &data->c_arg,
		.rpc_resp = &data->c_res,
		.rpc_cred = data->owner->so_cred,
	};
	struct rpc_task_setup task_setup_data = {
		.rpc_client = server->client,
		.rpc_message = &msg,
		.callback_ops = &nfs4_open_confirm_ops,
		.callback_data = data,
		.workqueue = nfsiod_workqueue,
		.flags = RPC_TASK_ASYNC,
	};
	int status;

	nfs4_init_sequence(&data->c_arg.seq_args, &data->c_res.seq_res, 1);
	kref_get(&data->kref);
	data->rpc_done = false;
	data->rpc_status = 0;
	data->timestamp = jiffies;
	if (data->is_recover)
		nfs4_set_sequence_privileged(&data->c_arg.seq_args);
	task = rpc_run_task(&task_setup_data);
	if (IS_ERR(task))
		return PTR_ERR(task);
	status = rpc_wait_for_completion_task(task);
	if (status != 0) {
		data->cancelled = true;
		smp_wmb();
	} else
		status = data->rpc_status;
	rpc_put_task(task);
	return status;
}

static void nfs4_open_prepare(struct rpc_task *task, void *calldata)
{
	struct nfs4_opendata *data = calldata;
	struct nfs4_state_owner *sp = data->owner;
	struct nfs_client *clp = sp->so_server->nfs_client;
	enum open_claim_type4 claim = data->o_arg.claim;

	if (nfs_wait_on_sequence(data->o_arg.seqid, task) != 0)
		goto out_wait;
	/*
	 * Check if we still need to send an OPEN call, or if we can use
	 * a delegation instead.
	 */
	if (data->state != NULL) {
		struct nfs_delegation *delegation;

		if (can_open_cached(data->state, data->o_arg.fmode, data->o_arg.open_flags))
			goto out_no_action;
		rcu_read_lock();
		delegation = rcu_dereference(NFS_I(data->state->inode)->delegation);
		if (can_open_delegated(delegation, data->o_arg.fmode, claim))
			goto unlock_no_action;
		rcu_read_unlock();
	}
	/* Update client id. */
	data->o_arg.clientid = clp->cl_clientid;
	switch (claim) {
	default:
		break;
	case NFS4_OPEN_CLAIM_PREVIOUS:
	case NFS4_OPEN_CLAIM_DELEG_CUR_FH:
	case NFS4_OPEN_CLAIM_DELEG_PREV_FH:
		data->o_arg.open_bitmap = &nfs4_open_noattr_bitmap[0];
	case NFS4_OPEN_CLAIM_FH:
		task->tk_msg.rpc_proc = &nfs4_procedures[NFSPROC4_CLNT_OPEN_NOATTR];
	}
	data->timestamp = jiffies;
	if (nfs4_setup_sequence(data->o_arg.server->nfs_client,
				&data->o_arg.seq_args,
				&data->o_res.seq_res,
				task) != 0)
		nfs_release_seqid(data->o_arg.seqid);

	/* Set the create mode (note dependency on the session type) */
	data->o_arg.createmode = NFS4_CREATE_UNCHECKED;
	if (data->o_arg.open_flags & O_EXCL) {
		data->o_arg.createmode = NFS4_CREATE_EXCLUSIVE;
		if (nfs4_has_persistent_session(clp))
			data->o_arg.createmode = NFS4_CREATE_GUARDED;
		else if (clp->cl_mvops->minor_version > 0)
			data->o_arg.createmode = NFS4_CREATE_EXCLUSIVE4_1;
	}
	return;
unlock_no_action:
	trace_nfs4_cached_open(data->state);
	rcu_read_unlock();
out_no_action:
	task->tk_action = NULL;
out_wait:
	nfs4_sequence_done(task, &data->o_res.seq_res);
}

static void nfs4_open_done(struct rpc_task *task, void *calldata)
{
	struct nfs4_opendata *data = calldata;

	data->rpc_status = task->tk_status;

	if (!nfs4_sequence_process(task, &data->o_res.seq_res))
		return;

	if (task->tk_status == 0) {
		if (data->o_res.f_attr->valid & NFS_ATTR_FATTR_TYPE) {
			switch (data->o_res.f_attr->mode & S_IFMT) {
			case S_IFREG:
				break;
			case S_IFLNK:
				data->rpc_status = -ELOOP;
				break;
			case S_IFDIR:
				data->rpc_status = -EISDIR;
				break;
			default:
				data->rpc_status = -ENOTDIR;
			}
		}
		renew_lease(data->o_res.server, data->timestamp);
		if (!(data->o_res.rflags & NFS4_OPEN_RESULT_CONFIRM))
			nfs_confirm_seqid(&data->owner->so_seqid, 0);
	}
	data->rpc_done = true;
}

static void nfs4_open_release(void *calldata)
{
	struct nfs4_opendata *data = calldata;
	struct nfs4_state *state = NULL;

	/* If this request hasn't been cancelled, do nothing */
	if (!data->cancelled)
		goto out_free;
	/* In case of error, no cleanup! */
	if (data->rpc_status != 0 || !data->rpc_done)
		goto out_free;
	/* In case we need an open_confirm, no cleanup! */
	if (data->o_res.rflags & NFS4_OPEN_RESULT_CONFIRM)
		goto out_free;
	state = nfs4_opendata_to_nfs4_state(data);
	if (!IS_ERR(state))
		nfs4_close_state(state, data->o_arg.fmode);
out_free:
	nfs4_opendata_put(data);
}

static const struct rpc_call_ops nfs4_open_ops = {
	.rpc_call_prepare = nfs4_open_prepare,
	.rpc_call_done = nfs4_open_done,
	.rpc_release = nfs4_open_release,
};

static int nfs4_run_open_task(struct nfs4_opendata *data, int isrecover)
{
	struct inode *dir = d_inode(data->dir);
	struct nfs_server *server = NFS_SERVER(dir);
	struct nfs_openargs *o_arg = &data->o_arg;
	struct nfs_openres *o_res = &data->o_res;
	struct rpc_task *task;
	struct rpc_message msg = {
		.rpc_proc = &nfs4_procedures[NFSPROC4_CLNT_OPEN],
		.rpc_argp = o_arg,
		.rpc_resp = o_res,
		.rpc_cred = data->owner->so_cred,
	};
	struct rpc_task_setup task_setup_data = {
		.rpc_client = server->client,
		.rpc_message = &msg,
		.callback_ops = &nfs4_open_ops,
		.callback_data = data,
		.workqueue = nfsiod_workqueue,
		.flags = RPC_TASK_ASYNC,
	};
	int status;

	nfs4_init_sequence(&o_arg->seq_args, &o_res->seq_res, 1);
	kref_get(&data->kref);
	data->rpc_done = false;
	data->rpc_status = 0;
	data->cancelled = false;
	data->is_recover = false;
	if (isrecover) {
		nfs4_set_sequence_privileged(&o_arg->seq_args);
		data->is_recover = true;
	}
	task = rpc_run_task(&task_setup_data);
	if (IS_ERR(task))
		return PTR_ERR(task);
	status = rpc_wait_for_completion_task(task);
	if (status != 0) {
		data->cancelled = true;
		smp_wmb();
	} else
		status = data->rpc_status;
	rpc_put_task(task);

	return status;
}

static int _nfs4_recover_proc_open(struct nfs4_opendata *data)
{
	struct inode *dir = d_inode(data->dir);
	struct nfs_openres *o_res = &data->o_res;
	int status;

	status = nfs4_run_open_task(data, 1);
	if (status != 0 || !data->rpc_done)
		return status;

	nfs_fattr_map_and_free_names(NFS_SERVER(dir), &data->f_attr);

	if (o_res->rflags & NFS4_OPEN_RESULT_CONFIRM)
		status = _nfs4_proc_open_confirm(data);

	return status;
}

/*
 * Additional permission checks in order to distinguish between an
 * open for read, and an open for execute. This works around the
 * fact that NFSv4 OPEN treats read and execute permissions as being
 * the same.
 * Note that in the non-execute case, we want to turn off permission
 * checking if we just created a new file (POSIX open() semantics).
 */
static int nfs4_opendata_access(struct rpc_cred *cred,
				struct nfs4_opendata *opendata,
				struct nfs4_state *state, fmode_t fmode,
				int openflags)
{
	struct nfs_access_entry cache;
	u32 mask, flags;

	/* access call failed or for some reason the server doesn't
	 * support any access modes -- defer access call until later */
	if (opendata->o_res.access_supported == 0)
		return 0;

	mask = 0;
	/*
	 * Use openflags to check for exec, because fmode won't
	 * always have FMODE_EXEC set when file open for exec.
	 */
	if (openflags & __FMODE_EXEC) {
		/* ONLY check for exec rights */
		if (S_ISDIR(state->inode->i_mode))
			mask = NFS4_ACCESS_LOOKUP;
		else
			mask = NFS4_ACCESS_EXECUTE;
	} else if ((fmode & FMODE_READ) && !opendata->file_created)
		mask = NFS4_ACCESS_READ;

	cache.cred = cred;
	nfs_access_set_mask(&cache, opendata->o_res.access_result);
	nfs_access_add_cache(state->inode, &cache);

	flags = NFS4_ACCESS_READ | NFS4_ACCESS_EXECUTE | NFS4_ACCESS_LOOKUP;
	if ((mask & ~cache.mask & flags) == 0)
		return 0;

	return -EACCES;
}

/*
 * Note: On error, nfs4_proc_open will free the struct nfs4_opendata
 */
static int _nfs4_proc_open(struct nfs4_opendata *data)
{
	struct inode *dir = d_inode(data->dir);
	struct nfs_server *server = NFS_SERVER(dir);
	struct nfs_openargs *o_arg = &data->o_arg;
	struct nfs_openres *o_res = &data->o_res;
	int status;

	status = nfs4_run_open_task(data, 0);
	if (!data->rpc_done)
		return status;
	if (status != 0) {
		if (status == -NFS4ERR_BADNAME &&
				!(o_arg->open_flags & O_CREAT))
			return -ENOENT;
		return status;
	}

	nfs_fattr_map_and_free_names(server, &data->f_attr);

	if (o_arg->open_flags & O_CREAT) {
		if (o_arg->open_flags & O_EXCL)
			data->file_created = true;
		else if (o_res->cinfo.before != o_res->cinfo.after)
			data->file_created = true;
		if (data->file_created || dir->i_version != o_res->cinfo.after)
			update_changeattr(dir, &o_res->cinfo,
					o_res->f_attr->time_start);
	}
	if ((o_res->rflags & NFS4_OPEN_RESULT_LOCKTYPE_POSIX) == 0)
		server->caps &= ~NFS_CAP_POSIX_LOCK;
	if(o_res->rflags & NFS4_OPEN_RESULT_CONFIRM) {
		status = _nfs4_proc_open_confirm(data);
		if (status != 0)
			return status;
	}
	if (!(o_res->f_attr->valid & NFS_ATTR_FATTR)) {
		nfs4_sequence_free_slot(&o_res->seq_res);
		nfs4_proc_getattr(server, &o_res->fh, o_res->f_attr, o_res->f_label);
	}
	return 0;
}

/*
 * OPEN_EXPIRED:
 * 	reclaim state on the server after a network partition.
 * 	Assumes caller holds the appropriate lock
 */
static int _nfs4_open_expired(struct nfs_open_context *ctx, struct nfs4_state *state)
{
	struct nfs4_opendata *opendata;
	int ret;

	opendata = nfs4_open_recoverdata_alloc(ctx, state,
			NFS4_OPEN_CLAIM_FH);
	if (IS_ERR(opendata))
		return PTR_ERR(opendata);
	ret = nfs4_open_recover(opendata, state);
	if (ret == -ESTALE)
		d_drop(ctx->dentry);
	nfs4_opendata_put(opendata);
	return ret;
}

static int nfs4_do_open_expired(struct nfs_open_context *ctx, struct nfs4_state *state)
{
	struct nfs_server *server = NFS_SERVER(state->inode);
	struct nfs4_exception exception = { };
	int err;

	do {
		err = _nfs4_open_expired(ctx, state);
		trace_nfs4_open_expired(ctx, 0, err);
		if (nfs4_clear_cap_atomic_open_v1(server, err, &exception))
			continue;
		switch (err) {
		default:
			goto out;
		case -NFS4ERR_GRACE:
		case -NFS4ERR_DELAY:
			nfs4_handle_exception(server, err, &exception);
			err = 0;
		}
	} while (exception.retry);
out:
	return err;
}

static int nfs4_open_expired(struct nfs4_state_owner *sp, struct nfs4_state *state)
{
	struct nfs_open_context *ctx;
	int ret;

	ctx = nfs4_state_find_open_context(state);
	if (IS_ERR(ctx))
		return -EAGAIN;
	ret = nfs4_do_open_expired(ctx, state);
	put_nfs_open_context(ctx);
	return ret;
}

static void nfs_finish_clear_delegation_stateid(struct nfs4_state *state,
		const nfs4_stateid *stateid)
{
	nfs_remove_bad_delegation(state->inode, stateid);
	write_seqlock(&state->seqlock);
	nfs4_stateid_copy(&state->stateid, &state->open_stateid);
	write_sequnlock(&state->seqlock);
	clear_bit(NFS_DELEGATED_STATE, &state->flags);
}

static void nfs40_clear_delegation_stateid(struct nfs4_state *state)
{
	if (rcu_access_pointer(NFS_I(state->inode)->delegation) != NULL)
		nfs_finish_clear_delegation_stateid(state, NULL);
}

static int nfs40_open_expired(struct nfs4_state_owner *sp, struct nfs4_state *state)
{
	/* NFSv4.0 doesn't allow for delegation recovery on open expire */
	nfs40_clear_delegation_stateid(state);
	return nfs4_open_expired(sp, state);
}

static int nfs40_test_and_free_expired_stateid(struct nfs_server *server,
		nfs4_stateid *stateid,
		struct rpc_cred *cred)
{
	return -NFS4ERR_BAD_STATEID;
}

#if defined(CONFIG_NFS_V4_1)
static int nfs41_test_and_free_expired_stateid(struct nfs_server *server,
		nfs4_stateid *stateid,
		struct rpc_cred *cred)
{
	int status;

	switch (stateid->type) {
	default:
		break;
	case NFS4_INVALID_STATEID_TYPE:
	case NFS4_SPECIAL_STATEID_TYPE:
		return -NFS4ERR_BAD_STATEID;
	case NFS4_REVOKED_STATEID_TYPE:
		goto out_free;
	}

	status = nfs41_test_stateid(server, stateid, cred);
	switch (status) {
	case -NFS4ERR_EXPIRED:
	case -NFS4ERR_ADMIN_REVOKED:
	case -NFS4ERR_DELEG_REVOKED:
		break;
	default:
		return status;
	}
out_free:
	/* Ack the revoked state to the server */
	nfs41_free_stateid(server, stateid, cred, true);
	return -NFS4ERR_EXPIRED;
}

static void nfs41_check_delegation_stateid(struct nfs4_state *state)
{
	struct nfs_server *server = NFS_SERVER(state->inode);
	nfs4_stateid stateid;
	struct nfs_delegation *delegation;
	struct rpc_cred *cred;
	int status;

	/* Get the delegation credential for use by test/free_stateid */
	rcu_read_lock();
	delegation = rcu_dereference(NFS_I(state->inode)->delegation);
	if (delegation == NULL) {
		rcu_read_unlock();
		return;
	}

	nfs4_stateid_copy(&stateid, &delegation->stateid);
	if (test_bit(NFS_DELEGATION_REVOKED, &delegation->flags) ||
		!test_and_clear_bit(NFS_DELEGATION_TEST_EXPIRED,
			&delegation->flags)) {
		rcu_read_unlock();
		nfs_finish_clear_delegation_stateid(state, &stateid);
		return;
	}

	cred = get_rpccred(delegation->cred);
	rcu_read_unlock();
	status = nfs41_test_and_free_expired_stateid(server, &stateid, cred);
	trace_nfs4_test_delegation_stateid(state, NULL, status);
	if (status == -NFS4ERR_EXPIRED || status == -NFS4ERR_BAD_STATEID)
		nfs_finish_clear_delegation_stateid(state, &stateid);

	put_rpccred(cred);
}

/**
 * nfs41_check_expired_locks - possibly free a lock stateid
 *
 * @state: NFSv4 state for an inode
 *
 * Returns NFS_OK if recovery for this stateid is now finished.
 * Otherwise a negative NFS4ERR value is returned.
 */
static int nfs41_check_expired_locks(struct nfs4_state *state)
{
	int status, ret = NFS_OK;
	struct nfs4_lock_state *lsp, *prev = NULL;
	struct nfs_server *server = NFS_SERVER(state->inode);

	if (!test_bit(LK_STATE_IN_USE, &state->flags))
		goto out;

	spin_lock(&state->state_lock);
	list_for_each_entry(lsp, &state->lock_states, ls_locks) {
		if (test_bit(NFS_LOCK_INITIALIZED, &lsp->ls_flags)) {
			struct rpc_cred *cred = lsp->ls_state->owner->so_cred;

			atomic_inc(&lsp->ls_count);
			spin_unlock(&state->state_lock);

			nfs4_put_lock_state(prev);
			prev = lsp;

			status = nfs41_test_and_free_expired_stateid(server,
					&lsp->ls_stateid,
					cred);
			trace_nfs4_test_lock_stateid(state, lsp, status);
			if (status == -NFS4ERR_EXPIRED ||
			    status == -NFS4ERR_BAD_STATEID) {
				clear_bit(NFS_LOCK_INITIALIZED, &lsp->ls_flags);
				lsp->ls_stateid.type = NFS4_INVALID_STATEID_TYPE;
				if (!recover_lost_locks)
					set_bit(NFS_LOCK_LOST, &lsp->ls_flags);
			} else if (status != NFS_OK) {
				ret = status;
				nfs4_put_lock_state(prev);
				goto out;
			}
			spin_lock(&state->state_lock);
		}
	}
	spin_unlock(&state->state_lock);
	nfs4_put_lock_state(prev);
out:
	return ret;
}

/**
 * nfs41_check_open_stateid - possibly free an open stateid
 *
 * @state: NFSv4 state for an inode
 *
 * Returns NFS_OK if recovery for this stateid is now finished.
 * Otherwise a negative NFS4ERR value is returned.
 */
static int nfs41_check_open_stateid(struct nfs4_state *state)
{
	struct nfs_server *server = NFS_SERVER(state->inode);
	nfs4_stateid *stateid = &state->open_stateid;
	struct rpc_cred *cred = state->owner->so_cred;
	int status;

	if (test_bit(NFS_OPEN_STATE, &state->flags) == 0) {
		if (test_bit(NFS_DELEGATED_STATE, &state->flags) == 0)  {
			if (nfs4_have_delegation(state->inode, state->state))
				return NFS_OK;
			return -NFS4ERR_OPENMODE;
		}
		return -NFS4ERR_BAD_STATEID;
	}
	status = nfs41_test_and_free_expired_stateid(server, stateid, cred);
	trace_nfs4_test_open_stateid(state, NULL, status);
	if (status == -NFS4ERR_EXPIRED || status == -NFS4ERR_BAD_STATEID) {
		clear_bit(NFS_O_RDONLY_STATE, &state->flags);
		clear_bit(NFS_O_WRONLY_STATE, &state->flags);
		clear_bit(NFS_O_RDWR_STATE, &state->flags);
		clear_bit(NFS_OPEN_STATE, &state->flags);
		stateid->type = NFS4_INVALID_STATEID_TYPE;
		return status;
	}
	if (nfs_open_stateid_recover_openmode(state))
		return -NFS4ERR_OPENMODE;
	return NFS_OK;
}

static int nfs41_open_expired(struct nfs4_state_owner *sp, struct nfs4_state *state)
{
	int status;

	nfs41_check_delegation_stateid(state);
	status = nfs41_check_expired_locks(state);
	if (status != NFS_OK)
		return status;
	status = nfs41_check_open_stateid(state);
	if (status != NFS_OK)
		status = nfs4_open_expired(sp, state);
	return status;
}
#endif

/*
 * on an EXCLUSIVE create, the server should send back a bitmask with FATTR4-*
 * fields corresponding to attributes that were used to store the verifier.
 * Make sure we clobber those fields in the later setattr call
 */
static inline void nfs4_exclusive_attrset(struct nfs4_opendata *opendata,
				struct iattr *sattr, struct nfs4_label **label)
{
	const u32 *attrset = opendata->o_res.attrset;

	if ((attrset[1] & FATTR4_WORD1_TIME_ACCESS) &&
	    !(sattr->ia_valid & ATTR_ATIME_SET))
		sattr->ia_valid |= ATTR_ATIME;

	if ((attrset[1] & FATTR4_WORD1_TIME_MODIFY) &&
	    !(sattr->ia_valid & ATTR_MTIME_SET))
		sattr->ia_valid |= ATTR_MTIME;

	/* Except MODE, it seems harmless of setting twice. */
	if (opendata->o_arg.createmode != NFS4_CREATE_EXCLUSIVE &&
		(attrset[1] & FATTR4_WORD1_MODE ||
		 attrset[2] & FATTR4_WORD2_MODE_UMASK))
		sattr->ia_valid &= ~ATTR_MODE;

	if (attrset[2] & FATTR4_WORD2_SECURITY_LABEL)
		*label = NULL;
}

static int _nfs4_open_and_get_state(struct nfs4_opendata *opendata,
		fmode_t fmode,
		int flags,
		struct nfs_open_context *ctx)
{
	struct nfs4_state_owner *sp = opendata->owner;
	struct nfs_server *server = sp->so_server;
	struct dentry *dentry;
	struct nfs4_state *state;
	unsigned int seq;
	int ret;

	seq = raw_seqcount_begin(&sp->so_reclaim_seqcount);

	ret = _nfs4_proc_open(opendata);
	if (ret != 0)
		goto out;

	state = nfs4_opendata_to_nfs4_state(opendata);
	ret = PTR_ERR(state);
	if (IS_ERR(state))
		goto out;
	ctx->state = state;
	if (server->caps & NFS_CAP_POSIX_LOCK)
		set_bit(NFS_STATE_POSIX_LOCKS, &state->flags);
	if (opendata->o_res.rflags & NFS4_OPEN_RESULT_MAY_NOTIFY_LOCK)
		set_bit(NFS_STATE_MAY_NOTIFY_LOCK, &state->flags);

	dentry = opendata->dentry;
	if (d_really_is_negative(dentry)) {
		struct dentry *alias;
		d_drop(dentry);
		alias = d_exact_alias(dentry, state->inode);
		if (!alias)
			alias = d_splice_alias(igrab(state->inode), dentry);
		/* d_splice_alias() can't fail here - it's a non-directory */
		if (alias) {
			dput(ctx->dentry);
			ctx->dentry = dentry = alias;
		}
		nfs_set_verifier(dentry,
				nfs_save_change_attribute(d_inode(opendata->dir)));
	}

	ret = nfs4_opendata_access(sp->so_cred, opendata, state, fmode, flags);
	if (ret != 0)
		goto out;

	if (d_inode(dentry) == state->inode) {
		nfs_inode_attach_open_context(ctx);
		if (read_seqcount_retry(&sp->so_reclaim_seqcount, seq))
			nfs4_schedule_stateid_recovery(server, state);
	}
out:
	return ret;
}

/*
 * Returns a referenced nfs4_state
 */
static int _nfs4_do_open(struct inode *dir,
			struct nfs_open_context *ctx,
			int flags,
			struct iattr *sattr,
			struct nfs4_label *label,
			int *opened)
{
	struct nfs4_state_owner  *sp;
	struct nfs4_state     *state = NULL;
	struct nfs_server       *server = NFS_SERVER(dir);
	struct nfs4_opendata *opendata;
	struct dentry *dentry = ctx->dentry;
	struct rpc_cred *cred = ctx->cred;
	struct nfs4_threshold **ctx_th = &ctx->mdsthreshold;
	fmode_t fmode = ctx->mode & (FMODE_READ|FMODE_WRITE|FMODE_EXEC);
	enum open_claim_type4 claim = NFS4_OPEN_CLAIM_NULL;
	struct nfs4_label *olabel = NULL;
	int status;

	/* Protect against reboot recovery conflicts */
	status = -ENOMEM;
	sp = nfs4_get_state_owner(server, cred, GFP_KERNEL);
	if (sp == NULL) {
		dprintk("nfs4_do_open: nfs4_get_state_owner failed!\n");
		goto out_err;
	}
	status = nfs4_client_recover_expired_lease(server->nfs_client);
	if (status != 0)
		goto err_put_state_owner;
	if (d_really_is_positive(dentry))
		nfs4_return_incompatible_delegation(d_inode(dentry), fmode);
	status = -ENOMEM;
	if (d_really_is_positive(dentry))
		claim = NFS4_OPEN_CLAIM_FH;
	opendata = nfs4_opendata_alloc(dentry, sp, fmode, flags, sattr,
			label, claim, GFP_KERNEL);
	if (opendata == NULL)
		goto err_put_state_owner;

	if (label) {
		olabel = nfs4_label_alloc(server, GFP_KERNEL);
		if (IS_ERR(olabel)) {
			status = PTR_ERR(olabel);
			goto err_opendata_put;
		}
	}

	if (server->attr_bitmask[2] & FATTR4_WORD2_MDSTHRESHOLD) {
		if (!opendata->f_attr.mdsthreshold) {
			opendata->f_attr.mdsthreshold = pnfs_mdsthreshold_alloc();
			if (!opendata->f_attr.mdsthreshold)
				goto err_free_label;
		}
		opendata->o_arg.open_bitmap = &nfs4_pnfs_open_bitmap[0];
	}
	if (d_really_is_positive(dentry))
		opendata->state = nfs4_get_open_state(d_inode(dentry), sp);

	status = _nfs4_open_and_get_state(opendata, fmode, flags, ctx);
	if (status != 0)
		goto err_free_label;
	state = ctx->state;

	if ((opendata->o_arg.open_flags & (O_CREAT|O_EXCL)) == (O_CREAT|O_EXCL) &&
	    (opendata->o_arg.createmode != NFS4_CREATE_GUARDED)) {
		nfs4_exclusive_attrset(opendata, sattr, &label);
		/*
		 * send create attributes which was not set by open
		 * with an extra setattr.
		 */
		if (sattr->ia_valid & NFS4_VALID_ATTRS) {
			nfs_fattr_init(opendata->o_res.f_attr);
			status = nfs4_do_setattr(state->inode, cred,
					opendata->o_res.f_attr, sattr,
					ctx, label, olabel);
			if (status == 0) {
				nfs_setattr_update_inode(state->inode, sattr,
						opendata->o_res.f_attr);
				nfs_setsecurity(state->inode, opendata->o_res.f_attr, olabel);
			}
		}
	}
	if (opened && opendata->file_created)
		*opened |= FILE_CREATED;

	if (pnfs_use_threshold(ctx_th, opendata->f_attr.mdsthreshold, server)) {
		*ctx_th = opendata->f_attr.mdsthreshold;
		opendata->f_attr.mdsthreshold = NULL;
	}

	nfs4_label_free(olabel);

	nfs4_opendata_put(opendata);
	nfs4_put_state_owner(sp);
	return 0;
err_free_label:
	nfs4_label_free(olabel);
err_opendata_put:
	nfs4_opendata_put(opendata);
err_put_state_owner:
	nfs4_put_state_owner(sp);
out_err:
	return status;
}


static struct nfs4_state *nfs4_do_open(struct inode *dir,
					struct nfs_open_context *ctx,
					int flags,
					struct iattr *sattr,
					struct nfs4_label *label,
					int *opened)
{
	struct nfs_server *server = NFS_SERVER(dir);
	struct nfs4_exception exception = { };
	struct nfs4_state *res;
	int status;

	do {
		status = _nfs4_do_open(dir, ctx, flags, sattr, label, opened);
		res = ctx->state;
		trace_nfs4_open_file(ctx, flags, status);
		if (status == 0)
			break;
		/* NOTE: BAD_SEQID means the server and client disagree about the
		 * book-keeping w.r.t. state-changing operations
		 * (OPEN/CLOSE/LOCK/LOCKU...)
		 * It is actually a sign of a bug on the client or on the server.
		 *
		 * If we receive a BAD_SEQID error in the particular case of
		 * doing an OPEN, we assume that nfs_increment_open_seqid() will
		 * have unhashed the old state_owner for us, and that we can
		 * therefore safely retry using a new one. We should still warn
		 * the user though...
		 */
		if (status == -NFS4ERR_BAD_SEQID) {
			pr_warn_ratelimited("NFS: v4 server %s "
					" returned a bad sequence-id error!\n",
					NFS_SERVER(dir)->nfs_client->cl_hostname);
			exception.retry = 1;
			continue;
		}
		/*
		 * BAD_STATEID on OPEN means that the server cancelled our
		 * state before it received the OPEN_CONFIRM.
		 * Recover by retrying the request as per the discussion
		 * on Page 181 of RFC3530.
		 */
		if (status == -NFS4ERR_BAD_STATEID) {
			exception.retry = 1;
			continue;
		}
		if (status == -EAGAIN) {
			/* We must have found a delegation */
			exception.retry = 1;
			continue;
		}
		if (nfs4_clear_cap_atomic_open_v1(server, status, &exception))
			continue;
		res = ERR_PTR(nfs4_handle_exception(server,
					status, &exception));
	} while (exception.retry);
	return res;
}

static int _nfs4_do_setattr(struct inode *inode,
			    struct nfs_setattrargs *arg,
			    struct nfs_setattrres *res,
			    struct rpc_cred *cred,
			    struct nfs_open_context *ctx)
{
	struct nfs_server *server = NFS_SERVER(inode);
	struct rpc_message msg = {
		.rpc_proc	= &nfs4_procedures[NFSPROC4_CLNT_SETATTR],
		.rpc_argp	= arg,
		.rpc_resp	= res,
		.rpc_cred	= cred,
	};
	struct rpc_cred *delegation_cred = NULL;
	unsigned long timestamp = jiffies;
	fmode_t fmode;
	bool truncate;
	int status;

	nfs_fattr_init(res->fattr);

	/* Servers should only apply open mode checks for file size changes */
	truncate = (arg->iap->ia_valid & ATTR_SIZE) ? true : false;
	fmode = truncate ? FMODE_WRITE : FMODE_READ;

	if (nfs4_copy_delegation_stateid(inode, fmode, &arg->stateid, &delegation_cred)) {
		/* Use that stateid */
	} else if (truncate && ctx != NULL) {
		struct nfs_lock_context *l_ctx;
		if (!nfs4_valid_open_stateid(ctx->state))
			return -EBADF;
		l_ctx = nfs_get_lock_context(ctx);
		if (IS_ERR(l_ctx))
			return PTR_ERR(l_ctx);
		status = nfs4_select_rw_stateid(ctx->state, FMODE_WRITE, l_ctx,
						&arg->stateid, &delegation_cred);
		nfs_put_lock_context(l_ctx);
		if (status == -EIO)
			return -EBADF;
	} else
		nfs4_stateid_copy(&arg->stateid, &zero_stateid);
	if (delegation_cred)
		msg.rpc_cred = delegation_cred;

	status = nfs4_call_sync(server->client, server, &msg, &arg->seq_args, &res->seq_res, 1);

	put_rpccred(delegation_cred);
	if (status == 0 && ctx != NULL)
		renew_lease(server, timestamp);
	trace_nfs4_setattr(inode, &arg->stateid, status);
	return status;
}

static int nfs4_do_setattr(struct inode *inode, struct rpc_cred *cred,
			   struct nfs_fattr *fattr, struct iattr *sattr,
			   struct nfs_open_context *ctx, struct nfs4_label *ilabel,
			   struct nfs4_label *olabel)
{
	struct nfs_server *server = NFS_SERVER(inode);
	struct nfs4_state *state = ctx ? ctx->state : NULL;
	struct nfs_setattrargs	arg = {
		.fh		= NFS_FH(inode),
		.iap		= sattr,
		.server		= server,
		.bitmask = server->attr_bitmask,
		.label		= ilabel,
	};
	struct nfs_setattrres  res = {
		.fattr		= fattr,
		.label		= olabel,
		.server		= server,
	};
	struct nfs4_exception exception = {
		.state = state,
		.inode = inode,
		.stateid = &arg.stateid,
	};
	int err;

	arg.bitmask = nfs4_bitmask(server, ilabel);
	if (ilabel)
		arg.bitmask = nfs4_bitmask(server, olabel);

	do {
		err = _nfs4_do_setattr(inode, &arg, &res, cred, ctx);
		switch (err) {
		case -NFS4ERR_OPENMODE:
			if (!(sattr->ia_valid & ATTR_SIZE)) {
				pr_warn_once("NFSv4: server %s is incorrectly "
						"applying open mode checks to "
						"a SETATTR that is not "
						"changing file size.\n",
						server->nfs_client->cl_hostname);
			}
			if (state && !(state->state & FMODE_WRITE)) {
				err = -EBADF;
				if (sattr->ia_valid & ATTR_OPEN)
					err = -EACCES;
				goto out;
			}
		}
		err = nfs4_handle_exception(server, err, &exception);
	} while (exception.retry);
out:
	return err;
}

static bool
nfs4_wait_on_layoutreturn(struct inode *inode, struct rpc_task *task)
{
	if (inode == NULL || !nfs_have_layout(inode))
		return false;

	return pnfs_wait_on_layoutreturn(inode, task);
}

struct nfs4_closedata {
	struct inode *inode;
	struct nfs4_state *state;
	struct nfs_closeargs arg;
	struct nfs_closeres res;
	struct {
		struct nfs4_layoutreturn_args arg;
		struct nfs4_layoutreturn_res res;
		struct nfs4_xdr_opaque_data ld_private;
		u32 roc_barrier;
		bool roc;
	} lr;
	struct nfs_fattr fattr;
	unsigned long timestamp;
};

static void nfs4_free_closedata(void *data)
{
	struct nfs4_closedata *calldata = data;
	struct nfs4_state_owner *sp = calldata->state->owner;
	struct super_block *sb = calldata->state->inode->i_sb;

	if (calldata->lr.roc)
		pnfs_roc_release(&calldata->lr.arg, &calldata->lr.res,
				calldata->res.lr_ret);
	nfs4_put_open_state(calldata->state);
	nfs_free_seqid(calldata->arg.seqid);
	nfs4_put_state_owner(sp);
	nfs_sb_deactive(sb);
	kfree(calldata);
}

static void nfs4_close_done(struct rpc_task *task, void *data)
{
	struct nfs4_closedata *calldata = data;
	struct nfs4_state *state = calldata->state;
	struct nfs_server *server = NFS_SERVER(calldata->inode);
	nfs4_stateid *res_stateid = NULL;

	dprintk("%s: begin!\n", __func__);
	if (!nfs4_sequence_done(task, &calldata->res.seq_res))
		return;
	trace_nfs4_close(state, &calldata->arg, &calldata->res, task->tk_status);

	/* Handle Layoutreturn errors */
	if (calldata->arg.lr_args && task->tk_status != 0) {
		switch (calldata->res.lr_ret) {
		default:
			calldata->res.lr_ret = -NFS4ERR_NOMATCHING_LAYOUT;
			break;
		case 0:
			calldata->arg.lr_args = NULL;
			calldata->res.lr_res = NULL;
			break;
		case -NFS4ERR_ADMIN_REVOKED:
		case -NFS4ERR_DELEG_REVOKED:
		case -NFS4ERR_EXPIRED:
		case -NFS4ERR_BAD_STATEID:
		case -NFS4ERR_OLD_STATEID:
		case -NFS4ERR_UNKNOWN_LAYOUTTYPE:
		case -NFS4ERR_WRONG_CRED:
			calldata->arg.lr_args = NULL;
			calldata->res.lr_res = NULL;
			calldata->res.lr_ret = 0;
			rpc_restart_call_prepare(task);
			return;
		}
	}

	/* hmm. we are done with the inode, and in the process of freeing
	 * the state_owner. we keep this around to process errors
	 */
	switch (task->tk_status) {
		case 0:
			res_stateid = &calldata->res.stateid;
			renew_lease(server, calldata->timestamp);
			break;
		case -NFS4ERR_ACCESS:
			if (calldata->arg.bitmask != NULL) {
				calldata->arg.bitmask = NULL;
				calldata->res.fattr = NULL;
				task->tk_status = 0;
				rpc_restart_call_prepare(task);
				goto out_release;

			}
			break;
		case -NFS4ERR_ADMIN_REVOKED:
		case -NFS4ERR_STALE_STATEID:
		case -NFS4ERR_EXPIRED:
			nfs4_free_revoked_stateid(server,
					&calldata->arg.stateid,
					task->tk_msg.rpc_cred);
		case -NFS4ERR_OLD_STATEID:
		case -NFS4ERR_BAD_STATEID:
			if (!nfs4_stateid_match(&calldata->arg.stateid,
						&state->open_stateid)) {
				rpc_restart_call_prepare(task);
				goto out_release;
			}
			if (calldata->arg.fmode == 0)
				break;
		default:
			if (nfs4_async_handle_error(task, server, state, NULL) == -EAGAIN) {
				rpc_restart_call_prepare(task);
				goto out_release;
			}
	}
	nfs_clear_open_stateid(state, &calldata->arg.stateid,
			res_stateid, calldata->arg.fmode);
out_release:
	nfs_release_seqid(calldata->arg.seqid);
	nfs_refresh_inode(calldata->inode, &calldata->fattr);
	dprintk("%s: done, ret = %d!\n", __func__, task->tk_status);
}

static void nfs4_close_prepare(struct rpc_task *task, void *data)
{
	struct nfs4_closedata *calldata = data;
	struct nfs4_state *state = calldata->state;
	struct inode *inode = calldata->inode;
	bool is_rdonly, is_wronly, is_rdwr;
	int call_close = 0;

	dprintk("%s: begin!\n", __func__);
	if (nfs_wait_on_sequence(calldata->arg.seqid, task) != 0)
		goto out_wait;

	task->tk_msg.rpc_proc = &nfs4_procedures[NFSPROC4_CLNT_OPEN_DOWNGRADE];
	spin_lock(&state->owner->so_lock);
	is_rdwr = test_bit(NFS_O_RDWR_STATE, &state->flags);
	is_rdonly = test_bit(NFS_O_RDONLY_STATE, &state->flags);
	is_wronly = test_bit(NFS_O_WRONLY_STATE, &state->flags);
	nfs4_stateid_copy(&calldata->arg.stateid, &state->open_stateid);
	/* Calculate the change in open mode */
	calldata->arg.fmode = 0;
	if (state->n_rdwr == 0) {
		if (state->n_rdonly == 0)
			call_close |= is_rdonly;
		else if (is_rdonly)
			calldata->arg.fmode |= FMODE_READ;
		if (state->n_wronly == 0)
			call_close |= is_wronly;
		else if (is_wronly)
			calldata->arg.fmode |= FMODE_WRITE;
		if (calldata->arg.fmode != (FMODE_READ|FMODE_WRITE))
			call_close |= is_rdwr;
	} else if (is_rdwr)
		calldata->arg.fmode |= FMODE_READ|FMODE_WRITE;

	if (!nfs4_valid_open_stateid(state) ||
	    test_bit(NFS_OPEN_STATE, &state->flags) == 0)
		call_close = 0;
	spin_unlock(&state->owner->so_lock);

	if (!call_close) {
		/* Note: exit _without_ calling nfs4_close_done */
		goto out_no_action;
	}

	if (!calldata->lr.roc && nfs4_wait_on_layoutreturn(inode, task)) {
		nfs_release_seqid(calldata->arg.seqid);
		goto out_wait;
	}

	if (calldata->arg.fmode == 0)
		task->tk_msg.rpc_proc = &nfs4_procedures[NFSPROC4_CLNT_CLOSE];

	if (calldata->arg.fmode == 0 || calldata->arg.fmode == FMODE_READ) {
		/* Close-to-open cache consistency revalidation */
		if (!nfs4_have_delegation(inode, FMODE_READ))
			calldata->arg.bitmask = NFS_SERVER(inode)->cache_consistency_bitmask;
		else
			calldata->arg.bitmask = NULL;
	}

	calldata->arg.share_access =
		nfs4_map_atomic_open_share(NFS_SERVER(inode),
				calldata->arg.fmode, 0);

	if (calldata->res.fattr == NULL)
		calldata->arg.bitmask = NULL;
	else if (calldata->arg.bitmask == NULL)
		calldata->res.fattr = NULL;
	calldata->timestamp = jiffies;
	if (nfs4_setup_sequence(NFS_SERVER(inode)->nfs_client,
				&calldata->arg.seq_args,
				&calldata->res.seq_res,
				task) != 0)
		nfs_release_seqid(calldata->arg.seqid);
	dprintk("%s: done!\n", __func__);
	return;
out_no_action:
	task->tk_action = NULL;
out_wait:
	nfs4_sequence_done(task, &calldata->res.seq_res);
}

static const struct rpc_call_ops nfs4_close_ops = {
	.rpc_call_prepare = nfs4_close_prepare,
	.rpc_call_done = nfs4_close_done,
	.rpc_release = nfs4_free_closedata,
};

/* 
 * It is possible for data to be read/written from a mem-mapped file 
 * after the sys_close call (which hits the vfs layer as a flush).
 * This means that we can't safely call nfsv4 close on a file until 
 * the inode is cleared. This in turn means that we are not good
 * NFSv4 citizens - we do not indicate to the server to update the file's 
 * share state even when we are done with one of the three share 
 * stateid's in the inode.
 *
 * NOTE: Caller must be holding the sp->so_owner semaphore!
 */
int nfs4_do_close(struct nfs4_state *state, gfp_t gfp_mask, int wait)
{
	struct nfs_server *server = NFS_SERVER(state->inode);
	struct nfs_seqid *(*alloc_seqid)(struct nfs_seqid_counter *, gfp_t);
	struct nfs4_closedata *calldata;
	struct nfs4_state_owner *sp = state->owner;
	struct rpc_task *task;
	struct rpc_message msg = {
		.rpc_proc = &nfs4_procedures[NFSPROC4_CLNT_CLOSE],
		.rpc_cred = state->owner->so_cred,
	};
	struct rpc_task_setup task_setup_data = {
		.rpc_client = server->client,
		.rpc_message = &msg,
		.callback_ops = &nfs4_close_ops,
		.workqueue = nfsiod_workqueue,
		.flags = RPC_TASK_ASYNC,
	};
	int status = -ENOMEM;

	nfs4_state_protect(server->nfs_client, NFS_SP4_MACH_CRED_CLEANUP,
		&task_setup_data.rpc_client, &msg);

	calldata = kzalloc(sizeof(*calldata), gfp_mask);
	if (calldata == NULL)
		goto out;
	nfs4_init_sequence(&calldata->arg.seq_args, &calldata->res.seq_res, 1);
	calldata->inode = state->inode;
	calldata->state = state;
	calldata->arg.fh = NFS_FH(state->inode);
	/* Serialization for the sequence id */
	alloc_seqid = server->nfs_client->cl_mvops->alloc_seqid;
	calldata->arg.seqid = alloc_seqid(&state->owner->so_seqid, gfp_mask);
	if (IS_ERR(calldata->arg.seqid))
		goto out_free_calldata;
	nfs_fattr_init(&calldata->fattr);
	calldata->arg.fmode = 0;
	calldata->lr.arg.ld_private = &calldata->lr.ld_private;
	calldata->res.fattr = &calldata->fattr;
	calldata->res.seqid = calldata->arg.seqid;
	calldata->res.server = server;
	calldata->res.lr_ret = -NFS4ERR_NOMATCHING_LAYOUT;
	calldata->lr.roc = pnfs_roc(state->inode,
			&calldata->lr.arg, &calldata->lr.res, msg.rpc_cred);
	if (calldata->lr.roc) {
		calldata->arg.lr_args = &calldata->lr.arg;
		calldata->res.lr_res = &calldata->lr.res;
	}
	nfs_sb_active(calldata->inode->i_sb);

	msg.rpc_argp = &calldata->arg;
	msg.rpc_resp = &calldata->res;
	task_setup_data.callback_data = calldata;
	task = rpc_run_task(&task_setup_data);
	if (IS_ERR(task))
		return PTR_ERR(task);
	status = 0;
	if (wait)
		status = rpc_wait_for_completion_task(task);
	rpc_put_task(task);
	return status;
out_free_calldata:
	kfree(calldata);
out:
	nfs4_put_open_state(state);
	nfs4_put_state_owner(sp);
	return status;
}

static struct inode *
nfs4_atomic_open(struct inode *dir, struct nfs_open_context *ctx,
		int open_flags, struct iattr *attr, int *opened)
{
	struct nfs4_state *state;
	struct nfs4_label l = {0, 0, 0, NULL}, *label = NULL;

	label = nfs4_label_init_security(dir, ctx->dentry, attr, &l);

	/* Protect against concurrent sillydeletes */
	state = nfs4_do_open(dir, ctx, open_flags, attr, label, opened);

	nfs4_label_release_security(label);

	if (IS_ERR(state))
		return ERR_CAST(state);
	return state->inode;
}

static void nfs4_close_context(struct nfs_open_context *ctx, int is_sync)
{
	if (ctx->state == NULL)
		return;
	if (is_sync)
		nfs4_close_sync(ctx->state, ctx->mode);
	else
		nfs4_close_state(ctx->state, ctx->mode);
}

#define FATTR4_WORD1_NFS40_MASK (2*FATTR4_WORD1_MOUNTED_ON_FILEID - 1UL)
#define FATTR4_WORD2_NFS41_MASK (2*FATTR4_WORD2_SUPPATTR_EXCLCREAT - 1UL)
#define FATTR4_WORD2_NFS42_MASK (2*FATTR4_WORD2_MODE_UMASK - 1UL)

static int _nfs4_server_capabilities(struct nfs_server *server, struct nfs_fh *fhandle)
{
	u32 bitmask[3] = {}, minorversion = server->nfs_client->cl_minorversion;
	struct nfs4_server_caps_arg args = {
		.fhandle = fhandle,
		.bitmask = bitmask,
	};
	struct nfs4_server_caps_res res = {};
	struct rpc_message msg = {
		.rpc_proc = &nfs4_procedures[NFSPROC4_CLNT_SERVER_CAPS],
		.rpc_argp = &args,
		.rpc_resp = &res,
	};
	int status;
	int i;

	bitmask[0] = FATTR4_WORD0_SUPPORTED_ATTRS |
		     FATTR4_WORD0_FH_EXPIRE_TYPE |
		     FATTR4_WORD0_LINK_SUPPORT |
		     FATTR4_WORD0_SYMLINK_SUPPORT |
		     FATTR4_WORD0_ACLSUPPORT;
	if (minorversion)
		bitmask[2] = FATTR4_WORD2_SUPPATTR_EXCLCREAT;

	status = nfs4_call_sync(server->client, server, &msg, &args.seq_args, &res.seq_res, 0);
	if (status == 0) {
		/* Sanity check the server answers */
		switch (minorversion) {
		case 0:
			res.attr_bitmask[1] &= FATTR4_WORD1_NFS40_MASK;
			res.attr_bitmask[2] = 0;
			break;
		case 1:
			res.attr_bitmask[2] &= FATTR4_WORD2_NFS41_MASK;
			break;
		case 2:
			res.attr_bitmask[2] &= FATTR4_WORD2_NFS42_MASK;
		}
		memcpy(server->attr_bitmask, res.attr_bitmask, sizeof(server->attr_bitmask));
		server->caps &= ~(NFS_CAP_ACLS|NFS_CAP_HARDLINKS|
				NFS_CAP_SYMLINKS|NFS_CAP_FILEID|
				NFS_CAP_MODE|NFS_CAP_NLINK|NFS_CAP_OWNER|
				NFS_CAP_OWNER_GROUP|NFS_CAP_ATIME|
				NFS_CAP_CTIME|NFS_CAP_MTIME|
				NFS_CAP_SECURITY_LABEL);
		if (res.attr_bitmask[0] & FATTR4_WORD0_ACL &&
				res.acl_bitmask & ACL4_SUPPORT_ALLOW_ACL)
			server->caps |= NFS_CAP_ACLS;
		if (res.has_links != 0)
			server->caps |= NFS_CAP_HARDLINKS;
		if (res.has_symlinks != 0)
			server->caps |= NFS_CAP_SYMLINKS;
		if (res.attr_bitmask[0] & FATTR4_WORD0_FILEID)
			server->caps |= NFS_CAP_FILEID;
		if (res.attr_bitmask[1] & FATTR4_WORD1_MODE)
			server->caps |= NFS_CAP_MODE;
		if (res.attr_bitmask[1] & FATTR4_WORD1_NUMLINKS)
			server->caps |= NFS_CAP_NLINK;
		if (res.attr_bitmask[1] & FATTR4_WORD1_OWNER)
			server->caps |= NFS_CAP_OWNER;
		if (res.attr_bitmask[1] & FATTR4_WORD1_OWNER_GROUP)
			server->caps |= NFS_CAP_OWNER_GROUP;
		if (res.attr_bitmask[1] & FATTR4_WORD1_TIME_ACCESS)
			server->caps |= NFS_CAP_ATIME;
		if (res.attr_bitmask[1] & FATTR4_WORD1_TIME_METADATA)
			server->caps |= NFS_CAP_CTIME;
		if (res.attr_bitmask[1] & FATTR4_WORD1_TIME_MODIFY)
			server->caps |= NFS_CAP_MTIME;
#ifdef CONFIG_NFS_V4_SECURITY_LABEL
		if (res.attr_bitmask[2] & FATTR4_WORD2_SECURITY_LABEL)
			server->caps |= NFS_CAP_SECURITY_LABEL;
#endif
		memcpy(server->attr_bitmask_nl, res.attr_bitmask,
				sizeof(server->attr_bitmask));
		server->attr_bitmask_nl[2] &= ~FATTR4_WORD2_SECURITY_LABEL;

		memcpy(server->cache_consistency_bitmask, res.attr_bitmask, sizeof(server->cache_consistency_bitmask));
		server->cache_consistency_bitmask[0] &= FATTR4_WORD0_CHANGE|FATTR4_WORD0_SIZE;
		server->cache_consistency_bitmask[1] &= FATTR4_WORD1_TIME_METADATA|FATTR4_WORD1_TIME_MODIFY;
		server->cache_consistency_bitmask[2] = 0;

		/* Avoid a regression due to buggy server */
		for (i = 0; i < ARRAY_SIZE(res.exclcreat_bitmask); i++)
			res.exclcreat_bitmask[i] &= res.attr_bitmask[i];
		memcpy(server->exclcreat_bitmask, res.exclcreat_bitmask,
			sizeof(server->exclcreat_bitmask));

		server->acl_bitmask = res.acl_bitmask;
		server->fh_expire_type = res.fh_expire_type;
	}

	return status;
}

int nfs4_server_capabilities(struct nfs_server *server, struct nfs_fh *fhandle)
{
	struct nfs4_exception exception = { };
	int err;
	do {
		err = nfs4_handle_exception(server,
				_nfs4_server_capabilities(server, fhandle),
				&exception);
	} while (exception.retry);
	return err;
}

static int _nfs4_lookup_root(struct nfs_server *server, struct nfs_fh *fhandle,
		struct nfs_fsinfo *info)
{
	u32 bitmask[3];
	struct nfs4_lookup_root_arg args = {
		.bitmask = bitmask,
	};
	struct nfs4_lookup_res res = {
		.server = server,
		.fattr = info->fattr,
		.fh = fhandle,
	};
	struct rpc_message msg = {
		.rpc_proc = &nfs4_procedures[NFSPROC4_CLNT_LOOKUP_ROOT],
		.rpc_argp = &args,
		.rpc_resp = &res,
	};

	bitmask[0] = nfs4_fattr_bitmap[0];
	bitmask[1] = nfs4_fattr_bitmap[1];
	/*
	 * Process the label in the upcoming getfattr
	 */
	bitmask[2] = nfs4_fattr_bitmap[2] & ~FATTR4_WORD2_SECURITY_LABEL;

	nfs_fattr_init(info->fattr);
	return nfs4_call_sync(server->client, server, &msg, &args.seq_args, &res.seq_res, 0);
}

static int nfs4_lookup_root(struct nfs_server *server, struct nfs_fh *fhandle,
		struct nfs_fsinfo *info)
{
	struct nfs4_exception exception = { };
	int err;
	do {
		err = _nfs4_lookup_root(server, fhandle, info);
		trace_nfs4_lookup_root(server, fhandle, info->fattr, err);
		switch (err) {
		case 0:
		case -NFS4ERR_WRONGSEC:
			goto out;
		default:
			err = nfs4_handle_exception(server, err, &exception);
		}
	} while (exception.retry);
out:
	return err;
}

static int nfs4_lookup_root_sec(struct nfs_server *server, struct nfs_fh *fhandle,
				struct nfs_fsinfo *info, rpc_authflavor_t flavor)
{
	struct rpc_auth_create_args auth_args = {
		.pseudoflavor = flavor,
	};
	struct rpc_auth *auth;

	auth = rpcauth_create(&auth_args, server->client);
	if (IS_ERR(auth))
		return -EACCES;
	return nfs4_lookup_root(server, fhandle, info);
}

/*
 * Retry pseudoroot lookup with various security flavors.  We do this when:
 *
 *   NFSv4.0: the PUTROOTFH operation returns NFS4ERR_WRONGSEC
 *   NFSv4.1: the server does not support the SECINFO_NO_NAME operation
 *
 * Returns zero on success, or a negative NFS4ERR value, or a
 * negative errno value.
 */
static int nfs4_find_root_sec(struct nfs_server *server, struct nfs_fh *fhandle,
			      struct nfs_fsinfo *info)
{
	/* Per 3530bis 15.33.5 */
	static const rpc_authflavor_t flav_array[] = {
		RPC_AUTH_GSS_KRB5P,
		RPC_AUTH_GSS_KRB5I,
		RPC_AUTH_GSS_KRB5,
		RPC_AUTH_UNIX,			/* courtesy */
		RPC_AUTH_NULL,
	};
	int status = -EPERM;
	size_t i;

	if (server->auth_info.flavor_len > 0) {
		/* try each flavor specified by user */
		for (i = 0; i < server->auth_info.flavor_len; i++) {
			status = nfs4_lookup_root_sec(server, fhandle, info,
						server->auth_info.flavors[i]);
			if (status == -NFS4ERR_WRONGSEC || status == -EACCES)
				continue;
			break;
		}
	} else {
		/* no flavors specified by user, try default list */
		for (i = 0; i < ARRAY_SIZE(flav_array); i++) {
			status = nfs4_lookup_root_sec(server, fhandle, info,
						      flav_array[i]);
			if (status == -NFS4ERR_WRONGSEC || status == -EACCES)
				continue;
			break;
		}
	}

	/*
	 * -EACCESS could mean that the user doesn't have correct permissions
	 * to access the mount.  It could also mean that we tried to mount
	 * with a gss auth flavor, but rpc.gssd isn't running.  Either way,
	 * existing mount programs don't handle -EACCES very well so it should
	 * be mapped to -EPERM instead.
	 */
	if (status == -EACCES)
		status = -EPERM;
	return status;
}

/**
 * nfs4_proc_get_rootfh - get file handle for server's pseudoroot
 * @server: initialized nfs_server handle
 * @fhandle: we fill in the pseudo-fs root file handle
 * @info: we fill in an FSINFO struct
 * @auth_probe: probe the auth flavours
 *
 * Returns zero on success, or a negative errno.
 */
int nfs4_proc_get_rootfh(struct nfs_server *server, struct nfs_fh *fhandle,
			 struct nfs_fsinfo *info,
			 bool auth_probe)
{
	int status = 0;

	if (!auth_probe)
		status = nfs4_lookup_root(server, fhandle, info);

	if (auth_probe || status == NFS4ERR_WRONGSEC)
		status = server->nfs_client->cl_mvops->find_root_sec(server,
				fhandle, info);

	if (status == 0)
		status = nfs4_server_capabilities(server, fhandle);
	if (status == 0)
		status = nfs4_do_fsinfo(server, fhandle, info);

	return nfs4_map_errors(status);
}

static int nfs4_proc_get_root(struct nfs_server *server, struct nfs_fh *mntfh,
			      struct nfs_fsinfo *info)
{
	int error;
	struct nfs_fattr *fattr = info->fattr;
	struct nfs4_label *label = NULL;

	error = nfs4_server_capabilities(server, mntfh);
	if (error < 0) {
		dprintk("nfs4_get_root: getcaps error = %d\n", -error);
		return error;
	}

	label = nfs4_label_alloc(server, GFP_KERNEL);
	if (IS_ERR(label))
		return PTR_ERR(label);

	error = nfs4_proc_getattr(server, mntfh, fattr, label);
	if (error < 0) {
		dprintk("nfs4_get_root: getattr error = %d\n", -error);
		goto err_free_label;
	}

	if (fattr->valid & NFS_ATTR_FATTR_FSID &&
	    !nfs_fsid_equal(&server->fsid, &fattr->fsid))
		memcpy(&server->fsid, &fattr->fsid, sizeof(server->fsid));

err_free_label:
	nfs4_label_free(label);

	return error;
}

/*
 * Get locations and (maybe) other attributes of a referral.
 * Note that we'll actually follow the referral later when
 * we detect fsid mismatch in inode revalidation
 */
static int nfs4_get_referral(struct rpc_clnt *client, struct inode *dir,
			     const struct qstr *name, struct nfs_fattr *fattr,
			     struct nfs_fh *fhandle)
{
	int status = -ENOMEM;
	struct page *page = NULL;
	struct nfs4_fs_locations *locations = NULL;

	page = alloc_page(GFP_KERNEL);
	if (page == NULL)
		goto out;
	locations = kmalloc(sizeof(struct nfs4_fs_locations), GFP_KERNEL);
	if (locations == NULL)
		goto out;

	status = nfs4_proc_fs_locations(client, dir, name, locations, page);
	if (status != 0)
		goto out;

	/*
	 * If the fsid didn't change, this is a migration event, not a
	 * referral.  Cause us to drop into the exception handler, which
	 * will kick off migration recovery.
	 */
	if (nfs_fsid_equal(&NFS_SERVER(dir)->fsid, &locations->fattr.fsid)) {
		dprintk("%s: server did not return a different fsid for"
			" a referral at %s\n", __func__, name->name);
		status = -NFS4ERR_MOVED;
		goto out;
	}
	/* Fixup attributes for the nfs_lookup() call to nfs_fhget() */
	nfs_fixup_referral_attributes(&locations->fattr);

	/* replace the lookup nfs_fattr with the locations nfs_fattr */
	memcpy(fattr, &locations->fattr, sizeof(struct nfs_fattr));
	memset(fhandle, 0, sizeof(struct nfs_fh));
out:
	if (page)
		__free_page(page);
	kfree(locations);
	return status;
}

static int _nfs4_proc_getattr(struct nfs_server *server, struct nfs_fh *fhandle,
				struct nfs_fattr *fattr, struct nfs4_label *label)
{
	struct nfs4_getattr_arg args = {
		.fh = fhandle,
		.bitmask = server->attr_bitmask,
	};
	struct nfs4_getattr_res res = {
		.fattr = fattr,
		.label = label,
		.server = server,
	};
	struct rpc_message msg = {
		.rpc_proc = &nfs4_procedures[NFSPROC4_CLNT_GETATTR],
		.rpc_argp = &args,
		.rpc_resp = &res,
	};

	args.bitmask = nfs4_bitmask(server, label);

	nfs_fattr_init(fattr);
	return nfs4_call_sync(server->client, server, &msg, &args.seq_args, &res.seq_res, 0);
}

static int nfs4_proc_getattr(struct nfs_server *server, struct nfs_fh *fhandle,
				struct nfs_fattr *fattr, struct nfs4_label *label)
{
	struct nfs4_exception exception = { };
	int err;
	do {
		err = _nfs4_proc_getattr(server, fhandle, fattr, label);
		trace_nfs4_getattr(server, fhandle, fattr, err);
		err = nfs4_handle_exception(server, err,
				&exception);
	} while (exception.retry);
	return err;
}

/* 
 * The file is not closed if it is opened due to the a request to change
 * the size of the file. The open call will not be needed once the
 * VFS layer lookup-intents are implemented.
 *
 * Close is called when the inode is destroyed.
 * If we haven't opened the file for O_WRONLY, we
 * need to in the size_change case to obtain a stateid.
 *
 * Got race?
 * Because OPEN is always done by name in nfsv4, it is
 * possible that we opened a different file by the same
 * name.  We can recognize this race condition, but we
 * can't do anything about it besides returning an error.
 *
 * This will be fixed with VFS changes (lookup-intent).
 */
static int
nfs4_proc_setattr(struct dentry *dentry, struct nfs_fattr *fattr,
		  struct iattr *sattr)
{
	struct inode *inode = d_inode(dentry);
	struct rpc_cred *cred = NULL;
	struct nfs_open_context *ctx = NULL;
	struct nfs4_label *label = NULL;
	int status;

	if (pnfs_ld_layoutret_on_setattr(inode) &&
	    sattr->ia_valid & ATTR_SIZE &&
	    sattr->ia_size < i_size_read(inode))
		pnfs_commit_and_return_layout(inode);

	nfs_fattr_init(fattr);
	
	/* Deal with open(O_TRUNC) */
	if (sattr->ia_valid & ATTR_OPEN)
		sattr->ia_valid &= ~(ATTR_MTIME|ATTR_CTIME);

	/* Optimization: if the end result is no change, don't RPC */
	if ((sattr->ia_valid & ~(ATTR_FILE|ATTR_OPEN)) == 0)
		return 0;

	/* Search for an existing open(O_WRITE) file */
	if (sattr->ia_valid & ATTR_FILE) {

		ctx = nfs_file_open_context(sattr->ia_file);
		if (ctx)
			cred = ctx->cred;
	}

	label = nfs4_label_alloc(NFS_SERVER(inode), GFP_KERNEL);
	if (IS_ERR(label))
		return PTR_ERR(label);

	status = nfs4_do_setattr(inode, cred, fattr, sattr, ctx, NULL, label);
	if (status == 0) {
		nfs_setattr_update_inode(inode, sattr, fattr);
		nfs_setsecurity(inode, fattr, label);
	}
	nfs4_label_free(label);
	return status;
}

static int _nfs4_proc_lookup(struct rpc_clnt *clnt, struct inode *dir,
		const struct qstr *name, struct nfs_fh *fhandle,
		struct nfs_fattr *fattr, struct nfs4_label *label)
{
	struct nfs_server *server = NFS_SERVER(dir);
	int		       status;
	struct nfs4_lookup_arg args = {
		.bitmask = server->attr_bitmask,
		.dir_fh = NFS_FH(dir),
		.name = name,
	};
	struct nfs4_lookup_res res = {
		.server = server,
		.fattr = fattr,
		.label = label,
		.fh = fhandle,
	};
	struct rpc_message msg = {
		.rpc_proc = &nfs4_procedures[NFSPROC4_CLNT_LOOKUP],
		.rpc_argp = &args,
		.rpc_resp = &res,
	};

	args.bitmask = nfs4_bitmask(server, label);

	nfs_fattr_init(fattr);

	dprintk("NFS call  lookup %s\n", name->name);
	status = nfs4_call_sync(clnt, server, &msg, &args.seq_args, &res.seq_res, 0);
	dprintk("NFS reply lookup: %d\n", status);
	return status;
}

static void nfs_fixup_secinfo_attributes(struct nfs_fattr *fattr)
{
	fattr->valid |= NFS_ATTR_FATTR_TYPE | NFS_ATTR_FATTR_MODE |
		NFS_ATTR_FATTR_NLINK | NFS_ATTR_FATTR_MOUNTPOINT;
	fattr->mode = S_IFDIR | S_IRUGO | S_IXUGO;
	fattr->nlink = 2;
}

static int nfs4_proc_lookup_common(struct rpc_clnt **clnt, struct inode *dir,
				   const struct qstr *name, struct nfs_fh *fhandle,
				   struct nfs_fattr *fattr, struct nfs4_label *label)
{
	struct nfs4_exception exception = { };
	struct rpc_clnt *client = *clnt;
	int err;
	do {
		err = _nfs4_proc_lookup(client, dir, name, fhandle, fattr, label);
		trace_nfs4_lookup(dir, name, err);
		switch (err) {
		case -NFS4ERR_BADNAME:
			err = -ENOENT;
			goto out;
		case -NFS4ERR_MOVED:
			err = nfs4_get_referral(client, dir, name, fattr, fhandle);
			if (err == -NFS4ERR_MOVED)
				err = nfs4_handle_exception(NFS_SERVER(dir), err, &exception);
			goto out;
		case -NFS4ERR_WRONGSEC:
			err = -EPERM;
			if (client != *clnt)
				goto out;
			client = nfs4_negotiate_security(client, dir, name);
			if (IS_ERR(client))
				return PTR_ERR(client);

			exception.retry = 1;
			break;
		default:
			err = nfs4_handle_exception(NFS_SERVER(dir), err, &exception);
		}
	} while (exception.retry);

out:
	if (err == 0)
		*clnt = client;
	else if (client != *clnt)
		rpc_shutdown_client(client);

	return err;
}

static int nfs4_proc_lookup(struct inode *dir, const struct qstr *name,
			    struct nfs_fh *fhandle, struct nfs_fattr *fattr,
			    struct nfs4_label *label)
{
	int status;
	struct rpc_clnt *client = NFS_CLIENT(dir);

	status = nfs4_proc_lookup_common(&client, dir, name, fhandle, fattr, label);
	if (client != NFS_CLIENT(dir)) {
		rpc_shutdown_client(client);
		nfs_fixup_secinfo_attributes(fattr);
	}
	return status;
}

struct rpc_clnt *
nfs4_proc_lookup_mountpoint(struct inode *dir, const struct qstr *name,
			    struct nfs_fh *fhandle, struct nfs_fattr *fattr)
{
	struct rpc_clnt *client = NFS_CLIENT(dir);
	int status;

	status = nfs4_proc_lookup_common(&client, dir, name, fhandle, fattr, NULL);
	if (status < 0)
		return ERR_PTR(status);
	return (client == NFS_CLIENT(dir)) ? rpc_clone_client(client) : client;
}

static int _nfs4_proc_lookupp(struct inode *inode,
		struct nfs_fh *fhandle, struct nfs_fattr *fattr,
		struct nfs4_label *label)
{
	struct rpc_clnt *clnt = NFS_CLIENT(inode);
	struct nfs_server *server = NFS_SERVER(inode);
	int		       status;
	struct nfs4_lookupp_arg args = {
		.bitmask = server->attr_bitmask,
		.fh = NFS_FH(inode),
	};
	struct nfs4_lookupp_res res = {
		.server = server,
		.fattr = fattr,
		.label = label,
		.fh = fhandle,
	};
	struct rpc_message msg = {
		.rpc_proc = &nfs4_procedures[NFSPROC4_CLNT_LOOKUPP],
		.rpc_argp = &args,
		.rpc_resp = &res,
	};

	args.bitmask = nfs4_bitmask(server, label);

	nfs_fattr_init(fattr);

	dprintk("NFS call  lookupp ino=0x%lx\n", inode->i_ino);
	status = nfs4_call_sync(clnt, server, &msg, &args.seq_args,
				&res.seq_res, 0);
	dprintk("NFS reply lookupp: %d\n", status);
	return status;
}

static int nfs4_proc_lookupp(struct inode *inode, struct nfs_fh *fhandle,
			     struct nfs_fattr *fattr, struct nfs4_label *label)
{
	struct nfs4_exception exception = { };
	int err;
	do {
		err = _nfs4_proc_lookupp(inode, fhandle, fattr, label);
		trace_nfs4_lookupp(inode, err);
		err = nfs4_handle_exception(NFS_SERVER(inode), err,
				&exception);
	} while (exception.retry);
	return err;
}

static int _nfs4_proc_access(struct inode *inode, struct nfs_access_entry *entry)
{
	struct nfs_server *server = NFS_SERVER(inode);
	struct nfs4_accessargs args = {
		.fh = NFS_FH(inode),
		.bitmask = server->cache_consistency_bitmask,
	};
	struct nfs4_accessres res = {
		.server = server,
	};
	struct rpc_message msg = {
		.rpc_proc = &nfs4_procedures[NFSPROC4_CLNT_ACCESS],
		.rpc_argp = &args,
		.rpc_resp = &res,
		.rpc_cred = entry->cred,
	};
	int mode = entry->mask;
	int status = 0;

	/*
	 * Determine which access bits we want to ask for...
	 */
	if (mode & MAY_READ)
		args.access |= NFS4_ACCESS_READ;
	if (S_ISDIR(inode->i_mode)) {
		if (mode & MAY_WRITE)
			args.access |= NFS4_ACCESS_MODIFY | NFS4_ACCESS_EXTEND | NFS4_ACCESS_DELETE;
		if (mode & MAY_EXEC)
			args.access |= NFS4_ACCESS_LOOKUP;
	} else {
		if (mode & MAY_WRITE)
			args.access |= NFS4_ACCESS_MODIFY | NFS4_ACCESS_EXTEND;
		if (mode & MAY_EXEC)
			args.access |= NFS4_ACCESS_EXECUTE;
	}

	res.fattr = nfs_alloc_fattr();
	if (res.fattr == NULL)
		return -ENOMEM;

	status = nfs4_call_sync(server->client, server, &msg, &args.seq_args, &res.seq_res, 0);
	if (!status) {
		nfs_access_set_mask(entry, res.access);
		nfs_refresh_inode(inode, res.fattr);
	}
	nfs_free_fattr(res.fattr);
	return status;
}

static int nfs4_proc_access(struct inode *inode, struct nfs_access_entry *entry)
{
	struct nfs4_exception exception = { };
	int err;
	do {
		err = _nfs4_proc_access(inode, entry);
		trace_nfs4_access(inode, err);
		err = nfs4_handle_exception(NFS_SERVER(inode), err,
				&exception);
	} while (exception.retry);
	return err;
}

/*
 * TODO: For the time being, we don't try to get any attributes
 * along with any of the zero-copy operations READ, READDIR,
 * READLINK, WRITE.
 *
 * In the case of the first three, we want to put the GETATTR
 * after the read-type operation -- this is because it is hard
 * to predict the length of a GETATTR response in v4, and thus
 * align the READ data correctly.  This means that the GETATTR
 * may end up partially falling into the page cache, and we should
 * shift it into the 'tail' of the xdr_buf before processing.
 * To do this efficiently, we need to know the total length
 * of data received, which doesn't seem to be available outside
 * of the RPC layer.
 *
 * In the case of WRITE, we also want to put the GETATTR after
 * the operation -- in this case because we want to make sure
 * we get the post-operation mtime and size.
 *
 * Both of these changes to the XDR layer would in fact be quite
 * minor, but I decided to leave them for a subsequent patch.
 */
static int _nfs4_proc_readlink(struct inode *inode, struct page *page,
		unsigned int pgbase, unsigned int pglen)
{
	struct nfs4_readlink args = {
		.fh       = NFS_FH(inode),
		.pgbase	  = pgbase,
		.pglen    = pglen,
		.pages    = &page,
	};
	struct nfs4_readlink_res res;
	struct rpc_message msg = {
		.rpc_proc = &nfs4_procedures[NFSPROC4_CLNT_READLINK],
		.rpc_argp = &args,
		.rpc_resp = &res,
	};

	return nfs4_call_sync(NFS_SERVER(inode)->client, NFS_SERVER(inode), &msg, &args.seq_args, &res.seq_res, 0);
}

static int nfs4_proc_readlink(struct inode *inode, struct page *page,
		unsigned int pgbase, unsigned int pglen)
{
	struct nfs4_exception exception = { };
	int err;
	do {
		err = _nfs4_proc_readlink(inode, page, pgbase, pglen);
		trace_nfs4_readlink(inode, err);
		err = nfs4_handle_exception(NFS_SERVER(inode), err,
				&exception);
	} while (exception.retry);
	return err;
}

/*
 * This is just for mknod.  open(O_CREAT) will always do ->open_context().
 */
static int
nfs4_proc_create(struct inode *dir, struct dentry *dentry, struct iattr *sattr,
		 int flags)
{
	struct nfs_server *server = NFS_SERVER(dir);
	struct nfs4_label l, *ilabel = NULL;
	struct nfs_open_context *ctx;
	struct nfs4_state *state;
	int status = 0;

	ctx = alloc_nfs_open_context(dentry, FMODE_READ, NULL);
	if (IS_ERR(ctx))
		return PTR_ERR(ctx);

	ilabel = nfs4_label_init_security(dir, dentry, sattr, &l);

	if (!(server->attr_bitmask[2] & FATTR4_WORD2_MODE_UMASK))
		sattr->ia_mode &= ~current_umask();
	state = nfs4_do_open(dir, ctx, flags, sattr, ilabel, NULL);
	if (IS_ERR(state)) {
		status = PTR_ERR(state);
		goto out;
	}
out:
	nfs4_label_release_security(ilabel);
	put_nfs_open_context(ctx);
	return status;
}

static int _nfs4_proc_remove(struct inode *dir, const struct qstr *name)
{
	struct nfs_server *server = NFS_SERVER(dir);
	struct nfs_removeargs args = {
		.fh = NFS_FH(dir),
		.name = *name,
	};
	struct nfs_removeres res = {
		.server = server,
	};
	struct rpc_message msg = {
		.rpc_proc = &nfs4_procedures[NFSPROC4_CLNT_REMOVE],
		.rpc_argp = &args,
		.rpc_resp = &res,
	};
	unsigned long timestamp = jiffies;
	int status;

	status = nfs4_call_sync(server->client, server, &msg, &args.seq_args, &res.seq_res, 1);
	if (status == 0)
		update_changeattr(dir, &res.cinfo, timestamp);
	return status;
}

static int nfs4_proc_remove(struct inode *dir, const struct qstr *name)
{
	struct nfs4_exception exception = { };
	int err;
	do {
		err = _nfs4_proc_remove(dir, name);
		trace_nfs4_remove(dir, name, err);
		err = nfs4_handle_exception(NFS_SERVER(dir), err,
				&exception);
	} while (exception.retry);
	return err;
}

static void nfs4_proc_unlink_setup(struct rpc_message *msg, struct inode *dir)
{
	struct nfs_server *server = NFS_SERVER(dir);
	struct nfs_removeargs *args = msg->rpc_argp;
	struct nfs_removeres *res = msg->rpc_resp;

	res->server = server;
	msg->rpc_proc = &nfs4_procedures[NFSPROC4_CLNT_REMOVE];
	nfs4_init_sequence(&args->seq_args, &res->seq_res, 1);

	nfs_fattr_init(res->dir_attr);
}

static void nfs4_proc_unlink_rpc_prepare(struct rpc_task *task, struct nfs_unlinkdata *data)
{
	nfs4_setup_sequence(NFS_SB(data->dentry->d_sb)->nfs_client,
			&data->args.seq_args,
			&data->res.seq_res,
			task);
}

static int nfs4_proc_unlink_done(struct rpc_task *task, struct inode *dir)
{
	struct nfs_unlinkdata *data = task->tk_calldata;
	struct nfs_removeres *res = &data->res;

	if (!nfs4_sequence_done(task, &res->seq_res))
		return 0;
	if (nfs4_async_handle_error(task, res->server, NULL,
				    &data->timeout) == -EAGAIN)
		return 0;
	if (task->tk_status == 0)
		update_changeattr(dir, &res->cinfo, res->dir_attr->time_start);
	return 1;
}

static void nfs4_proc_rename_setup(struct rpc_message *msg, struct inode *dir)
{
	struct nfs_server *server = NFS_SERVER(dir);
	struct nfs_renameargs *arg = msg->rpc_argp;
	struct nfs_renameres *res = msg->rpc_resp;

	msg->rpc_proc = &nfs4_procedures[NFSPROC4_CLNT_RENAME];
	res->server = server;
	nfs4_init_sequence(&arg->seq_args, &res->seq_res, 1);
}

static void nfs4_proc_rename_rpc_prepare(struct rpc_task *task, struct nfs_renamedata *data)
{
	nfs4_setup_sequence(NFS_SERVER(data->old_dir)->nfs_client,
			&data->args.seq_args,
			&data->res.seq_res,
			task);
}

static int nfs4_proc_rename_done(struct rpc_task *task, struct inode *old_dir,
				 struct inode *new_dir)
{
	struct nfs_renamedata *data = task->tk_calldata;
	struct nfs_renameres *res = &data->res;

	if (!nfs4_sequence_done(task, &res->seq_res))
		return 0;
	if (nfs4_async_handle_error(task, res->server, NULL, &data->timeout) == -EAGAIN)
		return 0;

	if (task->tk_status == 0) {
		update_changeattr(old_dir, &res->old_cinfo, res->old_fattr->time_start);
		if (new_dir != old_dir)
			update_changeattr(new_dir, &res->new_cinfo, res->new_fattr->time_start);
	}
	return 1;
}

static int _nfs4_proc_link(struct inode *inode, struct inode *dir, const struct qstr *name)
{
	struct nfs_server *server = NFS_SERVER(inode);
	struct nfs4_link_arg arg = {
		.fh     = NFS_FH(inode),
		.dir_fh = NFS_FH(dir),
		.name   = name,
		.bitmask = server->attr_bitmask,
	};
	struct nfs4_link_res res = {
		.server = server,
		.label = NULL,
	};
	struct rpc_message msg = {
		.rpc_proc = &nfs4_procedures[NFSPROC4_CLNT_LINK],
		.rpc_argp = &arg,
		.rpc_resp = &res,
	};
	int status = -ENOMEM;

	res.fattr = nfs_alloc_fattr();
	if (res.fattr == NULL)
		goto out;

	res.label = nfs4_label_alloc(server, GFP_KERNEL);
	if (IS_ERR(res.label)) {
		status = PTR_ERR(res.label);
		goto out;
	}
	arg.bitmask = nfs4_bitmask(server, res.label);

	status = nfs4_call_sync(server->client, server, &msg, &arg.seq_args, &res.seq_res, 1);
	if (!status) {
		update_changeattr(dir, &res.cinfo, res.fattr->time_start);
		status = nfs_post_op_update_inode(inode, res.fattr);
		if (!status)
			nfs_setsecurity(inode, res.fattr, res.label);
	}


	nfs4_label_free(res.label);

out:
	nfs_free_fattr(res.fattr);
	return status;
}

static int nfs4_proc_link(struct inode *inode, struct inode *dir, const struct qstr *name)
{
	struct nfs4_exception exception = { };
	int err;
	do {
		err = nfs4_handle_exception(NFS_SERVER(inode),
				_nfs4_proc_link(inode, dir, name),
				&exception);
	} while (exception.retry);
	return err;
}

struct nfs4_createdata {
	struct rpc_message msg;
	struct nfs4_create_arg arg;
	struct nfs4_create_res res;
	struct nfs_fh fh;
	struct nfs_fattr fattr;
	struct nfs4_label *label;
};

static struct nfs4_createdata *nfs4_alloc_createdata(struct inode *dir,
		const struct qstr *name, struct iattr *sattr, u32 ftype)
{
	struct nfs4_createdata *data;

	data = kzalloc(sizeof(*data), GFP_KERNEL);
	if (data != NULL) {
		struct nfs_server *server = NFS_SERVER(dir);

		data->label = nfs4_label_alloc(server, GFP_KERNEL);
		if (IS_ERR(data->label))
			goto out_free;

		data->msg.rpc_proc = &nfs4_procedures[NFSPROC4_CLNT_CREATE];
		data->msg.rpc_argp = &data->arg;
		data->msg.rpc_resp = &data->res;
		data->arg.dir_fh = NFS_FH(dir);
		data->arg.server = server;
		data->arg.name = name;
		data->arg.attrs = sattr;
		data->arg.ftype = ftype;
		data->arg.bitmask = nfs4_bitmask(server, data->label);
		data->arg.umask = current_umask();
		data->res.server = server;
		data->res.fh = &data->fh;
		data->res.fattr = &data->fattr;
		data->res.label = data->label;
		nfs_fattr_init(data->res.fattr);
	}
	return data;
out_free:
	kfree(data);
	return NULL;
}

static int nfs4_do_create(struct inode *dir, struct dentry *dentry, struct nfs4_createdata *data)
{
	int status = nfs4_call_sync(NFS_SERVER(dir)->client, NFS_SERVER(dir), &data->msg,
				    &data->arg.seq_args, &data->res.seq_res, 1);
	if (status == 0) {
		update_changeattr(dir, &data->res.dir_cinfo,
				data->res.fattr->time_start);
		status = nfs_instantiate(dentry, data->res.fh, data->res.fattr, data->res.label);
	}
	return status;
}

static void nfs4_free_createdata(struct nfs4_createdata *data)
{
	nfs4_label_free(data->label);
	kfree(data);
}

static int _nfs4_proc_symlink(struct inode *dir, struct dentry *dentry,
		struct page *page, unsigned int len, struct iattr *sattr,
		struct nfs4_label *label)
{
	struct nfs4_createdata *data;
	int status = -ENAMETOOLONG;

	if (len > NFS4_MAXPATHLEN)
		goto out;

	status = -ENOMEM;
	data = nfs4_alloc_createdata(dir, &dentry->d_name, sattr, NF4LNK);
	if (data == NULL)
		goto out;

	data->msg.rpc_proc = &nfs4_procedures[NFSPROC4_CLNT_SYMLINK];
	data->arg.u.symlink.pages = &page;
	data->arg.u.symlink.len = len;
	data->arg.label = label;
	
	status = nfs4_do_create(dir, dentry, data);

	nfs4_free_createdata(data);
out:
	return status;
}

static int nfs4_proc_symlink(struct inode *dir, struct dentry *dentry,
		struct page *page, unsigned int len, struct iattr *sattr)
{
	struct nfs4_exception exception = { };
	struct nfs4_label l, *label = NULL;
	int err;

	label = nfs4_label_init_security(dir, dentry, sattr, &l);

	do {
		err = _nfs4_proc_symlink(dir, dentry, page, len, sattr, label);
		trace_nfs4_symlink(dir, &dentry->d_name, err);
		err = nfs4_handle_exception(NFS_SERVER(dir), err,
				&exception);
	} while (exception.retry);

	nfs4_label_release_security(label);
	return err;
}

static int _nfs4_proc_mkdir(struct inode *dir, struct dentry *dentry,
		struct iattr *sattr, struct nfs4_label *label)
{
	struct nfs4_createdata *data;
	int status = -ENOMEM;

	data = nfs4_alloc_createdata(dir, &dentry->d_name, sattr, NF4DIR);
	if (data == NULL)
		goto out;

	data->arg.label = label;
	status = nfs4_do_create(dir, dentry, data);

	nfs4_free_createdata(data);
out:
	return status;
}

static int nfs4_proc_mkdir(struct inode *dir, struct dentry *dentry,
		struct iattr *sattr)
{
	struct nfs_server *server = NFS_SERVER(dir);
	struct nfs4_exception exception = { };
	struct nfs4_label l, *label = NULL;
	int err;

	label = nfs4_label_init_security(dir, dentry, sattr, &l);

	if (!(server->attr_bitmask[2] & FATTR4_WORD2_MODE_UMASK))
		sattr->ia_mode &= ~current_umask();
	do {
		err = _nfs4_proc_mkdir(dir, dentry, sattr, label);
		trace_nfs4_mkdir(dir, &dentry->d_name, err);
		err = nfs4_handle_exception(NFS_SERVER(dir), err,
				&exception);
	} while (exception.retry);
	nfs4_label_release_security(label);

	return err;
}

static int _nfs4_proc_readdir(struct dentry *dentry, struct rpc_cred *cred,
		u64 cookie, struct page **pages, unsigned int count, bool plus)
{
	struct inode		*dir = d_inode(dentry);
	struct nfs4_readdir_arg args = {
		.fh = NFS_FH(dir),
		.pages = pages,
		.pgbase = 0,
		.count = count,
		.bitmask = NFS_SERVER(d_inode(dentry))->attr_bitmask,
		.plus = plus,
	};
	struct nfs4_readdir_res res;
	struct rpc_message msg = {
		.rpc_proc = &nfs4_procedures[NFSPROC4_CLNT_READDIR],
		.rpc_argp = &args,
		.rpc_resp = &res,
		.rpc_cred = cred,
	};
	int			status;

	dprintk("%s: dentry = %pd2, cookie = %Lu\n", __func__,
			dentry,
			(unsigned long long)cookie);
	nfs4_setup_readdir(cookie, NFS_I(dir)->cookieverf, dentry, &args);
	res.pgbase = args.pgbase;
	status = nfs4_call_sync(NFS_SERVER(dir)->client, NFS_SERVER(dir), &msg, &args.seq_args, &res.seq_res, 0);
	if (status >= 0) {
		memcpy(NFS_I(dir)->cookieverf, res.verifier.data, NFS4_VERIFIER_SIZE);
		status += args.pgbase;
	}

	nfs_invalidate_atime(dir);

	dprintk("%s: returns %d\n", __func__, status);
	return status;
}

static int nfs4_proc_readdir(struct dentry *dentry, struct rpc_cred *cred,
		u64 cookie, struct page **pages, unsigned int count, bool plus)
{
	struct nfs4_exception exception = { };
	int err;
	do {
		err = _nfs4_proc_readdir(dentry, cred, cookie,
				pages, count, plus);
		trace_nfs4_readdir(d_inode(dentry), err);
		err = nfs4_handle_exception(NFS_SERVER(d_inode(dentry)), err,
				&exception);
	} while (exception.retry);
	return err;
}

static int _nfs4_proc_mknod(struct inode *dir, struct dentry *dentry,
		struct iattr *sattr, struct nfs4_label *label, dev_t rdev)
{
	struct nfs4_createdata *data;
	int mode = sattr->ia_mode;
	int status = -ENOMEM;

	data = nfs4_alloc_createdata(dir, &dentry->d_name, sattr, NF4SOCK);
	if (data == NULL)
		goto out;

	if (S_ISFIFO(mode))
		data->arg.ftype = NF4FIFO;
	else if (S_ISBLK(mode)) {
		data->arg.ftype = NF4BLK;
		data->arg.u.device.specdata1 = MAJOR(rdev);
		data->arg.u.device.specdata2 = MINOR(rdev);
	}
	else if (S_ISCHR(mode)) {
		data->arg.ftype = NF4CHR;
		data->arg.u.device.specdata1 = MAJOR(rdev);
		data->arg.u.device.specdata2 = MINOR(rdev);
	} else if (!S_ISSOCK(mode)) {
		status = -EINVAL;
		goto out_free;
	}

	data->arg.label = label;
	status = nfs4_do_create(dir, dentry, data);
out_free:
	nfs4_free_createdata(data);
out:
	return status;
}

static int nfs4_proc_mknod(struct inode *dir, struct dentry *dentry,
		struct iattr *sattr, dev_t rdev)
{
	struct nfs_server *server = NFS_SERVER(dir);
	struct nfs4_exception exception = { };
	struct nfs4_label l, *label = NULL;
	int err;

	label = nfs4_label_init_security(dir, dentry, sattr, &l);

	if (!(server->attr_bitmask[2] & FATTR4_WORD2_MODE_UMASK))
		sattr->ia_mode &= ~current_umask();
	do {
		err = _nfs4_proc_mknod(dir, dentry, sattr, label, rdev);
		trace_nfs4_mknod(dir, &dentry->d_name, err);
		err = nfs4_handle_exception(NFS_SERVER(dir), err,
				&exception);
	} while (exception.retry);

	nfs4_label_release_security(label);

	return err;
}

static int _nfs4_proc_statfs(struct nfs_server *server, struct nfs_fh *fhandle,
		 struct nfs_fsstat *fsstat)
{
	struct nfs4_statfs_arg args = {
		.fh = fhandle,
		.bitmask = server->attr_bitmask,
	};
	struct nfs4_statfs_res res = {
		.fsstat = fsstat,
	};
	struct rpc_message msg = {
		.rpc_proc = &nfs4_procedures[NFSPROC4_CLNT_STATFS],
		.rpc_argp = &args,
		.rpc_resp = &res,
	};

	nfs_fattr_init(fsstat->fattr);
	return  nfs4_call_sync(server->client, server, &msg, &args.seq_args, &res.seq_res, 0);
}

static int nfs4_proc_statfs(struct nfs_server *server, struct nfs_fh *fhandle, struct nfs_fsstat *fsstat)
{
	struct nfs4_exception exception = { };
	int err;
	do {
		err = nfs4_handle_exception(server,
				_nfs4_proc_statfs(server, fhandle, fsstat),
				&exception);
	} while (exception.retry);
	return err;
}

static int _nfs4_do_fsinfo(struct nfs_server *server, struct nfs_fh *fhandle,
		struct nfs_fsinfo *fsinfo)
{
	struct nfs4_fsinfo_arg args = {
		.fh = fhandle,
		.bitmask = server->attr_bitmask,
	};
	struct nfs4_fsinfo_res res = {
		.fsinfo = fsinfo,
	};
	struct rpc_message msg = {
		.rpc_proc = &nfs4_procedures[NFSPROC4_CLNT_FSINFO],
		.rpc_argp = &args,
		.rpc_resp = &res,
	};

	return nfs4_call_sync(server->client, server, &msg, &args.seq_args, &res.seq_res, 0);
}

static int nfs4_do_fsinfo(struct nfs_server *server, struct nfs_fh *fhandle, struct nfs_fsinfo *fsinfo)
{
	struct nfs4_exception exception = { };
	unsigned long now = jiffies;
	int err;

	do {
		err = _nfs4_do_fsinfo(server, fhandle, fsinfo);
		trace_nfs4_fsinfo(server, fhandle, fsinfo->fattr, err);
		if (err == 0) {
			nfs4_set_lease_period(server->nfs_client,
					fsinfo->lease_time * HZ,
					now);
			break;
		}
		err = nfs4_handle_exception(server, err, &exception);
	} while (exception.retry);
	return err;
}

static int nfs4_proc_fsinfo(struct nfs_server *server, struct nfs_fh *fhandle, struct nfs_fsinfo *fsinfo)
{
	int error;

	nfs_fattr_init(fsinfo->fattr);
	error = nfs4_do_fsinfo(server, fhandle, fsinfo);
	if (error == 0) {
		/* block layout checks this! */
		server->pnfs_blksize = fsinfo->blksize;
		set_pnfs_layoutdriver(server, fhandle, fsinfo);
	}

	return error;
}

static int _nfs4_proc_pathconf(struct nfs_server *server, struct nfs_fh *fhandle,
		struct nfs_pathconf *pathconf)
{
	struct nfs4_pathconf_arg args = {
		.fh = fhandle,
		.bitmask = server->attr_bitmask,
	};
	struct nfs4_pathconf_res res = {
		.pathconf = pathconf,
	};
	struct rpc_message msg = {
		.rpc_proc = &nfs4_procedures[NFSPROC4_CLNT_PATHCONF],
		.rpc_argp = &args,
		.rpc_resp = &res,
	};

	/* None of the pathconf attributes are mandatory to implement */
	if ((args.bitmask[0] & nfs4_pathconf_bitmap[0]) == 0) {
		memset(pathconf, 0, sizeof(*pathconf));
		return 0;
	}

	nfs_fattr_init(pathconf->fattr);
	return nfs4_call_sync(server->client, server, &msg, &args.seq_args, &res.seq_res, 0);
}

static int nfs4_proc_pathconf(struct nfs_server *server, struct nfs_fh *fhandle,
		struct nfs_pathconf *pathconf)
{
	struct nfs4_exception exception = { };
	int err;

	do {
		err = nfs4_handle_exception(server,
				_nfs4_proc_pathconf(server, fhandle, pathconf),
				&exception);
	} while (exception.retry);
	return err;
}

int nfs4_set_rw_stateid(nfs4_stateid *stateid,
		const struct nfs_open_context *ctx,
		const struct nfs_lock_context *l_ctx,
		fmode_t fmode)
{
	return nfs4_select_rw_stateid(ctx->state, fmode, l_ctx, stateid, NULL);
}
EXPORT_SYMBOL_GPL(nfs4_set_rw_stateid);

static bool nfs4_stateid_is_current(nfs4_stateid *stateid,
		const struct nfs_open_context *ctx,
		const struct nfs_lock_context *l_ctx,
		fmode_t fmode)
{
	nfs4_stateid current_stateid;

	/* If the current stateid represents a lost lock, then exit */
	if (nfs4_set_rw_stateid(&current_stateid, ctx, l_ctx, fmode) == -EIO)
		return true;
	return nfs4_stateid_match(stateid, &current_stateid);
}

static bool nfs4_error_stateid_expired(int err)
{
	switch (err) {
	case -NFS4ERR_DELEG_REVOKED:
	case -NFS4ERR_ADMIN_REVOKED:
	case -NFS4ERR_BAD_STATEID:
	case -NFS4ERR_STALE_STATEID:
	case -NFS4ERR_OLD_STATEID:
	case -NFS4ERR_OPENMODE:
	case -NFS4ERR_EXPIRED:
		return true;
	}
	return false;
}

static int nfs4_read_done_cb(struct rpc_task *task, struct nfs_pgio_header *hdr)
{
	struct nfs_server *server = NFS_SERVER(hdr->inode);

	trace_nfs4_read(hdr, task->tk_status);
	if (task->tk_status < 0) {
		struct nfs4_exception exception = {
			.inode = hdr->inode,
			.state = hdr->args.context->state,
			.stateid = &hdr->args.stateid,
		};
		task->tk_status = nfs4_async_handle_exception(task,
				server, task->tk_status, &exception);
		if (exception.retry) {
			rpc_restart_call_prepare(task);
			return -EAGAIN;
		}
	}

	if (task->tk_status > 0)
		renew_lease(server, hdr->timestamp);
	return 0;
}

static bool nfs4_read_stateid_changed(struct rpc_task *task,
		struct nfs_pgio_args *args)
{

	if (!nfs4_error_stateid_expired(task->tk_status) ||
		nfs4_stateid_is_current(&args->stateid,
				args->context,
				args->lock_context,
				FMODE_READ))
		return false;
	rpc_restart_call_prepare(task);
	return true;
}

static int nfs4_read_done(struct rpc_task *task, struct nfs_pgio_header *hdr)
{

	dprintk("--> %s\n", __func__);

	if (!nfs4_sequence_done(task, &hdr->res.seq_res))
		return -EAGAIN;
	if (nfs4_read_stateid_changed(task, &hdr->args))
		return -EAGAIN;
	if (task->tk_status > 0)
		nfs_invalidate_atime(hdr->inode);
	return hdr->pgio_done_cb ? hdr->pgio_done_cb(task, hdr) :
				    nfs4_read_done_cb(task, hdr);
}

static void nfs4_proc_read_setup(struct nfs_pgio_header *hdr,
				 struct rpc_message *msg)
{
	hdr->timestamp   = jiffies;
	if (!hdr->pgio_done_cb)
		hdr->pgio_done_cb = nfs4_read_done_cb;
	msg->rpc_proc = &nfs4_procedures[NFSPROC4_CLNT_READ];
	nfs4_init_sequence(&hdr->args.seq_args, &hdr->res.seq_res, 0);
}

static int nfs4_proc_pgio_rpc_prepare(struct rpc_task *task,
				      struct nfs_pgio_header *hdr)
{
	if (nfs4_setup_sequence(NFS_SERVER(hdr->inode)->nfs_client,
			&hdr->args.seq_args,
			&hdr->res.seq_res,
			task))
		return 0;
	if (nfs4_set_rw_stateid(&hdr->args.stateid, hdr->args.context,
				hdr->args.lock_context,
				hdr->rw_mode) == -EIO)
		return -EIO;
	if (unlikely(test_bit(NFS_CONTEXT_BAD, &hdr->args.context->flags)))
		return -EIO;
	return 0;
}

static int nfs4_write_done_cb(struct rpc_task *task,
			      struct nfs_pgio_header *hdr)
{
	struct inode *inode = hdr->inode;

	trace_nfs4_write(hdr, task->tk_status);
	if (task->tk_status < 0) {
		struct nfs4_exception exception = {
			.inode = hdr->inode,
			.state = hdr->args.context->state,
			.stateid = &hdr->args.stateid,
		};
		task->tk_status = nfs4_async_handle_exception(task,
				NFS_SERVER(inode), task->tk_status,
				&exception);
		if (exception.retry) {
			rpc_restart_call_prepare(task);
			return -EAGAIN;
		}
	}
	if (task->tk_status >= 0) {
		renew_lease(NFS_SERVER(inode), hdr->timestamp);
		nfs_writeback_update_inode(hdr);
	}
	return 0;
}

static bool nfs4_write_stateid_changed(struct rpc_task *task,
		struct nfs_pgio_args *args)
{

	if (!nfs4_error_stateid_expired(task->tk_status) ||
		nfs4_stateid_is_current(&args->stateid,
				args->context,
				args->lock_context,
				FMODE_WRITE))
		return false;
	rpc_restart_call_prepare(task);
	return true;
}

static int nfs4_write_done(struct rpc_task *task, struct nfs_pgio_header *hdr)
{
	if (!nfs4_sequence_done(task, &hdr->res.seq_res))
		return -EAGAIN;
	if (nfs4_write_stateid_changed(task, &hdr->args))
		return -EAGAIN;
	return hdr->pgio_done_cb ? hdr->pgio_done_cb(task, hdr) :
		nfs4_write_done_cb(task, hdr);
}

static
bool nfs4_write_need_cache_consistency_data(struct nfs_pgio_header *hdr)
{
	/* Don't request attributes for pNFS or O_DIRECT writes */
	if (hdr->ds_clp != NULL || hdr->dreq != NULL)
		return false;
	/* Otherwise, request attributes if and only if we don't hold
	 * a delegation
	 */
	return nfs4_have_delegation(hdr->inode, FMODE_READ) == 0;
}

static void nfs4_proc_write_setup(struct nfs_pgio_header *hdr,
				  struct rpc_message *msg)
{
	struct nfs_server *server = NFS_SERVER(hdr->inode);

	if (!nfs4_write_need_cache_consistency_data(hdr)) {
		hdr->args.bitmask = NULL;
		hdr->res.fattr = NULL;
	} else
		hdr->args.bitmask = server->cache_consistency_bitmask;

	if (!hdr->pgio_done_cb)
		hdr->pgio_done_cb = nfs4_write_done_cb;
	hdr->res.server = server;
	hdr->timestamp   = jiffies;

	msg->rpc_proc = &nfs4_procedures[NFSPROC4_CLNT_WRITE];
	nfs4_init_sequence(&hdr->args.seq_args, &hdr->res.seq_res, 1);
}

static void nfs4_proc_commit_rpc_prepare(struct rpc_task *task, struct nfs_commit_data *data)
{
	nfs4_setup_sequence(NFS_SERVER(data->inode)->nfs_client,
			&data->args.seq_args,
			&data->res.seq_res,
			task);
}

static int nfs4_commit_done_cb(struct rpc_task *task, struct nfs_commit_data *data)
{
	struct inode *inode = data->inode;

	trace_nfs4_commit(data, task->tk_status);
	if (nfs4_async_handle_error(task, NFS_SERVER(inode),
				    NULL, NULL) == -EAGAIN) {
		rpc_restart_call_prepare(task);
		return -EAGAIN;
	}
	return 0;
}

static int nfs4_commit_done(struct rpc_task *task, struct nfs_commit_data *data)
{
	if (!nfs4_sequence_done(task, &data->res.seq_res))
		return -EAGAIN;
	return data->commit_done_cb(task, data);
}

static void nfs4_proc_commit_setup(struct nfs_commit_data *data, struct rpc_message *msg)
{
	struct nfs_server *server = NFS_SERVER(data->inode);

	if (data->commit_done_cb == NULL)
		data->commit_done_cb = nfs4_commit_done_cb;
	data->res.server = server;
	msg->rpc_proc = &nfs4_procedures[NFSPROC4_CLNT_COMMIT];
	nfs4_init_sequence(&data->args.seq_args, &data->res.seq_res, 1);
}

struct nfs4_renewdata {
	struct nfs_client	*client;
	unsigned long		timestamp;
};

/*
 * nfs4_proc_async_renew(): This is not one of the nfs_rpc_ops; it is a special
 * standalone procedure for queueing an asynchronous RENEW.
 */
static void nfs4_renew_release(void *calldata)
{
	struct nfs4_renewdata *data = calldata;
	struct nfs_client *clp = data->client;

	if (atomic_read(&clp->cl_count) > 1)
		nfs4_schedule_state_renewal(clp);
	nfs_put_client(clp);
	kfree(data);
}

static void nfs4_renew_done(struct rpc_task *task, void *calldata)
{
	struct nfs4_renewdata *data = calldata;
	struct nfs_client *clp = data->client;
	unsigned long timestamp = data->timestamp;

	trace_nfs4_renew_async(clp, task->tk_status);
	switch (task->tk_status) {
	case 0:
		break;
	case -NFS4ERR_LEASE_MOVED:
		nfs4_schedule_lease_moved_recovery(clp);
		break;
	default:
		/* Unless we're shutting down, schedule state recovery! */
		if (test_bit(NFS_CS_RENEWD, &clp->cl_res_state) == 0)
			return;
		if (task->tk_status != NFS4ERR_CB_PATH_DOWN) {
			nfs4_schedule_lease_recovery(clp);
			return;
		}
		nfs4_schedule_path_down_recovery(clp);
	}
	do_renew_lease(clp, timestamp);
}

static const struct rpc_call_ops nfs4_renew_ops = {
	.rpc_call_done = nfs4_renew_done,
	.rpc_release = nfs4_renew_release,
};

static int nfs4_proc_async_renew(struct nfs_client *clp, struct rpc_cred *cred, unsigned renew_flags)
{
	struct rpc_message msg = {
		.rpc_proc	= &nfs4_procedures[NFSPROC4_CLNT_RENEW],
		.rpc_argp	= clp,
		.rpc_cred	= cred,
	};
	struct nfs4_renewdata *data;

	if (renew_flags == 0)
		return 0;
	if (!atomic_inc_not_zero(&clp->cl_count))
		return -EIO;
	data = kmalloc(sizeof(*data), GFP_NOFS);
	if (data == NULL) {
		nfs_put_client(clp);
		return -ENOMEM;
	}
	data->client = clp;
	data->timestamp = jiffies;
	return rpc_call_async(clp->cl_rpcclient, &msg, RPC_TASK_TIMEOUT,
			&nfs4_renew_ops, data);
}

static int nfs4_proc_renew(struct nfs_client *clp, struct rpc_cred *cred)
{
	struct rpc_message msg = {
		.rpc_proc	= &nfs4_procedures[NFSPROC4_CLNT_RENEW],
		.rpc_argp	= clp,
		.rpc_cred	= cred,
	};
	unsigned long now = jiffies;
	int status;

	status = rpc_call_sync(clp->cl_rpcclient, &msg, RPC_TASK_TIMEOUT);
	if (status < 0)
		return status;
	do_renew_lease(clp, now);
	return 0;
}

static inline int nfs4_server_supports_acls(struct nfs_server *server)
{
	return server->caps & NFS_CAP_ACLS;
}

/* Assuming that XATTR_SIZE_MAX is a multiple of PAGE_SIZE, and that
 * it's OK to put sizeof(void) * (XATTR_SIZE_MAX/PAGE_SIZE) bytes on
 * the stack.
 */
#define NFS4ACL_MAXPAGES DIV_ROUND_UP(XATTR_SIZE_MAX, PAGE_SIZE)

static int buf_to_pages_noslab(const void *buf, size_t buflen,
		struct page **pages)
{
	struct page *newpage, **spages;
	int rc = 0;
	size_t len;
	spages = pages;

	do {
		len = min_t(size_t, PAGE_SIZE, buflen);
		newpage = alloc_page(GFP_KERNEL);

		if (newpage == NULL)
			goto unwind;
		memcpy(page_address(newpage), buf, len);
		buf += len;
		buflen -= len;
		*pages++ = newpage;
		rc++;
	} while (buflen != 0);

	return rc;

unwind:
	for(; rc > 0; rc--)
		__free_page(spages[rc-1]);
	return -ENOMEM;
}

struct nfs4_cached_acl {
	int cached;
	size_t len;
	char data[0];
};

static void nfs4_set_cached_acl(struct inode *inode, struct nfs4_cached_acl *acl)
{
	struct nfs_inode *nfsi = NFS_I(inode);

	spin_lock(&inode->i_lock);
	kfree(nfsi->nfs4_acl);
	nfsi->nfs4_acl = acl;
	spin_unlock(&inode->i_lock);
}

static void nfs4_zap_acl_attr(struct inode *inode)
{
	nfs4_set_cached_acl(inode, NULL);
}

static inline ssize_t nfs4_read_cached_acl(struct inode *inode, char *buf, size_t buflen)
{
	struct nfs_inode *nfsi = NFS_I(inode);
	struct nfs4_cached_acl *acl;
	int ret = -ENOENT;

	spin_lock(&inode->i_lock);
	acl = nfsi->nfs4_acl;
	if (acl == NULL)
		goto out;
	if (buf == NULL) /* user is just asking for length */
		goto out_len;
	if (acl->cached == 0)
		goto out;
	ret = -ERANGE; /* see getxattr(2) man page */
	if (acl->len > buflen)
		goto out;
	memcpy(buf, acl->data, acl->len);
out_len:
	ret = acl->len;
out:
	spin_unlock(&inode->i_lock);
	return ret;
}

static void nfs4_write_cached_acl(struct inode *inode, struct page **pages, size_t pgbase, size_t acl_len)
{
	struct nfs4_cached_acl *acl;
	size_t buflen = sizeof(*acl) + acl_len;

	if (buflen <= PAGE_SIZE) {
		acl = kmalloc(buflen, GFP_KERNEL);
		if (acl == NULL)
			goto out;
		acl->cached = 1;
		_copy_from_pages(acl->data, pages, pgbase, acl_len);
	} else {
		acl = kmalloc(sizeof(*acl), GFP_KERNEL);
		if (acl == NULL)
			goto out;
		acl->cached = 0;
	}
	acl->len = acl_len;
out:
	nfs4_set_cached_acl(inode, acl);
}

/*
 * The getxattr API returns the required buffer length when called with a
 * NULL buf. The NFSv4 acl tool then calls getxattr again after allocating
 * the required buf.  On a NULL buf, we send a page of data to the server
 * guessing that the ACL request can be serviced by a page. If so, we cache
 * up to the page of ACL data, and the 2nd call to getxattr is serviced by
 * the cache. If not so, we throw away the page, and cache the required
 * length. The next getxattr call will then produce another round trip to
 * the server, this time with the input buf of the required size.
 */
static ssize_t __nfs4_get_acl_uncached(struct inode *inode, void *buf, size_t buflen)
{
	struct page *pages[NFS4ACL_MAXPAGES + 1] = {NULL, };
	struct nfs_getaclargs args = {
		.fh = NFS_FH(inode),
		.acl_pages = pages,
		.acl_len = buflen,
	};
	struct nfs_getaclres res = {
		.acl_len = buflen,
	};
	struct rpc_message msg = {
		.rpc_proc = &nfs4_procedures[NFSPROC4_CLNT_GETACL],
		.rpc_argp = &args,
		.rpc_resp = &res,
	};
	unsigned int npages = DIV_ROUND_UP(buflen, PAGE_SIZE) + 1;
	int ret = -ENOMEM, i;

	if (npages > ARRAY_SIZE(pages))
		return -ERANGE;

	for (i = 0; i < npages; i++) {
		pages[i] = alloc_page(GFP_KERNEL);
		if (!pages[i])
			goto out_free;
	}

	/* for decoding across pages */
	res.acl_scratch = alloc_page(GFP_KERNEL);
	if (!res.acl_scratch)
		goto out_free;

	args.acl_len = npages * PAGE_SIZE;

	dprintk("%s  buf %p buflen %zu npages %d args.acl_len %zu\n",
		__func__, buf, buflen, npages, args.acl_len);
	ret = nfs4_call_sync(NFS_SERVER(inode)->client, NFS_SERVER(inode),
			     &msg, &args.seq_args, &res.seq_res, 0);
	if (ret)
		goto out_free;

	/* Handle the case where the passed-in buffer is too short */
	if (res.acl_flags & NFS4_ACL_TRUNC) {
		/* Did the user only issue a request for the acl length? */
		if (buf == NULL)
			goto out_ok;
		ret = -ERANGE;
		goto out_free;
	}
	nfs4_write_cached_acl(inode, pages, res.acl_data_offset, res.acl_len);
	if (buf) {
		if (res.acl_len > buflen) {
			ret = -ERANGE;
			goto out_free;
		}
		_copy_from_pages(buf, pages, res.acl_data_offset, res.acl_len);
	}
out_ok:
	ret = res.acl_len;
out_free:
	for (i = 0; i < npages; i++)
		if (pages[i])
			__free_page(pages[i]);
	if (res.acl_scratch)
		__free_page(res.acl_scratch);
	return ret;
}

static ssize_t nfs4_get_acl_uncached(struct inode *inode, void *buf, size_t buflen)
{
	struct nfs4_exception exception = { };
	ssize_t ret;
	do {
		ret = __nfs4_get_acl_uncached(inode, buf, buflen);
		trace_nfs4_get_acl(inode, ret);
		if (ret >= 0)
			break;
		ret = nfs4_handle_exception(NFS_SERVER(inode), ret, &exception);
	} while (exception.retry);
	return ret;
}

static ssize_t nfs4_proc_get_acl(struct inode *inode, void *buf, size_t buflen)
{
	struct nfs_server *server = NFS_SERVER(inode);
	int ret;

	if (!nfs4_server_supports_acls(server))
		return -EOPNOTSUPP;
	ret = nfs_revalidate_inode(server, inode);
	if (ret < 0)
		return ret;
	if (NFS_I(inode)->cache_validity & NFS_INO_INVALID_ACL)
		nfs_zap_acl_cache(inode);
	ret = nfs4_read_cached_acl(inode, buf, buflen);
	if (ret != -ENOENT)
		/* -ENOENT is returned if there is no ACL or if there is an ACL
		 * but no cached acl data, just the acl length */
		return ret;
	return nfs4_get_acl_uncached(inode, buf, buflen);
}

static int __nfs4_proc_set_acl(struct inode *inode, const void *buf, size_t buflen)
{
	struct nfs_server *server = NFS_SERVER(inode);
	struct page *pages[NFS4ACL_MAXPAGES];
	struct nfs_setaclargs arg = {
		.fh		= NFS_FH(inode),
		.acl_pages	= pages,
		.acl_len	= buflen,
	};
	struct nfs_setaclres res;
	struct rpc_message msg = {
		.rpc_proc	= &nfs4_procedures[NFSPROC4_CLNT_SETACL],
		.rpc_argp	= &arg,
		.rpc_resp	= &res,
	};
	unsigned int npages = DIV_ROUND_UP(buflen, PAGE_SIZE);
	int ret, i;

	if (!nfs4_server_supports_acls(server))
		return -EOPNOTSUPP;
	if (npages > ARRAY_SIZE(pages))
		return -ERANGE;
	i = buf_to_pages_noslab(buf, buflen, arg.acl_pages);
	if (i < 0)
		return i;
	nfs4_inode_return_delegation(inode);
	ret = nfs4_call_sync(server->client, server, &msg, &arg.seq_args, &res.seq_res, 1);

	/*
	 * Free each page after tx, so the only ref left is
	 * held by the network stack
	 */
	for (; i > 0; i--)
		put_page(pages[i-1]);

	/*
	 * Acl update can result in inode attribute update.
	 * so mark the attribute cache invalid.
	 */
	spin_lock(&inode->i_lock);
	NFS_I(inode)->cache_validity |= NFS_INO_INVALID_ATTR;
	spin_unlock(&inode->i_lock);
	nfs_access_zap_cache(inode);
	nfs_zap_acl_cache(inode);
	return ret;
}

static int nfs4_proc_set_acl(struct inode *inode, const void *buf, size_t buflen)
{
	struct nfs4_exception exception = { };
	int err;
	do {
		err = __nfs4_proc_set_acl(inode, buf, buflen);
		trace_nfs4_set_acl(inode, err);
		err = nfs4_handle_exception(NFS_SERVER(inode), err,
				&exception);
	} while (exception.retry);
	return err;
}

#ifdef CONFIG_NFS_V4_SECURITY_LABEL
static int _nfs4_get_security_label(struct inode *inode, void *buf,
					size_t buflen)
{
	struct nfs_server *server = NFS_SERVER(inode);
	struct nfs_fattr fattr;
	struct nfs4_label label = {0, 0, buflen, buf};

	u32 bitmask[3] = { 0, 0, FATTR4_WORD2_SECURITY_LABEL };
	struct nfs4_getattr_arg arg = {
		.fh		= NFS_FH(inode),
		.bitmask	= bitmask,
	};
	struct nfs4_getattr_res res = {
		.fattr		= &fattr,
		.label		= &label,
		.server		= server,
	};
	struct rpc_message msg = {
		.rpc_proc	= &nfs4_procedures[NFSPROC4_CLNT_GETATTR],
		.rpc_argp	= &arg,
		.rpc_resp	= &res,
	};
	int ret;

	nfs_fattr_init(&fattr);

	ret = nfs4_call_sync(server->client, server, &msg, &arg.seq_args, &res.seq_res, 0);
	if (ret)
		return ret;
	if (!(fattr.valid & NFS_ATTR_FATTR_V4_SECURITY_LABEL))
		return -ENOENT;
	if (buflen < label.len)
		return -ERANGE;
	return 0;
}

static int nfs4_get_security_label(struct inode *inode, void *buf,
					size_t buflen)
{
	struct nfs4_exception exception = { };
	int err;

	if (!nfs_server_capable(inode, NFS_CAP_SECURITY_LABEL))
		return -EOPNOTSUPP;

	do {
		err = _nfs4_get_security_label(inode, buf, buflen);
		trace_nfs4_get_security_label(inode, err);
		err = nfs4_handle_exception(NFS_SERVER(inode), err,
				&exception);
	} while (exception.retry);
	return err;
}

static int _nfs4_do_set_security_label(struct inode *inode,
		struct nfs4_label *ilabel,
		struct nfs_fattr *fattr,
		struct nfs4_label *olabel)
{

	struct iattr sattr = {0};
	struct nfs_server *server = NFS_SERVER(inode);
	const u32 bitmask[3] = { 0, 0, FATTR4_WORD2_SECURITY_LABEL };
	struct nfs_setattrargs arg = {
		.fh		= NFS_FH(inode),
		.iap		= &sattr,
		.server		= server,
		.bitmask	= bitmask,
		.label		= ilabel,
	};
	struct nfs_setattrres res = {
		.fattr		= fattr,
		.label		= olabel,
		.server		= server,
	};
	struct rpc_message msg = {
		.rpc_proc	= &nfs4_procedures[NFSPROC4_CLNT_SETATTR],
		.rpc_argp	= &arg,
		.rpc_resp	= &res,
	};
	int status;

	nfs4_stateid_copy(&arg.stateid, &zero_stateid);

	status = nfs4_call_sync(server->client, server, &msg, &arg.seq_args, &res.seq_res, 1);
	if (status)
		dprintk("%s failed: %d\n", __func__, status);

	return status;
}

static int nfs4_do_set_security_label(struct inode *inode,
		struct nfs4_label *ilabel,
		struct nfs_fattr *fattr,
		struct nfs4_label *olabel)
{
	struct nfs4_exception exception = { };
	int err;

	do {
		err = _nfs4_do_set_security_label(inode, ilabel,
				fattr, olabel);
		trace_nfs4_set_security_label(inode, err);
		err = nfs4_handle_exception(NFS_SERVER(inode), err,
				&exception);
	} while (exception.retry);
	return err;
}

static int
nfs4_set_security_label(struct inode *inode, const void *buf, size_t buflen)
{
	struct nfs4_label ilabel, *olabel = NULL;
	struct nfs_fattr fattr;
	struct rpc_cred *cred;
	int status;

	if (!nfs_server_capable(inode, NFS_CAP_SECURITY_LABEL))
		return -EOPNOTSUPP;

	nfs_fattr_init(&fattr);

	ilabel.pi = 0;
	ilabel.lfs = 0;
	ilabel.label = (char *)buf;
	ilabel.len = buflen;

	cred = rpc_lookup_cred();
	if (IS_ERR(cred))
		return PTR_ERR(cred);

	olabel = nfs4_label_alloc(NFS_SERVER(inode), GFP_KERNEL);
	if (IS_ERR(olabel)) {
		status = -PTR_ERR(olabel);
		goto out;
	}

	status = nfs4_do_set_security_label(inode, &ilabel, &fattr, olabel);
	if (status == 0)
		nfs_setsecurity(inode, &fattr, olabel);

	nfs4_label_free(olabel);
out:
	put_rpccred(cred);
	return status;
}
#endif	/* CONFIG_NFS_V4_SECURITY_LABEL */


static void nfs4_init_boot_verifier(const struct nfs_client *clp,
				    nfs4_verifier *bootverf)
{
	__be32 verf[2];

	if (test_bit(NFS4CLNT_PURGE_STATE, &clp->cl_state)) {
		/* An impossible timestamp guarantees this value
		 * will never match a generated boot time. */
		verf[0] = cpu_to_be32(U32_MAX);
		verf[1] = cpu_to_be32(U32_MAX);
	} else {
		struct nfs_net *nn = net_generic(clp->cl_net, nfs_net_id);
		u64 ns = ktime_to_ns(nn->boot_time);

		verf[0] = cpu_to_be32(ns >> 32);
		verf[1] = cpu_to_be32(ns);
	}
	memcpy(bootverf->data, verf, sizeof(bootverf->data));
}

static int
nfs4_init_nonuniform_client_string(struct nfs_client *clp)
{
	size_t len;
	char *str;

	if (clp->cl_owner_id != NULL)
		return 0;

	rcu_read_lock();
	len = 14 + strlen(clp->cl_ipaddr) + 1 +
		strlen(rpc_peeraddr2str(clp->cl_rpcclient, RPC_DISPLAY_ADDR)) +
		1 +
		strlen(rpc_peeraddr2str(clp->cl_rpcclient, RPC_DISPLAY_PROTO)) +
		1;
	rcu_read_unlock();

	if (len > NFS4_OPAQUE_LIMIT + 1)
		return -EINVAL;

	/*
	 * Since this string is allocated at mount time, and held until the
	 * nfs_client is destroyed, we can use GFP_KERNEL here w/o worrying
	 * about a memory-reclaim deadlock.
	 */
	str = kmalloc(len, GFP_KERNEL);
	if (!str)
		return -ENOMEM;

	rcu_read_lock();
	scnprintf(str, len, "Linux NFSv4.0 %s/%s %s",
			clp->cl_ipaddr,
			rpc_peeraddr2str(clp->cl_rpcclient, RPC_DISPLAY_ADDR),
			rpc_peeraddr2str(clp->cl_rpcclient, RPC_DISPLAY_PROTO));
	rcu_read_unlock();

	clp->cl_owner_id = str;
	return 0;
}

static int
nfs4_init_uniquifier_client_string(struct nfs_client *clp)
{
	size_t len;
	char *str;

	len = 10 + 10 + 1 + 10 + 1 +
		strlen(nfs4_client_id_uniquifier) + 1 +
		strlen(clp->cl_rpcclient->cl_nodename) + 1;

	if (len > NFS4_OPAQUE_LIMIT + 1)
		return -EINVAL;

	/*
	 * Since this string is allocated at mount time, and held until the
	 * nfs_client is destroyed, we can use GFP_KERNEL here w/o worrying
	 * about a memory-reclaim deadlock.
	 */
	str = kmalloc(len, GFP_KERNEL);
	if (!str)
		return -ENOMEM;

	scnprintf(str, len, "Linux NFSv%u.%u %s/%s",
			clp->rpc_ops->version, clp->cl_minorversion,
			nfs4_client_id_uniquifier,
			clp->cl_rpcclient->cl_nodename);
	clp->cl_owner_id = str;
	return 0;
}

static int
nfs4_init_uniform_client_string(struct nfs_client *clp)
{
	size_t len;
	char *str;

	if (clp->cl_owner_id != NULL)
		return 0;

	if (nfs4_client_id_uniquifier[0] != '\0')
		return nfs4_init_uniquifier_client_string(clp);

	len = 10 + 10 + 1 + 10 + 1 +
		strlen(clp->cl_rpcclient->cl_nodename) + 1;

	if (len > NFS4_OPAQUE_LIMIT + 1)
		return -EINVAL;

	/*
	 * Since this string is allocated at mount time, and held until the
	 * nfs_client is destroyed, we can use GFP_KERNEL here w/o worrying
	 * about a memory-reclaim deadlock.
	 */
	str = kmalloc(len, GFP_KERNEL);
	if (!str)
		return -ENOMEM;

	scnprintf(str, len, "Linux NFSv%u.%u %s",
			clp->rpc_ops->version, clp->cl_minorversion,
			clp->cl_rpcclient->cl_nodename);
	clp->cl_owner_id = str;
	return 0;
}

/*
 * nfs4_callback_up_net() starts only "tcp" and "tcp6" callback
 * services.  Advertise one based on the address family of the
 * clientaddr.
 */
static unsigned int
nfs4_init_callback_netid(const struct nfs_client *clp, char *buf, size_t len)
{
	if (strchr(clp->cl_ipaddr, ':') != NULL)
		return scnprintf(buf, len, "tcp6");
	else
		return scnprintf(buf, len, "tcp");
}

static void nfs4_setclientid_done(struct rpc_task *task, void *calldata)
{
	struct nfs4_setclientid *sc = calldata;

	if (task->tk_status == 0)
		sc->sc_cred = get_rpccred(task->tk_rqstp->rq_cred);
}

static const struct rpc_call_ops nfs4_setclientid_ops = {
	.rpc_call_done = nfs4_setclientid_done,
};

/**
 * nfs4_proc_setclientid - Negotiate client ID
 * @clp: state data structure
 * @program: RPC program for NFSv4 callback service
 * @port: IP port number for NFS4 callback service
 * @cred: RPC credential to use for this call
 * @res: where to place the result
 *
 * Returns zero, a negative errno, or a negative NFS4ERR status code.
 */
int nfs4_proc_setclientid(struct nfs_client *clp, u32 program,
		unsigned short port, struct rpc_cred *cred,
		struct nfs4_setclientid_res *res)
{
	nfs4_verifier sc_verifier;
	struct nfs4_setclientid setclientid = {
		.sc_verifier = &sc_verifier,
		.sc_prog = program,
		.sc_clnt = clp,
	};
	struct rpc_message msg = {
		.rpc_proc = &nfs4_procedures[NFSPROC4_CLNT_SETCLIENTID],
		.rpc_argp = &setclientid,
		.rpc_resp = res,
		.rpc_cred = cred,
	};
	struct rpc_task *task;
	struct rpc_task_setup task_setup_data = {
		.rpc_client = clp->cl_rpcclient,
		.rpc_message = &msg,
		.callback_ops = &nfs4_setclientid_ops,
		.callback_data = &setclientid,
		.flags = RPC_TASK_TIMEOUT,
	};
	int status;

	/* nfs_client_id4 */
	nfs4_init_boot_verifier(clp, &sc_verifier);

	if (test_bit(NFS_CS_MIGRATION, &clp->cl_flags))
		status = nfs4_init_uniform_client_string(clp);
	else
		status = nfs4_init_nonuniform_client_string(clp);

	if (status)
		goto out;

	/* cb_client4 */
	setclientid.sc_netid_len =
				nfs4_init_callback_netid(clp,
						setclientid.sc_netid,
						sizeof(setclientid.sc_netid));
	setclientid.sc_uaddr_len = scnprintf(setclientid.sc_uaddr,
				sizeof(setclientid.sc_uaddr), "%s.%u.%u",
				clp->cl_ipaddr, port >> 8, port & 255);

	dprintk("NFS call  setclientid auth=%s, '%s'\n",
		clp->cl_rpcclient->cl_auth->au_ops->au_name,
		clp->cl_owner_id);
	task = rpc_run_task(&task_setup_data);
	if (IS_ERR(task)) {
		status = PTR_ERR(task);
		goto out;
	}
	status = task->tk_status;
	if (setclientid.sc_cred) {
		clp->cl_acceptor = rpcauth_stringify_acceptor(setclientid.sc_cred);
		put_rpccred(setclientid.sc_cred);
	}
	rpc_put_task(task);
out:
	trace_nfs4_setclientid(clp, status);
	dprintk("NFS reply setclientid: %d\n", status);
	return status;
}

/**
 * nfs4_proc_setclientid_confirm - Confirm client ID
 * @clp: state data structure
 * @res: result of a previous SETCLIENTID
 * @cred: RPC credential to use for this call
 *
 * Returns zero, a negative errno, or a negative NFS4ERR status code.
 */
int nfs4_proc_setclientid_confirm(struct nfs_client *clp,
		struct nfs4_setclientid_res *arg,
		struct rpc_cred *cred)
{
	struct rpc_message msg = {
		.rpc_proc = &nfs4_procedures[NFSPROC4_CLNT_SETCLIENTID_CONFIRM],
		.rpc_argp = arg,
		.rpc_cred = cred,
	};
	int status;

	dprintk("NFS call  setclientid_confirm auth=%s, (client ID %llx)\n",
		clp->cl_rpcclient->cl_auth->au_ops->au_name,
		clp->cl_clientid);
	status = rpc_call_sync(clp->cl_rpcclient, &msg, RPC_TASK_TIMEOUT);
	trace_nfs4_setclientid_confirm(clp, status);
	dprintk("NFS reply setclientid_confirm: %d\n", status);
	return status;
}

struct nfs4_delegreturndata {
	struct nfs4_delegreturnargs args;
	struct nfs4_delegreturnres res;
	struct nfs_fh fh;
	nfs4_stateid stateid;
	unsigned long timestamp;
	struct {
		struct nfs4_layoutreturn_args arg;
		struct nfs4_layoutreturn_res res;
		struct nfs4_xdr_opaque_data ld_private;
		u32 roc_barrier;
		bool roc;
	} lr;
	struct nfs_fattr fattr;
	int rpc_status;
	struct inode *inode;
};

static void nfs4_delegreturn_done(struct rpc_task *task, void *calldata)
{
	struct nfs4_delegreturndata *data = calldata;

	if (!nfs4_sequence_done(task, &data->res.seq_res))
		return;

	trace_nfs4_delegreturn_exit(&data->args, &data->res, task->tk_status);

	/* Handle Layoutreturn errors */
	if (data->args.lr_args && task->tk_status != 0) {
		switch(data->res.lr_ret) {
		default:
			data->res.lr_ret = -NFS4ERR_NOMATCHING_LAYOUT;
			break;
		case 0:
			data->args.lr_args = NULL;
			data->res.lr_res = NULL;
			break;
		case -NFS4ERR_ADMIN_REVOKED:
		case -NFS4ERR_DELEG_REVOKED:
		case -NFS4ERR_EXPIRED:
		case -NFS4ERR_BAD_STATEID:
		case -NFS4ERR_OLD_STATEID:
		case -NFS4ERR_UNKNOWN_LAYOUTTYPE:
		case -NFS4ERR_WRONG_CRED:
			data->args.lr_args = NULL;
			data->res.lr_res = NULL;
			data->res.lr_ret = 0;
			rpc_restart_call_prepare(task);
			return;
		}
	}

	switch (task->tk_status) {
	case 0:
		renew_lease(data->res.server, data->timestamp);
		break;
	case -NFS4ERR_ADMIN_REVOKED:
	case -NFS4ERR_DELEG_REVOKED:
	case -NFS4ERR_EXPIRED:
		nfs4_free_revoked_stateid(data->res.server,
				data->args.stateid,
				task->tk_msg.rpc_cred);
	case -NFS4ERR_BAD_STATEID:
	case -NFS4ERR_OLD_STATEID:
	case -NFS4ERR_STALE_STATEID:
		task->tk_status = 0;
		break;
	case -NFS4ERR_ACCESS:
		if (data->args.bitmask) {
			data->args.bitmask = NULL;
			data->res.fattr = NULL;
			task->tk_status = 0;
			rpc_restart_call_prepare(task);
			return;
		}
	default:
		if (nfs4_async_handle_error(task, data->res.server,
					    NULL, NULL) == -EAGAIN) {
			rpc_restart_call_prepare(task);
			return;
		}
	}
	data->rpc_status = task->tk_status;
}

static void nfs4_delegreturn_release(void *calldata)
{
	struct nfs4_delegreturndata *data = calldata;
	struct inode *inode = data->inode;

	if (inode) {
		if (data->lr.roc)
			pnfs_roc_release(&data->lr.arg, &data->lr.res,
					data->res.lr_ret);
		nfs_post_op_update_inode_force_wcc(inode, &data->fattr);
		nfs_iput_and_deactive(inode);
	}
	kfree(calldata);
}

static void nfs4_delegreturn_prepare(struct rpc_task *task, void *data)
{
	struct nfs4_delegreturndata *d_data;

	d_data = (struct nfs4_delegreturndata *)data;

	if (!d_data->lr.roc && nfs4_wait_on_layoutreturn(d_data->inode, task))
		return;

	nfs4_setup_sequence(d_data->res.server->nfs_client,
			&d_data->args.seq_args,
			&d_data->res.seq_res,
			task);
}

static const struct rpc_call_ops nfs4_delegreturn_ops = {
	.rpc_call_prepare = nfs4_delegreturn_prepare,
	.rpc_call_done = nfs4_delegreturn_done,
	.rpc_release = nfs4_delegreturn_release,
};

static int _nfs4_proc_delegreturn(struct inode *inode, struct rpc_cred *cred, const nfs4_stateid *stateid, int issync)
{
	struct nfs4_delegreturndata *data;
	struct nfs_server *server = NFS_SERVER(inode);
	struct rpc_task *task;
	struct rpc_message msg = {
		.rpc_proc = &nfs4_procedures[NFSPROC4_CLNT_DELEGRETURN],
		.rpc_cred = cred,
	};
	struct rpc_task_setup task_setup_data = {
		.rpc_client = server->client,
		.rpc_message = &msg,
		.callback_ops = &nfs4_delegreturn_ops,
		.flags = RPC_TASK_ASYNC,
	};
	int status = 0;

	data = kzalloc(sizeof(*data), GFP_NOFS);
	if (data == NULL)
		return -ENOMEM;
	nfs4_init_sequence(&data->args.seq_args, &data->res.seq_res, 1);

	nfs4_state_protect(server->nfs_client,
			NFS_SP4_MACH_CRED_CLEANUP,
			&task_setup_data.rpc_client, &msg);

	data->args.fhandle = &data->fh;
	data->args.stateid = &data->stateid;
	data->args.bitmask = server->cache_consistency_bitmask;
	nfs_copy_fh(&data->fh, NFS_FH(inode));
	nfs4_stateid_copy(&data->stateid, stateid);
	data->res.fattr = &data->fattr;
	data->res.server = server;
	data->res.lr_ret = -NFS4ERR_NOMATCHING_LAYOUT;
	data->lr.arg.ld_private = &data->lr.ld_private;
	nfs_fattr_init(data->res.fattr);
	data->timestamp = jiffies;
	data->rpc_status = 0;
	data->lr.roc = pnfs_roc(inode, &data->lr.arg, &data->lr.res, cred);
	data->inode = nfs_igrab_and_active(inode);
	if (data->inode) {
		if (data->lr.roc) {
			data->args.lr_args = &data->lr.arg;
			data->res.lr_res = &data->lr.res;
		}
	} else if (data->lr.roc) {
		pnfs_roc_release(&data->lr.arg, &data->lr.res, 0);
		data->lr.roc = false;
	}

	task_setup_data.callback_data = data;
	msg.rpc_argp = &data->args;
	msg.rpc_resp = &data->res;
	task = rpc_run_task(&task_setup_data);
	if (IS_ERR(task))
		return PTR_ERR(task);
	if (!issync)
		goto out;
	status = rpc_wait_for_completion_task(task);
	if (status != 0)
		goto out;
	status = data->rpc_status;
out:
	rpc_put_task(task);
	return status;
}

int nfs4_proc_delegreturn(struct inode *inode, struct rpc_cred *cred, const nfs4_stateid *stateid, int issync)
{
	struct nfs_server *server = NFS_SERVER(inode);
	struct nfs4_exception exception = { };
	int err;
	do {
		err = _nfs4_proc_delegreturn(inode, cred, stateid, issync);
		trace_nfs4_delegreturn(inode, stateid, err);
		switch (err) {
			case -NFS4ERR_STALE_STATEID:
			case -NFS4ERR_EXPIRED:
			case 0:
				return 0;
		}
		err = nfs4_handle_exception(server, err, &exception);
	} while (exception.retry);
	return err;
}

static int _nfs4_proc_getlk(struct nfs4_state *state, int cmd, struct file_lock *request)
{
	struct inode *inode = state->inode;
	struct nfs_server *server = NFS_SERVER(inode);
	struct nfs_client *clp = server->nfs_client;
	struct nfs_lockt_args arg = {
		.fh = NFS_FH(inode),
		.fl = request,
	};
	struct nfs_lockt_res res = {
		.denied = request,
	};
	struct rpc_message msg = {
		.rpc_proc	= &nfs4_procedures[NFSPROC4_CLNT_LOCKT],
		.rpc_argp	= &arg,
		.rpc_resp	= &res,
		.rpc_cred	= state->owner->so_cred,
	};
	struct nfs4_lock_state *lsp;
	int status;

	arg.lock_owner.clientid = clp->cl_clientid;
	status = nfs4_set_lock_state(state, request);
	if (status != 0)
		goto out;
	lsp = request->fl_u.nfs4_fl.owner;
	arg.lock_owner.id = lsp->ls_seqid.owner_id;
	arg.lock_owner.s_dev = server->s_dev;
	status = nfs4_call_sync(server->client, server, &msg, &arg.seq_args, &res.seq_res, 1);
	switch (status) {
		case 0:
			request->fl_type = F_UNLCK;
			break;
		case -NFS4ERR_DENIED:
			status = 0;
	}
	request->fl_ops->fl_release_private(request);
	request->fl_ops = NULL;
out:
	return status;
}

static int nfs4_proc_getlk(struct nfs4_state *state, int cmd, struct file_lock *request)
{
	struct nfs4_exception exception = { };
	int err;

	do {
		err = _nfs4_proc_getlk(state, cmd, request);
		trace_nfs4_get_lock(request, state, cmd, err);
		err = nfs4_handle_exception(NFS_SERVER(state->inode), err,
				&exception);
	} while (exception.retry);
	return err;
}

struct nfs4_unlockdata {
	struct nfs_locku_args arg;
	struct nfs_locku_res res;
	struct nfs4_lock_state *lsp;
	struct nfs_open_context *ctx;
	struct nfs_lock_context *l_ctx;
	struct file_lock fl;
	struct nfs_server *server;
	unsigned long timestamp;
};

static struct nfs4_unlockdata *nfs4_alloc_unlockdata(struct file_lock *fl,
		struct nfs_open_context *ctx,
		struct nfs4_lock_state *lsp,
		struct nfs_seqid *seqid)
{
	struct nfs4_unlockdata *p;
	struct inode *inode = lsp->ls_state->inode;

	p = kzalloc(sizeof(*p), GFP_NOFS);
	if (p == NULL)
		return NULL;
	p->arg.fh = NFS_FH(inode);
	p->arg.fl = &p->fl;
	p->arg.seqid = seqid;
	p->res.seqid = seqid;
	p->lsp = lsp;
	atomic_inc(&lsp->ls_count);
	/* Ensure we don't close file until we're done freeing locks! */
	p->ctx = get_nfs_open_context(ctx);
	p->l_ctx = nfs_get_lock_context(ctx);
	memcpy(&p->fl, fl, sizeof(p->fl));
	p->server = NFS_SERVER(inode);
	return p;
}

static void nfs4_locku_release_calldata(void *data)
{
	struct nfs4_unlockdata *calldata = data;
	nfs_free_seqid(calldata->arg.seqid);
	nfs4_put_lock_state(calldata->lsp);
	nfs_put_lock_context(calldata->l_ctx);
	put_nfs_open_context(calldata->ctx);
	kfree(calldata);
}

static void nfs4_locku_done(struct rpc_task *task, void *data)
{
	struct nfs4_unlockdata *calldata = data;

	if (!nfs4_sequence_done(task, &calldata->res.seq_res))
		return;
	switch (task->tk_status) {
		case 0:
			renew_lease(calldata->server, calldata->timestamp);
			locks_lock_inode_wait(calldata->lsp->ls_state->inode, &calldata->fl);
			if (nfs4_update_lock_stateid(calldata->lsp,
					&calldata->res.stateid))
				break;
		case -NFS4ERR_ADMIN_REVOKED:
		case -NFS4ERR_EXPIRED:
			nfs4_free_revoked_stateid(calldata->server,
					&calldata->arg.stateid,
					task->tk_msg.rpc_cred);
		case -NFS4ERR_BAD_STATEID:
		case -NFS4ERR_OLD_STATEID:
		case -NFS4ERR_STALE_STATEID:
			if (!nfs4_stateid_match(&calldata->arg.stateid,
						&calldata->lsp->ls_stateid))
				rpc_restart_call_prepare(task);
			break;
		default:
			if (nfs4_async_handle_error(task, calldata->server,
						    NULL, NULL) == -EAGAIN)
				rpc_restart_call_prepare(task);
	}
	nfs_release_seqid(calldata->arg.seqid);
}

static void nfs4_locku_prepare(struct rpc_task *task, void *data)
{
	struct nfs4_unlockdata *calldata = data;

	if (test_bit(NFS_CONTEXT_UNLOCK, &calldata->l_ctx->open_context->flags) &&
		nfs_async_iocounter_wait(task, calldata->l_ctx))
		return;

	if (nfs_wait_on_sequence(calldata->arg.seqid, task) != 0)
		goto out_wait;
	nfs4_stateid_copy(&calldata->arg.stateid, &calldata->lsp->ls_stateid);
	if (test_bit(NFS_LOCK_INITIALIZED, &calldata->lsp->ls_flags) == 0) {
		/* Note: exit _without_ running nfs4_locku_done */
		goto out_no_action;
	}
	calldata->timestamp = jiffies;
	if (nfs4_setup_sequence(calldata->server->nfs_client,
				&calldata->arg.seq_args,
				&calldata->res.seq_res,
				task) != 0)
		nfs_release_seqid(calldata->arg.seqid);
	return;
out_no_action:
	task->tk_action = NULL;
out_wait:
	nfs4_sequence_done(task, &calldata->res.seq_res);
}

static const struct rpc_call_ops nfs4_locku_ops = {
	.rpc_call_prepare = nfs4_locku_prepare,
	.rpc_call_done = nfs4_locku_done,
	.rpc_release = nfs4_locku_release_calldata,
};

static struct rpc_task *nfs4_do_unlck(struct file_lock *fl,
		struct nfs_open_context *ctx,
		struct nfs4_lock_state *lsp,
		struct nfs_seqid *seqid)
{
	struct nfs4_unlockdata *data;
	struct rpc_message msg = {
		.rpc_proc = &nfs4_procedures[NFSPROC4_CLNT_LOCKU],
		.rpc_cred = ctx->cred,
	};
	struct rpc_task_setup task_setup_data = {
		.rpc_client = NFS_CLIENT(lsp->ls_state->inode),
		.rpc_message = &msg,
		.callback_ops = &nfs4_locku_ops,
		.workqueue = nfsiod_workqueue,
		.flags = RPC_TASK_ASYNC,
	};

	nfs4_state_protect(NFS_SERVER(lsp->ls_state->inode)->nfs_client,
		NFS_SP4_MACH_CRED_CLEANUP, &task_setup_data.rpc_client, &msg);

	/* Ensure this is an unlock - when canceling a lock, the
	 * canceled lock is passed in, and it won't be an unlock.
	 */
	fl->fl_type = F_UNLCK;
	if (fl->fl_flags & FL_CLOSE)
		set_bit(NFS_CONTEXT_UNLOCK, &ctx->flags);

	data = nfs4_alloc_unlockdata(fl, ctx, lsp, seqid);
	if (data == NULL) {
		nfs_free_seqid(seqid);
		return ERR_PTR(-ENOMEM);
	}

	nfs4_init_sequence(&data->arg.seq_args, &data->res.seq_res, 1);
	msg.rpc_argp = &data->arg;
	msg.rpc_resp = &data->res;
	task_setup_data.callback_data = data;
	return rpc_run_task(&task_setup_data);
}

static int nfs4_proc_unlck(struct nfs4_state *state, int cmd, struct file_lock *request)
{
	struct inode *inode = state->inode;
	struct nfs4_state_owner *sp = state->owner;
	struct nfs_inode *nfsi = NFS_I(inode);
	struct nfs_seqid *seqid;
	struct nfs4_lock_state *lsp;
	struct rpc_task *task;
	struct nfs_seqid *(*alloc_seqid)(struct nfs_seqid_counter *, gfp_t);
	int status = 0;
	unsigned char fl_flags = request->fl_flags;

	status = nfs4_set_lock_state(state, request);
	/* Unlock _before_ we do the RPC call */
	request->fl_flags |= FL_EXISTS;
	/* Exclude nfs_delegation_claim_locks() */
	mutex_lock(&sp->so_delegreturn_mutex);
	/* Exclude nfs4_reclaim_open_stateid() - note nesting! */
	down_read(&nfsi->rwsem);
	if (locks_lock_inode_wait(inode, request) == -ENOENT) {
		up_read(&nfsi->rwsem);
		mutex_unlock(&sp->so_delegreturn_mutex);
		goto out;
	}
	up_read(&nfsi->rwsem);
	mutex_unlock(&sp->so_delegreturn_mutex);
	if (status != 0)
		goto out;
	/* Is this a delegated lock? */
	lsp = request->fl_u.nfs4_fl.owner;
	if (test_bit(NFS_LOCK_INITIALIZED, &lsp->ls_flags) == 0)
		goto out;
	alloc_seqid = NFS_SERVER(inode)->nfs_client->cl_mvops->alloc_seqid;
	seqid = alloc_seqid(&lsp->ls_seqid, GFP_KERNEL);
	status = -ENOMEM;
	if (IS_ERR(seqid))
		goto out;
	task = nfs4_do_unlck(request, nfs_file_open_context(request->fl_file), lsp, seqid);
	status = PTR_ERR(task);
	if (IS_ERR(task))
		goto out;
	status = rpc_wait_for_completion_task(task);
	rpc_put_task(task);
out:
	request->fl_flags = fl_flags;
	trace_nfs4_unlock(request, state, F_SETLK, status);
	return status;
}

struct nfs4_lockdata {
	struct nfs_lock_args arg;
	struct nfs_lock_res res;
	struct nfs4_lock_state *lsp;
	struct nfs_open_context *ctx;
	struct file_lock fl;
	unsigned long timestamp;
	int rpc_status;
	int cancelled;
	struct nfs_server *server;
};

static struct nfs4_lockdata *nfs4_alloc_lockdata(struct file_lock *fl,
		struct nfs_open_context *ctx, struct nfs4_lock_state *lsp,
		gfp_t gfp_mask)
{
	struct nfs4_lockdata *p;
	struct inode *inode = lsp->ls_state->inode;
	struct nfs_server *server = NFS_SERVER(inode);
	struct nfs_seqid *(*alloc_seqid)(struct nfs_seqid_counter *, gfp_t);

	p = kzalloc(sizeof(*p), gfp_mask);
	if (p == NULL)
		return NULL;

	p->arg.fh = NFS_FH(inode);
	p->arg.fl = &p->fl;
	p->arg.open_seqid = nfs_alloc_seqid(&lsp->ls_state->owner->so_seqid, gfp_mask);
	if (IS_ERR(p->arg.open_seqid))
		goto out_free;
	alloc_seqid = server->nfs_client->cl_mvops->alloc_seqid;
	p->arg.lock_seqid = alloc_seqid(&lsp->ls_seqid, gfp_mask);
	if (IS_ERR(p->arg.lock_seqid))
		goto out_free_seqid;
	p->arg.lock_owner.clientid = server->nfs_client->cl_clientid;
	p->arg.lock_owner.id = lsp->ls_seqid.owner_id;
	p->arg.lock_owner.s_dev = server->s_dev;
	p->res.lock_seqid = p->arg.lock_seqid;
	p->lsp = lsp;
	p->server = server;
	atomic_inc(&lsp->ls_count);
	p->ctx = get_nfs_open_context(ctx);
	memcpy(&p->fl, fl, sizeof(p->fl));
	return p;
out_free_seqid:
	nfs_free_seqid(p->arg.open_seqid);
out_free:
	kfree(p);
	return NULL;
}

static void nfs4_lock_prepare(struct rpc_task *task, void *calldata)
{
	struct nfs4_lockdata *data = calldata;
	struct nfs4_state *state = data->lsp->ls_state;

	dprintk("%s: begin!\n", __func__);
	if (nfs_wait_on_sequence(data->arg.lock_seqid, task) != 0)
		goto out_wait;
	/* Do we need to do an open_to_lock_owner? */
	if (!test_bit(NFS_LOCK_INITIALIZED, &data->lsp->ls_flags)) {
		if (nfs_wait_on_sequence(data->arg.open_seqid, task) != 0) {
			goto out_release_lock_seqid;
		}
		nfs4_stateid_copy(&data->arg.open_stateid,
				&state->open_stateid);
		data->arg.new_lock_owner = 1;
		data->res.open_seqid = data->arg.open_seqid;
	} else {
		data->arg.new_lock_owner = 0;
		nfs4_stateid_copy(&data->arg.lock_stateid,
				&data->lsp->ls_stateid);
	}
	if (!nfs4_valid_open_stateid(state)) {
		data->rpc_status = -EBADF;
		task->tk_action = NULL;
		goto out_release_open_seqid;
	}
	data->timestamp = jiffies;
	if (nfs4_setup_sequence(data->server->nfs_client,
				&data->arg.seq_args,
				&data->res.seq_res,
				task) == 0)
		return;
out_release_open_seqid:
	nfs_release_seqid(data->arg.open_seqid);
out_release_lock_seqid:
	nfs_release_seqid(data->arg.lock_seqid);
out_wait:
	nfs4_sequence_done(task, &data->res.seq_res);
	dprintk("%s: done!, ret = %d\n", __func__, data->rpc_status);
}

static void nfs4_lock_done(struct rpc_task *task, void *calldata)
{
	struct nfs4_lockdata *data = calldata;
	struct nfs4_lock_state *lsp = data->lsp;

	dprintk("%s: begin!\n", __func__);

	if (!nfs4_sequence_done(task, &data->res.seq_res))
		return;

	data->rpc_status = task->tk_status;
	switch (task->tk_status) {
	case 0:
		renew_lease(NFS_SERVER(d_inode(data->ctx->dentry)),
				data->timestamp);
		if (data->arg.new_lock) {
			data->fl.fl_flags &= ~(FL_SLEEP | FL_ACCESS);
			if (locks_lock_inode_wait(lsp->ls_state->inode, &data->fl) < 0) {
				rpc_restart_call_prepare(task);
				break;
			}
		}
		if (data->arg.new_lock_owner != 0) {
			nfs_confirm_seqid(&lsp->ls_seqid, 0);
			nfs4_stateid_copy(&lsp->ls_stateid, &data->res.stateid);
			set_bit(NFS_LOCK_INITIALIZED, &lsp->ls_flags);
		} else if (!nfs4_update_lock_stateid(lsp, &data->res.stateid))
			rpc_restart_call_prepare(task);
		break;
	case -NFS4ERR_BAD_STATEID:
	case -NFS4ERR_OLD_STATEID:
	case -NFS4ERR_STALE_STATEID:
	case -NFS4ERR_EXPIRED:
		if (data->arg.new_lock_owner != 0) {
			if (!nfs4_stateid_match(&data->arg.open_stateid,
						&lsp->ls_state->open_stateid))
				rpc_restart_call_prepare(task);
		} else if (!nfs4_stateid_match(&data->arg.lock_stateid,
						&lsp->ls_stateid))
				rpc_restart_call_prepare(task);
	}
	dprintk("%s: done, ret = %d!\n", __func__, data->rpc_status);
}

static void nfs4_lock_release(void *calldata)
{
	struct nfs4_lockdata *data = calldata;

	dprintk("%s: begin!\n", __func__);
	nfs_free_seqid(data->arg.open_seqid);
	if (data->cancelled) {
		struct rpc_task *task;
		task = nfs4_do_unlck(&data->fl, data->ctx, data->lsp,
				data->arg.lock_seqid);
		if (!IS_ERR(task))
			rpc_put_task_async(task);
		dprintk("%s: cancelling lock!\n", __func__);
	} else
		nfs_free_seqid(data->arg.lock_seqid);
	nfs4_put_lock_state(data->lsp);
	put_nfs_open_context(data->ctx);
	kfree(data);
	dprintk("%s: done!\n", __func__);
}

static const struct rpc_call_ops nfs4_lock_ops = {
	.rpc_call_prepare = nfs4_lock_prepare,
	.rpc_call_done = nfs4_lock_done,
	.rpc_release = nfs4_lock_release,
};

static void nfs4_handle_setlk_error(struct nfs_server *server, struct nfs4_lock_state *lsp, int new_lock_owner, int error)
{
	switch (error) {
	case -NFS4ERR_ADMIN_REVOKED:
	case -NFS4ERR_EXPIRED:
	case -NFS4ERR_BAD_STATEID:
		lsp->ls_seqid.flags &= ~NFS_SEQID_CONFIRMED;
		if (new_lock_owner != 0 ||
		   test_bit(NFS_LOCK_INITIALIZED, &lsp->ls_flags) != 0)
			nfs4_schedule_stateid_recovery(server, lsp->ls_state);
		break;
	case -NFS4ERR_STALE_STATEID:
		lsp->ls_seqid.flags &= ~NFS_SEQID_CONFIRMED;
		nfs4_schedule_lease_recovery(server->nfs_client);
	};
}

static int _nfs4_do_setlk(struct nfs4_state *state, int cmd, struct file_lock *fl, int recovery_type)
{
	struct nfs4_lockdata *data;
	struct rpc_task *task;
	struct rpc_message msg = {
		.rpc_proc = &nfs4_procedures[NFSPROC4_CLNT_LOCK],
		.rpc_cred = state->owner->so_cred,
	};
	struct rpc_task_setup task_setup_data = {
		.rpc_client = NFS_CLIENT(state->inode),
		.rpc_message = &msg,
		.callback_ops = &nfs4_lock_ops,
		.workqueue = nfsiod_workqueue,
		.flags = RPC_TASK_ASYNC,
	};
	int ret;

	dprintk("%s: begin!\n", __func__);
	data = nfs4_alloc_lockdata(fl, nfs_file_open_context(fl->fl_file),
			fl->fl_u.nfs4_fl.owner,
			recovery_type == NFS_LOCK_NEW ? GFP_KERNEL : GFP_NOFS);
	if (data == NULL)
		return -ENOMEM;
	if (IS_SETLKW(cmd))
		data->arg.block = 1;
	nfs4_init_sequence(&data->arg.seq_args, &data->res.seq_res, 1);
	msg.rpc_argp = &data->arg;
	msg.rpc_resp = &data->res;
	task_setup_data.callback_data = data;
	if (recovery_type > NFS_LOCK_NEW) {
		if (recovery_type == NFS_LOCK_RECLAIM)
			data->arg.reclaim = NFS_LOCK_RECLAIM;
		nfs4_set_sequence_privileged(&data->arg.seq_args);
	} else
		data->arg.new_lock = 1;
	task = rpc_run_task(&task_setup_data);
	if (IS_ERR(task))
		return PTR_ERR(task);
	ret = rpc_wait_for_completion_task(task);
	if (ret == 0) {
		ret = data->rpc_status;
		if (ret)
			nfs4_handle_setlk_error(data->server, data->lsp,
					data->arg.new_lock_owner, ret);
	} else
		data->cancelled = true;
	rpc_put_task(task);
	dprintk("%s: done, ret = %d!\n", __func__, ret);
	trace_nfs4_set_lock(fl, state, &data->res.stateid, cmd, ret);
	return ret;
}

static int nfs4_lock_reclaim(struct nfs4_state *state, struct file_lock *request)
{
	struct nfs_server *server = NFS_SERVER(state->inode);
	struct nfs4_exception exception = {
		.inode = state->inode,
	};
	int err;

	do {
		/* Cache the lock if possible... */
		if (test_bit(NFS_DELEGATED_STATE, &state->flags) != 0)
			return 0;
		err = _nfs4_do_setlk(state, F_SETLK, request, NFS_LOCK_RECLAIM);
		if (err != -NFS4ERR_DELAY)
			break;
		nfs4_handle_exception(server, err, &exception);
	} while (exception.retry);
	return err;
}

static int nfs4_lock_expired(struct nfs4_state *state, struct file_lock *request)
{
	struct nfs_server *server = NFS_SERVER(state->inode);
	struct nfs4_exception exception = {
		.inode = state->inode,
	};
	int err;

	err = nfs4_set_lock_state(state, request);
	if (err != 0)
		return err;
	if (!recover_lost_locks) {
		set_bit(NFS_LOCK_LOST, &request->fl_u.nfs4_fl.owner->ls_flags);
		return 0;
	}
	do {
		if (test_bit(NFS_DELEGATED_STATE, &state->flags) != 0)
			return 0;
		err = _nfs4_do_setlk(state, F_SETLK, request, NFS_LOCK_EXPIRED);
		switch (err) {
		default:
			goto out;
		case -NFS4ERR_GRACE:
		case -NFS4ERR_DELAY:
			nfs4_handle_exception(server, err, &exception);
			err = 0;
		}
	} while (exception.retry);
out:
	return err;
}

#if defined(CONFIG_NFS_V4_1)
static int nfs41_lock_expired(struct nfs4_state *state, struct file_lock *request)
{
	struct nfs4_lock_state *lsp;
	int status;

	status = nfs4_set_lock_state(state, request);
	if (status != 0)
		return status;
	lsp = request->fl_u.nfs4_fl.owner;
	if (test_bit(NFS_LOCK_INITIALIZED, &lsp->ls_flags) ||
	    test_bit(NFS_LOCK_LOST, &lsp->ls_flags))
		return 0;
	return nfs4_lock_expired(state, request);
}
#endif

static int _nfs4_proc_setlk(struct nfs4_state *state, int cmd, struct file_lock *request)
{
	struct nfs_inode *nfsi = NFS_I(state->inode);
	struct nfs4_state_owner *sp = state->owner;
	unsigned char fl_flags = request->fl_flags;
	int status;

	request->fl_flags |= FL_ACCESS;
	status = locks_lock_inode_wait(state->inode, request);
	if (status < 0)
		goto out;
	mutex_lock(&sp->so_delegreturn_mutex);
	down_read(&nfsi->rwsem);
	if (test_bit(NFS_DELEGATED_STATE, &state->flags)) {
		/* Yes: cache locks! */
		/* ...but avoid races with delegation recall... */
		request->fl_flags = fl_flags & ~FL_SLEEP;
		status = locks_lock_inode_wait(state->inode, request);
		up_read(&nfsi->rwsem);
		mutex_unlock(&sp->so_delegreturn_mutex);
		goto out;
	}
	up_read(&nfsi->rwsem);
	mutex_unlock(&sp->so_delegreturn_mutex);
	status = _nfs4_do_setlk(state, cmd, request, NFS_LOCK_NEW);
out:
	request->fl_flags = fl_flags;
	return status;
}

static int nfs4_proc_setlk(struct nfs4_state *state, int cmd, struct file_lock *request)
{
	struct nfs4_exception exception = {
		.state = state,
		.inode = state->inode,
	};
	int err;

	do {
		err = _nfs4_proc_setlk(state, cmd, request);
		if (err == -NFS4ERR_DENIED)
			err = -EAGAIN;
		err = nfs4_handle_exception(NFS_SERVER(state->inode),
				err, &exception);
	} while (exception.retry);
	return err;
}

#define NFS4_LOCK_MINTIMEOUT (1 * HZ)
#define NFS4_LOCK_MAXTIMEOUT (30 * HZ)

static int
nfs4_retry_setlk_simple(struct nfs4_state *state, int cmd,
			struct file_lock *request)
{
	int		status = -ERESTARTSYS;
	unsigned long	timeout = NFS4_LOCK_MINTIMEOUT;

	while(!signalled()) {
		status = nfs4_proc_setlk(state, cmd, request);
		if ((status != -EAGAIN) || IS_SETLK(cmd))
			break;
		freezable_schedule_timeout_interruptible(timeout);
		timeout *= 2;
		timeout = min_t(unsigned long, NFS4_LOCK_MAXTIMEOUT, timeout);
		status = -ERESTARTSYS;
	}
	return status;
}

#ifdef CONFIG_NFS_V4_1
struct nfs4_lock_waiter {
	struct task_struct	*task;
	struct inode		*inode;
	struct nfs_lowner	*owner;
	bool			notified;
};

static int
nfs4_wake_lock_waiter(wait_queue_entry_t *wait, unsigned int mode, int flags, void *key)
{
	int ret;
	struct cb_notify_lock_args *cbnl = key;
	struct nfs4_lock_waiter	*waiter	= wait->private;
	struct nfs_lowner	*lowner = &cbnl->cbnl_owner,
				*wowner = waiter->owner;

	/* Only wake if the callback was for the same owner */
	if (lowner->clientid != wowner->clientid ||
	    lowner->id != wowner->id		 ||
	    lowner->s_dev != wowner->s_dev)
		return 0;

	/* Make sure it's for the right inode */
	if (nfs_compare_fh(NFS_FH(waiter->inode), &cbnl->cbnl_fh))
		return 0;

	waiter->notified = true;

	/* override "private" so we can use default_wake_function */
	wait->private = waiter->task;
	ret = autoremove_wake_function(wait, mode, flags, key);
	wait->private = waiter;
	return ret;
}

static int
nfs4_retry_setlk(struct nfs4_state *state, int cmd, struct file_lock *request)
{
	int status = -ERESTARTSYS;
	unsigned long flags;
	struct nfs4_lock_state *lsp = request->fl_u.nfs4_fl.owner;
	struct nfs_server *server = NFS_SERVER(state->inode);
	struct nfs_client *clp = server->nfs_client;
	wait_queue_head_t *q = &clp->cl_lock_waitq;
	struct nfs_lowner owner = { .clientid = clp->cl_clientid,
				    .id = lsp->ls_seqid.owner_id,
				    .s_dev = server->s_dev };
	struct nfs4_lock_waiter waiter = { .task  = current,
					   .inode = state->inode,
					   .owner = &owner,
					   .notified = false };
	wait_queue_entry_t wait;

	/* Don't bother with waitqueue if we don't expect a callback */
	if (!test_bit(NFS_STATE_MAY_NOTIFY_LOCK, &state->flags))
		return nfs4_retry_setlk_simple(state, cmd, request);

	init_wait(&wait);
	wait.private = &waiter;
	wait.func = nfs4_wake_lock_waiter;
	add_wait_queue(q, &wait);

	while(!signalled()) {
		status = nfs4_proc_setlk(state, cmd, request);
		if ((status != -EAGAIN) || IS_SETLK(cmd))
			break;

		status = -ERESTARTSYS;
		spin_lock_irqsave(&q->lock, flags);
		if (waiter.notified) {
			spin_unlock_irqrestore(&q->lock, flags);
			continue;
		}
		set_current_state(TASK_INTERRUPTIBLE);
		spin_unlock_irqrestore(&q->lock, flags);

		freezable_schedule_timeout(NFS4_LOCK_MAXTIMEOUT);
	}

	finish_wait(q, &wait);
	return status;
}
#else /* !CONFIG_NFS_V4_1 */
static inline int
nfs4_retry_setlk(struct nfs4_state *state, int cmd, struct file_lock *request)
{
	return nfs4_retry_setlk_simple(state, cmd, request);
}
#endif

static int
nfs4_proc_lock(struct file *filp, int cmd, struct file_lock *request)
{
	struct nfs_open_context *ctx;
	struct nfs4_state *state;
	int status;

	/* verify open state */
	ctx = nfs_file_open_context(filp);
	state = ctx->state;

	if (IS_GETLK(cmd)) {
		if (state != NULL)
			return nfs4_proc_getlk(state, F_GETLK, request);
		return 0;
	}

	if (!(IS_SETLK(cmd) || IS_SETLKW(cmd)))
		return -EINVAL;

	if (request->fl_type == F_UNLCK) {
		if (state != NULL)
			return nfs4_proc_unlck(state, cmd, request);
		return 0;
	}

	if (state == NULL)
		return -ENOLCK;

	if ((request->fl_flags & FL_POSIX) &&
	    !test_bit(NFS_STATE_POSIX_LOCKS, &state->flags))
		return -ENOLCK;

	status = nfs4_set_lock_state(state, request);
	if (status != 0)
		return status;

	return nfs4_retry_setlk(state, cmd, request);
}

int nfs4_lock_delegation_recall(struct file_lock *fl, struct nfs4_state *state, const nfs4_stateid *stateid)
{
	struct nfs_server *server = NFS_SERVER(state->inode);
	int err;

	err = nfs4_set_lock_state(state, fl);
	if (err != 0)
		return err;
	err = _nfs4_do_setlk(state, F_SETLK, fl, NFS_LOCK_NEW);
	return nfs4_handle_delegation_recall_error(server, state, stateid, err);
}

struct nfs_release_lockowner_data {
	struct nfs4_lock_state *lsp;
	struct nfs_server *server;
	struct nfs_release_lockowner_args args;
	struct nfs_release_lockowner_res res;
	unsigned long timestamp;
};

static void nfs4_release_lockowner_prepare(struct rpc_task *task, void *calldata)
{
	struct nfs_release_lockowner_data *data = calldata;
	struct nfs_server *server = data->server;
	nfs4_setup_sequence(server->nfs_client, &data->args.seq_args,
			   &data->res.seq_res, task);
	data->args.lock_owner.clientid = server->nfs_client->cl_clientid;
	data->timestamp = jiffies;
}

static void nfs4_release_lockowner_done(struct rpc_task *task, void *calldata)
{
	struct nfs_release_lockowner_data *data = calldata;
	struct nfs_server *server = data->server;

	nfs40_sequence_done(task, &data->res.seq_res);

	switch (task->tk_status) {
	case 0:
		renew_lease(server, data->timestamp);
		break;
	case -NFS4ERR_STALE_CLIENTID:
	case -NFS4ERR_EXPIRED:
		nfs4_schedule_lease_recovery(server->nfs_client);
		break;
	case -NFS4ERR_LEASE_MOVED:
	case -NFS4ERR_DELAY:
		if (nfs4_async_handle_error(task, server,
					    NULL, NULL) == -EAGAIN)
			rpc_restart_call_prepare(task);
	}
}

static void nfs4_release_lockowner_release(void *calldata)
{
	struct nfs_release_lockowner_data *data = calldata;
	nfs4_free_lock_state(data->server, data->lsp);
	kfree(calldata);
}

static const struct rpc_call_ops nfs4_release_lockowner_ops = {
	.rpc_call_prepare = nfs4_release_lockowner_prepare,
	.rpc_call_done = nfs4_release_lockowner_done,
	.rpc_release = nfs4_release_lockowner_release,
};

static void
nfs4_release_lockowner(struct nfs_server *server, struct nfs4_lock_state *lsp)
{
	struct nfs_release_lockowner_data *data;
	struct rpc_message msg = {
		.rpc_proc = &nfs4_procedures[NFSPROC4_CLNT_RELEASE_LOCKOWNER],
	};

	if (server->nfs_client->cl_mvops->minor_version != 0)
		return;

	data = kmalloc(sizeof(*data), GFP_NOFS);
	if (!data)
		return;
	data->lsp = lsp;
	data->server = server;
	data->args.lock_owner.clientid = server->nfs_client->cl_clientid;
	data->args.lock_owner.id = lsp->ls_seqid.owner_id;
	data->args.lock_owner.s_dev = server->s_dev;

	msg.rpc_argp = &data->args;
	msg.rpc_resp = &data->res;
	nfs4_init_sequence(&data->args.seq_args, &data->res.seq_res, 0);
	rpc_call_async(server->client, &msg, 0, &nfs4_release_lockowner_ops, data);
}

#define XATTR_NAME_NFSV4_ACL "system.nfs4_acl"

static int nfs4_xattr_set_nfs4_acl(const struct xattr_handler *handler,
				   struct dentry *unused, struct inode *inode,
				   const char *key, const void *buf,
				   size_t buflen, int flags)
{
	return nfs4_proc_set_acl(inode, buf, buflen);
}

static int nfs4_xattr_get_nfs4_acl(const struct xattr_handler *handler,
				   struct dentry *unused, struct inode *inode,
				   const char *key, void *buf, size_t buflen)
{
	return nfs4_proc_get_acl(inode, buf, buflen);
}

static bool nfs4_xattr_list_nfs4_acl(struct dentry *dentry)
{
	return nfs4_server_supports_acls(NFS_SERVER(d_inode(dentry)));
}

#ifdef CONFIG_NFS_V4_SECURITY_LABEL

static int nfs4_xattr_set_nfs4_label(const struct xattr_handler *handler,
				     struct dentry *unused, struct inode *inode,
				     const char *key, const void *buf,
				     size_t buflen, int flags)
{
	if (security_ismaclabel(key))
		return nfs4_set_security_label(inode, buf, buflen);

	return -EOPNOTSUPP;
}

static int nfs4_xattr_get_nfs4_label(const struct xattr_handler *handler,
				     struct dentry *unused, struct inode *inode,
				     const char *key, void *buf, size_t buflen)
{
	if (security_ismaclabel(key))
		return nfs4_get_security_label(inode, buf, buflen);
	return -EOPNOTSUPP;
}

static ssize_t
nfs4_listxattr_nfs4_label(struct inode *inode, char *list, size_t list_len)
{
	int len = 0;

	if (nfs_server_capable(inode, NFS_CAP_SECURITY_LABEL)) {
		len = security_inode_listsecurity(inode, list, list_len);
		if (list_len && len > list_len)
			return -ERANGE;
	}
	return len;
}

static const struct xattr_handler nfs4_xattr_nfs4_label_handler = {
	.prefix = XATTR_SECURITY_PREFIX,
	.get	= nfs4_xattr_get_nfs4_label,
	.set	= nfs4_xattr_set_nfs4_label,
};

#else

static ssize_t
nfs4_listxattr_nfs4_label(struct inode *inode, char *list, size_t list_len)
{
	return 0;
}

#endif

/*
 * nfs_fhget will use either the mounted_on_fileid or the fileid
 */
static void nfs_fixup_referral_attributes(struct nfs_fattr *fattr)
{
	if (!(((fattr->valid & NFS_ATTR_FATTR_MOUNTED_ON_FILEID) ||
	       (fattr->valid & NFS_ATTR_FATTR_FILEID)) &&
	      (fattr->valid & NFS_ATTR_FATTR_FSID) &&
	      (fattr->valid & NFS_ATTR_FATTR_V4_LOCATIONS)))
		return;

	fattr->valid |= NFS_ATTR_FATTR_TYPE | NFS_ATTR_FATTR_MODE |
		NFS_ATTR_FATTR_NLINK | NFS_ATTR_FATTR_V4_REFERRAL;
	fattr->mode = S_IFDIR | S_IRUGO | S_IXUGO;
	fattr->nlink = 2;
}

static int _nfs4_proc_fs_locations(struct rpc_clnt *client, struct inode *dir,
				   const struct qstr *name,
				   struct nfs4_fs_locations *fs_locations,
				   struct page *page)
{
	struct nfs_server *server = NFS_SERVER(dir);
	u32 bitmask[3] = {
		[0] = FATTR4_WORD0_FSID | FATTR4_WORD0_FS_LOCATIONS,
	};
	struct nfs4_fs_locations_arg args = {
		.dir_fh = NFS_FH(dir),
		.name = name,
		.page = page,
		.bitmask = bitmask,
	};
	struct nfs4_fs_locations_res res = {
		.fs_locations = fs_locations,
	};
	struct rpc_message msg = {
		.rpc_proc = &nfs4_procedures[NFSPROC4_CLNT_FS_LOCATIONS],
		.rpc_argp = &args,
		.rpc_resp = &res,
	};
	int status;

	dprintk("%s: start\n", __func__);

	/* Ask for the fileid of the absent filesystem if mounted_on_fileid
	 * is not supported */
	if (NFS_SERVER(dir)->attr_bitmask[1] & FATTR4_WORD1_MOUNTED_ON_FILEID)
		bitmask[1] |= FATTR4_WORD1_MOUNTED_ON_FILEID;
	else
		bitmask[0] |= FATTR4_WORD0_FILEID;

	nfs_fattr_init(&fs_locations->fattr);
	fs_locations->server = server;
	fs_locations->nlocations = 0;
	status = nfs4_call_sync(client, server, &msg, &args.seq_args, &res.seq_res, 0);
	dprintk("%s: returned status = %d\n", __func__, status);
	return status;
}

int nfs4_proc_fs_locations(struct rpc_clnt *client, struct inode *dir,
			   const struct qstr *name,
			   struct nfs4_fs_locations *fs_locations,
			   struct page *page)
{
	struct nfs4_exception exception = { };
	int err;
	do {
		err = _nfs4_proc_fs_locations(client, dir, name,
				fs_locations, page);
		trace_nfs4_get_fs_locations(dir, name, err);
		err = nfs4_handle_exception(NFS_SERVER(dir), err,
				&exception);
	} while (exception.retry);
	return err;
}

/*
 * This operation also signals the server that this client is
 * performing migration recovery.  The server can stop returning
 * NFS4ERR_LEASE_MOVED to this client.  A RENEW operation is
 * appended to this compound to identify the client ID which is
 * performing recovery.
 */
static int _nfs40_proc_get_locations(struct inode *inode,
				     struct nfs4_fs_locations *locations,
				     struct page *page, struct rpc_cred *cred)
{
	struct nfs_server *server = NFS_SERVER(inode);
	struct rpc_clnt *clnt = server->client;
	u32 bitmask[2] = {
		[0] = FATTR4_WORD0_FSID | FATTR4_WORD0_FS_LOCATIONS,
	};
	struct nfs4_fs_locations_arg args = {
		.clientid	= server->nfs_client->cl_clientid,
		.fh		= NFS_FH(inode),
		.page		= page,
		.bitmask	= bitmask,
		.migration	= 1,		/* skip LOOKUP */
		.renew		= 1,		/* append RENEW */
	};
	struct nfs4_fs_locations_res res = {
		.fs_locations	= locations,
		.migration	= 1,
		.renew		= 1,
	};
	struct rpc_message msg = {
		.rpc_proc	= &nfs4_procedures[NFSPROC4_CLNT_FS_LOCATIONS],
		.rpc_argp	= &args,
		.rpc_resp	= &res,
		.rpc_cred	= cred,
	};
	unsigned long now = jiffies;
	int status;

	nfs_fattr_init(&locations->fattr);
	locations->server = server;
	locations->nlocations = 0;

	nfs4_init_sequence(&args.seq_args, &res.seq_res, 0);
	nfs4_set_sequence_privileged(&args.seq_args);
	status = nfs4_call_sync_sequence(clnt, server, &msg,
					&args.seq_args, &res.seq_res);
	if (status)
		return status;

	renew_lease(server, now);
	return 0;
}

#ifdef CONFIG_NFS_V4_1

/*
 * This operation also signals the server that this client is
 * performing migration recovery.  The server can stop asserting
 * SEQ4_STATUS_LEASE_MOVED for this client.  The client ID
 * performing this operation is identified in the SEQUENCE
 * operation in this compound.
 *
 * When the client supports GETATTR(fs_locations_info), it can
 * be plumbed in here.
 */
static int _nfs41_proc_get_locations(struct inode *inode,
				     struct nfs4_fs_locations *locations,
				     struct page *page, struct rpc_cred *cred)
{
	struct nfs_server *server = NFS_SERVER(inode);
	struct rpc_clnt *clnt = server->client;
	u32 bitmask[2] = {
		[0] = FATTR4_WORD0_FSID | FATTR4_WORD0_FS_LOCATIONS,
	};
	struct nfs4_fs_locations_arg args = {
		.fh		= NFS_FH(inode),
		.page		= page,
		.bitmask	= bitmask,
		.migration	= 1,		/* skip LOOKUP */
	};
	struct nfs4_fs_locations_res res = {
		.fs_locations	= locations,
		.migration	= 1,
	};
	struct rpc_message msg = {
		.rpc_proc	= &nfs4_procedures[NFSPROC4_CLNT_FS_LOCATIONS],
		.rpc_argp	= &args,
		.rpc_resp	= &res,
		.rpc_cred	= cred,
	};
	int status;

	nfs_fattr_init(&locations->fattr);
	locations->server = server;
	locations->nlocations = 0;

	nfs4_init_sequence(&args.seq_args, &res.seq_res, 0);
	nfs4_set_sequence_privileged(&args.seq_args);
	status = nfs4_call_sync_sequence(clnt, server, &msg,
					&args.seq_args, &res.seq_res);
	if (status == NFS4_OK &&
	    res.seq_res.sr_status_flags & SEQ4_STATUS_LEASE_MOVED)
		status = -NFS4ERR_LEASE_MOVED;
	return status;
}

#endif	/* CONFIG_NFS_V4_1 */

/**
 * nfs4_proc_get_locations - discover locations for a migrated FSID
 * @inode: inode on FSID that is migrating
 * @locations: result of query
 * @page: buffer
 * @cred: credential to use for this operation
 *
 * Returns NFS4_OK on success, a negative NFS4ERR status code if the
 * operation failed, or a negative errno if a local error occurred.
 *
 * On success, "locations" is filled in, but if the server has
 * no locations information, NFS_ATTR_FATTR_V4_LOCATIONS is not
 * asserted.
 *
 * -NFS4ERR_LEASE_MOVED is returned if the server still has leases
 * from this client that require migration recovery.
 */
int nfs4_proc_get_locations(struct inode *inode,
			    struct nfs4_fs_locations *locations,
			    struct page *page, struct rpc_cred *cred)
{
	struct nfs_server *server = NFS_SERVER(inode);
	struct nfs_client *clp = server->nfs_client;
	const struct nfs4_mig_recovery_ops *ops =
					clp->cl_mvops->mig_recovery_ops;
	struct nfs4_exception exception = { };
	int status;

	dprintk("%s: FSID %llx:%llx on \"%s\"\n", __func__,
		(unsigned long long)server->fsid.major,
		(unsigned long long)server->fsid.minor,
		clp->cl_hostname);
	nfs_display_fhandle(NFS_FH(inode), __func__);

	do {
		status = ops->get_locations(inode, locations, page, cred);
		if (status != -NFS4ERR_DELAY)
			break;
		nfs4_handle_exception(server, status, &exception);
	} while (exception.retry);
	return status;
}

/*
 * This operation also signals the server that this client is
 * performing "lease moved" recovery.  The server can stop
 * returning NFS4ERR_LEASE_MOVED to this client.  A RENEW operation
 * is appended to this compound to identify the client ID which is
 * performing recovery.
 */
static int _nfs40_proc_fsid_present(struct inode *inode, struct rpc_cred *cred)
{
	struct nfs_server *server = NFS_SERVER(inode);
	struct nfs_client *clp = NFS_SERVER(inode)->nfs_client;
	struct rpc_clnt *clnt = server->client;
	struct nfs4_fsid_present_arg args = {
		.fh		= NFS_FH(inode),
		.clientid	= clp->cl_clientid,
		.renew		= 1,		/* append RENEW */
	};
	struct nfs4_fsid_present_res res = {
		.renew		= 1,
	};
	struct rpc_message msg = {
		.rpc_proc	= &nfs4_procedures[NFSPROC4_CLNT_FSID_PRESENT],
		.rpc_argp	= &args,
		.rpc_resp	= &res,
		.rpc_cred	= cred,
	};
	unsigned long now = jiffies;
	int status;

	res.fh = nfs_alloc_fhandle();
	if (res.fh == NULL)
		return -ENOMEM;

	nfs4_init_sequence(&args.seq_args, &res.seq_res, 0);
	nfs4_set_sequence_privileged(&args.seq_args);
	status = nfs4_call_sync_sequence(clnt, server, &msg,
						&args.seq_args, &res.seq_res);
	nfs_free_fhandle(res.fh);
	if (status)
		return status;

	do_renew_lease(clp, now);
	return 0;
}

#ifdef CONFIG_NFS_V4_1

/*
 * This operation also signals the server that this client is
 * performing "lease moved" recovery.  The server can stop asserting
 * SEQ4_STATUS_LEASE_MOVED for this client.  The client ID performing
 * this operation is identified in the SEQUENCE operation in this
 * compound.
 */
static int _nfs41_proc_fsid_present(struct inode *inode, struct rpc_cred *cred)
{
	struct nfs_server *server = NFS_SERVER(inode);
	struct rpc_clnt *clnt = server->client;
	struct nfs4_fsid_present_arg args = {
		.fh		= NFS_FH(inode),
	};
	struct nfs4_fsid_present_res res = {
	};
	struct rpc_message msg = {
		.rpc_proc	= &nfs4_procedures[NFSPROC4_CLNT_FSID_PRESENT],
		.rpc_argp	= &args,
		.rpc_resp	= &res,
		.rpc_cred	= cred,
	};
	int status;

	res.fh = nfs_alloc_fhandle();
	if (res.fh == NULL)
		return -ENOMEM;

	nfs4_init_sequence(&args.seq_args, &res.seq_res, 0);
	nfs4_set_sequence_privileged(&args.seq_args);
	status = nfs4_call_sync_sequence(clnt, server, &msg,
						&args.seq_args, &res.seq_res);
	nfs_free_fhandle(res.fh);
	if (status == NFS4_OK &&
	    res.seq_res.sr_status_flags & SEQ4_STATUS_LEASE_MOVED)
		status = -NFS4ERR_LEASE_MOVED;
	return status;
}

#endif	/* CONFIG_NFS_V4_1 */

/**
 * nfs4_proc_fsid_present - Is this FSID present or absent on server?
 * @inode: inode on FSID to check
 * @cred: credential to use for this operation
 *
 * Server indicates whether the FSID is present, moved, or not
 * recognized.  This operation is necessary to clear a LEASE_MOVED
 * condition for this client ID.
 *
 * Returns NFS4_OK if the FSID is present on this server,
 * -NFS4ERR_MOVED if the FSID is no longer present, a negative
 *  NFS4ERR code if some error occurred on the server, or a
 *  negative errno if a local failure occurred.
 */
int nfs4_proc_fsid_present(struct inode *inode, struct rpc_cred *cred)
{
	struct nfs_server *server = NFS_SERVER(inode);
	struct nfs_client *clp = server->nfs_client;
	const struct nfs4_mig_recovery_ops *ops =
					clp->cl_mvops->mig_recovery_ops;
	struct nfs4_exception exception = { };
	int status;

	dprintk("%s: FSID %llx:%llx on \"%s\"\n", __func__,
		(unsigned long long)server->fsid.major,
		(unsigned long long)server->fsid.minor,
		clp->cl_hostname);
	nfs_display_fhandle(NFS_FH(inode), __func__);

	do {
		status = ops->fsid_present(inode, cred);
		if (status != -NFS4ERR_DELAY)
			break;
		nfs4_handle_exception(server, status, &exception);
	} while (exception.retry);
	return status;
}

/**
 * If 'use_integrity' is true and the state managment nfs_client
 * cl_rpcclient is using krb5i/p, use the integrity protected cl_rpcclient
 * and the machine credential as per RFC3530bis and RFC5661 Security
 * Considerations sections. Otherwise, just use the user cred with the
 * filesystem's rpc_client.
 */
static int _nfs4_proc_secinfo(struct inode *dir, const struct qstr *name, struct nfs4_secinfo_flavors *flavors, bool use_integrity)
{
	int status;
	struct nfs4_secinfo_arg args = {
		.dir_fh = NFS_FH(dir),
		.name   = name,
	};
	struct nfs4_secinfo_res res = {
		.flavors     = flavors,
	};
	struct rpc_message msg = {
		.rpc_proc = &nfs4_procedures[NFSPROC4_CLNT_SECINFO],
		.rpc_argp = &args,
		.rpc_resp = &res,
	};
	struct rpc_clnt *clnt = NFS_SERVER(dir)->client;
	struct rpc_cred *cred = NULL;

	if (use_integrity) {
		clnt = NFS_SERVER(dir)->nfs_client->cl_rpcclient;
		cred = nfs4_get_clid_cred(NFS_SERVER(dir)->nfs_client);
		msg.rpc_cred = cred;
	}

	dprintk("NFS call  secinfo %s\n", name->name);

	nfs4_state_protect(NFS_SERVER(dir)->nfs_client,
		NFS_SP4_MACH_CRED_SECINFO, &clnt, &msg);

	status = nfs4_call_sync(clnt, NFS_SERVER(dir), &msg, &args.seq_args,
				&res.seq_res, 0);
	dprintk("NFS reply  secinfo: %d\n", status);

	if (cred)
		put_rpccred(cred);

	return status;
}

int nfs4_proc_secinfo(struct inode *dir, const struct qstr *name,
		      struct nfs4_secinfo_flavors *flavors)
{
	struct nfs4_exception exception = { };
	int err;
	do {
		err = -NFS4ERR_WRONGSEC;

		/* try to use integrity protection with machine cred */
		if (_nfs4_is_integrity_protected(NFS_SERVER(dir)->nfs_client))
			err = _nfs4_proc_secinfo(dir, name, flavors, true);

		/*
		 * if unable to use integrity protection, or SECINFO with
		 * integrity protection returns NFS4ERR_WRONGSEC (which is
		 * disallowed by spec, but exists in deployed servers) use
		 * the current filesystem's rpc_client and the user cred.
		 */
		if (err == -NFS4ERR_WRONGSEC)
			err = _nfs4_proc_secinfo(dir, name, flavors, false);

		trace_nfs4_secinfo(dir, name, err);
		err = nfs4_handle_exception(NFS_SERVER(dir), err,
				&exception);
	} while (exception.retry);
	return err;
}

#ifdef CONFIG_NFS_V4_1
/*
 * Check the exchange flags returned by the server for invalid flags, having
 * both PNFS and NON_PNFS flags set, and not having one of NON_PNFS, PNFS, or
 * DS flags set.
 */
static int nfs4_check_cl_exchange_flags(u32 flags)
{
	if (flags & ~EXCHGID4_FLAG_MASK_R)
		goto out_inval;
	if ((flags & EXCHGID4_FLAG_USE_PNFS_MDS) &&
	    (flags & EXCHGID4_FLAG_USE_NON_PNFS))
		goto out_inval;
	if (!(flags & (EXCHGID4_FLAG_MASK_PNFS)))
		goto out_inval;
	return NFS_OK;
out_inval:
	return -NFS4ERR_INVAL;
}

static bool
nfs41_same_server_scope(struct nfs41_server_scope *a,
			struct nfs41_server_scope *b)
{
	if (a->server_scope_sz != b->server_scope_sz)
		return false;
	return memcmp(a->server_scope, b->server_scope, a->server_scope_sz) == 0;
}

static void
nfs4_bind_one_conn_to_session_done(struct rpc_task *task, void *calldata)
{
}

static const struct rpc_call_ops nfs4_bind_one_conn_to_session_ops = {
	.rpc_call_done =  &nfs4_bind_one_conn_to_session_done,
};

/*
 * nfs4_proc_bind_one_conn_to_session()
 *
 * The 4.1 client currently uses the same TCP connection for the
 * fore and backchannel.
 */
static
int nfs4_proc_bind_one_conn_to_session(struct rpc_clnt *clnt,
		struct rpc_xprt *xprt,
		struct nfs_client *clp,
		struct rpc_cred *cred)
{
	int status;
	struct nfs41_bind_conn_to_session_args args = {
		.client = clp,
		.dir = NFS4_CDFC4_FORE_OR_BOTH,
	};
	struct nfs41_bind_conn_to_session_res res;
	struct rpc_message msg = {
		.rpc_proc =
			&nfs4_procedures[NFSPROC4_CLNT_BIND_CONN_TO_SESSION],
		.rpc_argp = &args,
		.rpc_resp = &res,
		.rpc_cred = cred,
	};
	struct rpc_task_setup task_setup_data = {
		.rpc_client = clnt,
		.rpc_xprt = xprt,
		.callback_ops = &nfs4_bind_one_conn_to_session_ops,
		.rpc_message = &msg,
		.flags = RPC_TASK_TIMEOUT,
	};
	struct rpc_task *task;

	nfs4_copy_sessionid(&args.sessionid, &clp->cl_session->sess_id);
	if (!(clp->cl_session->flags & SESSION4_BACK_CHAN))
		args.dir = NFS4_CDFC4_FORE;

	/* Do not set the backchannel flag unless this is clnt->cl_xprt */
	if (xprt != rcu_access_pointer(clnt->cl_xprt))
		args.dir = NFS4_CDFC4_FORE;

	task = rpc_run_task(&task_setup_data);
	if (!IS_ERR(task)) {
		status = task->tk_status;
		rpc_put_task(task);
	} else
		status = PTR_ERR(task);
	trace_nfs4_bind_conn_to_session(clp, status);
	if (status == 0) {
		if (memcmp(res.sessionid.data,
		    clp->cl_session->sess_id.data, NFS4_MAX_SESSIONID_LEN)) {
			dprintk("NFS: %s: Session ID mismatch\n", __func__);
			return -EIO;
		}
		if ((res.dir & args.dir) != res.dir || res.dir == 0) {
			dprintk("NFS: %s: Unexpected direction from server\n",
				__func__);
			return -EIO;
		}
		if (res.use_conn_in_rdma_mode != args.use_conn_in_rdma_mode) {
			dprintk("NFS: %s: Server returned RDMA mode = true\n",
				__func__);
			return -EIO;
		}
	}

	return status;
}

struct rpc_bind_conn_calldata {
	struct nfs_client *clp;
	struct rpc_cred *cred;
};

static int
nfs4_proc_bind_conn_to_session_callback(struct rpc_clnt *clnt,
		struct rpc_xprt *xprt,
		void *calldata)
{
	struct rpc_bind_conn_calldata *p = calldata;

	return nfs4_proc_bind_one_conn_to_session(clnt, xprt, p->clp, p->cred);
}

int nfs4_proc_bind_conn_to_session(struct nfs_client *clp, struct rpc_cred *cred)
{
	struct rpc_bind_conn_calldata data = {
		.clp = clp,
		.cred = cred,
	};
	return rpc_clnt_iterate_for_each_xprt(clp->cl_rpcclient,
			nfs4_proc_bind_conn_to_session_callback, &data);
}

/*
 * Minimum set of SP4_MACH_CRED operations from RFC 5661 in the enforce map
 * and operations we'd like to see to enable certain features in the allow map
 */
static const struct nfs41_state_protection nfs4_sp4_mach_cred_request = {
	.how = SP4_MACH_CRED,
	.enforce.u.words = {
		[1] = 1 << (OP_BIND_CONN_TO_SESSION - 32) |
		      1 << (OP_EXCHANGE_ID - 32) |
		      1 << (OP_CREATE_SESSION - 32) |
		      1 << (OP_DESTROY_SESSION - 32) |
		      1 << (OP_DESTROY_CLIENTID - 32)
	},
	.allow.u.words = {
		[0] = 1 << (OP_CLOSE) |
		      1 << (OP_OPEN_DOWNGRADE) |
		      1 << (OP_LOCKU) |
		      1 << (OP_DELEGRETURN) |
		      1 << (OP_COMMIT),
		[1] = 1 << (OP_SECINFO - 32) |
		      1 << (OP_SECINFO_NO_NAME - 32) |
		      1 << (OP_LAYOUTRETURN - 32) |
		      1 << (OP_TEST_STATEID - 32) |
		      1 << (OP_FREE_STATEID - 32) |
		      1 << (OP_WRITE - 32)
	}
};

/*
 * Select the state protection mode for client `clp' given the server results
 * from exchange_id in `sp'.
 *
 * Returns 0 on success, negative errno otherwise.
 */
static int nfs4_sp4_select_mode(struct nfs_client *clp,
				 struct nfs41_state_protection *sp)
{
	static const u32 supported_enforce[NFS4_OP_MAP_NUM_WORDS] = {
		[1] = 1 << (OP_BIND_CONN_TO_SESSION - 32) |
		      1 << (OP_EXCHANGE_ID - 32) |
		      1 << (OP_CREATE_SESSION - 32) |
		      1 << (OP_DESTROY_SESSION - 32) |
		      1 << (OP_DESTROY_CLIENTID - 32)
	};
	unsigned long flags = 0;
	unsigned int i;
	int ret = 0;

	if (sp->how == SP4_MACH_CRED) {
		/* Print state protect result */
		dfprintk(MOUNT, "Server SP4_MACH_CRED support:\n");
		for (i = 0; i <= LAST_NFS4_OP; i++) {
			if (test_bit(i, sp->enforce.u.longs))
				dfprintk(MOUNT, "  enforce op %d\n", i);
			if (test_bit(i, sp->allow.u.longs))
				dfprintk(MOUNT, "  allow op %d\n", i);
		}

		/* make sure nothing is on enforce list that isn't supported */
		for (i = 0; i < NFS4_OP_MAP_NUM_WORDS; i++) {
			if (sp->enforce.u.words[i] & ~supported_enforce[i]) {
				dfprintk(MOUNT, "sp4_mach_cred: disabled\n");
				ret = -EINVAL;
				goto out;
			}
		}

		/*
		 * Minimal mode - state operations are allowed to use machine
		 * credential.  Note this already happens by default, so the
		 * client doesn't have to do anything more than the negotiation.
		 *
		 * NOTE: we don't care if EXCHANGE_ID is in the list -
		 *       we're already using the machine cred for exchange_id
		 *       and will never use a different cred.
		 */
		if (test_bit(OP_BIND_CONN_TO_SESSION, sp->enforce.u.longs) &&
		    test_bit(OP_CREATE_SESSION, sp->enforce.u.longs) &&
		    test_bit(OP_DESTROY_SESSION, sp->enforce.u.longs) &&
		    test_bit(OP_DESTROY_CLIENTID, sp->enforce.u.longs)) {
			dfprintk(MOUNT, "sp4_mach_cred:\n");
			dfprintk(MOUNT, "  minimal mode enabled\n");
			__set_bit(NFS_SP4_MACH_CRED_MINIMAL, &flags);
		} else {
			dfprintk(MOUNT, "sp4_mach_cred: disabled\n");
			ret = -EINVAL;
			goto out;
		}

		if (test_bit(OP_CLOSE, sp->allow.u.longs) &&
		    test_bit(OP_OPEN_DOWNGRADE, sp->allow.u.longs) &&
		    test_bit(OP_DELEGRETURN, sp->allow.u.longs) &&
		    test_bit(OP_LOCKU, sp->allow.u.longs)) {
			dfprintk(MOUNT, "  cleanup mode enabled\n");
			__set_bit(NFS_SP4_MACH_CRED_CLEANUP, &flags);
		}

		if (test_bit(OP_LAYOUTRETURN, sp->allow.u.longs)) {
			dfprintk(MOUNT, "  pnfs cleanup mode enabled\n");
			__set_bit(NFS_SP4_MACH_CRED_PNFS_CLEANUP, &flags);
		}

		if (test_bit(OP_SECINFO, sp->allow.u.longs) &&
		    test_bit(OP_SECINFO_NO_NAME, sp->allow.u.longs)) {
			dfprintk(MOUNT, "  secinfo mode enabled\n");
			__set_bit(NFS_SP4_MACH_CRED_SECINFO, &flags);
		}

		if (test_bit(OP_TEST_STATEID, sp->allow.u.longs) &&
		    test_bit(OP_FREE_STATEID, sp->allow.u.longs)) {
			dfprintk(MOUNT, "  stateid mode enabled\n");
			__set_bit(NFS_SP4_MACH_CRED_STATEID, &flags);
		}

		if (test_bit(OP_WRITE, sp->allow.u.longs)) {
			dfprintk(MOUNT, "  write mode enabled\n");
			__set_bit(NFS_SP4_MACH_CRED_WRITE, &flags);
		}

		if (test_bit(OP_COMMIT, sp->allow.u.longs)) {
			dfprintk(MOUNT, "  commit mode enabled\n");
			__set_bit(NFS_SP4_MACH_CRED_COMMIT, &flags);
		}
	}
out:
	clp->cl_sp4_flags = flags;
	return 0;
}

struct nfs41_exchange_id_data {
	struct nfs41_exchange_id_res res;
	struct nfs41_exchange_id_args args;
};

<<<<<<< HEAD
static void nfs4_exchange_id_done(struct rpc_task *task, void *data)
{
	struct nfs41_exchange_id_data *cdata =
					(struct nfs41_exchange_id_data *)data;
	struct nfs_client *clp = cdata->args.client;
	int status = task->tk_status;

	trace_nfs4_exchange_id(clp, status);

	if (status == 0)
		status = nfs4_check_cl_exchange_flags(cdata->res.flags);

	if (cdata->xprt && status == 0) {
		status = nfs4_detect_session_trunking(clp, &cdata->res,
						      cdata->xprt);
		goto out;
	}

	if (status  == 0)
		status = nfs4_sp4_select_mode(clp, &cdata->res.state_protect);

	if (status == 0) {
		clp->cl_clientid = cdata->res.clientid;
		clp->cl_exchange_flags = cdata->res.flags;
		clp->cl_seqid = cdata->res.seqid;
		/* Client ID is not confirmed */
		if (!(cdata->res.flags & EXCHGID4_FLAG_CONFIRMED_R))
			clear_bit(NFS4_SESSION_ESTABLISHED,
				  &clp->cl_session->session_state);

		kfree(clp->cl_serverowner);
		clp->cl_serverowner = cdata->res.server_owner;
		cdata->res.server_owner = NULL;

		/* use the most recent implementation id */
		kfree(clp->cl_implid);
		clp->cl_implid = cdata->res.impl_id;
		cdata->res.impl_id = NULL;

		if (clp->cl_serverscope != NULL &&
		    !nfs41_same_server_scope(clp->cl_serverscope,
					cdata->res.server_scope)) {
			dprintk("%s: server_scope mismatch detected\n",
				__func__);
			set_bit(NFS4CLNT_SERVER_SCOPE_MISMATCH, &clp->cl_state);
			kfree(clp->cl_serverscope);
			clp->cl_serverscope = NULL;
		}

		if (clp->cl_serverscope == NULL) {
			clp->cl_serverscope = cdata->res.server_scope;
			cdata->res.server_scope = NULL;
		}
		/* Save the EXCHANGE_ID verifier session trunk tests */
		memcpy(clp->cl_confirm.data, cdata->args.verifier.data,
		       sizeof(clp->cl_confirm.data));
	}
out:
	cdata->rpc_status = status;
	return;
}

=======
>>>>>>> bb176f67
static void nfs4_exchange_id_release(void *data)
{
	struct nfs41_exchange_id_data *cdata =
					(struct nfs41_exchange_id_data *)data;

	nfs_put_client(cdata->args.client);
	kfree(cdata->res.impl_id);
	kfree(cdata->res.server_scope);
	kfree(cdata->res.server_owner);
	kfree(cdata);
}

static const struct rpc_call_ops nfs4_exchange_id_call_ops = {
	.rpc_release = nfs4_exchange_id_release,
};

/*
 * _nfs4_proc_exchange_id()
 *
 * Wrapper for EXCHANGE_ID operation.
 */
static struct rpc_task *
nfs4_run_exchange_id(struct nfs_client *clp, struct rpc_cred *cred,
			u32 sp4_how, struct rpc_xprt *xprt)
{
	struct rpc_message msg = {
		.rpc_proc = &nfs4_procedures[NFSPROC4_CLNT_EXCHANGE_ID],
		.rpc_cred = cred,
	};
	struct rpc_task_setup task_setup_data = {
		.rpc_client = clp->cl_rpcclient,
		.callback_ops = &nfs4_exchange_id_call_ops,
		.rpc_message = &msg,
		.flags = RPC_TASK_TIMEOUT,
	};
	struct nfs41_exchange_id_data *calldata;
	int status;

	if (!atomic_inc_not_zero(&clp->cl_count))
		return ERR_PTR(-EIO);

	status = -ENOMEM;
	calldata = kzalloc(sizeof(*calldata), GFP_NOFS);
	if (!calldata)
		goto out;

	nfs4_init_boot_verifier(clp, &calldata->args.verifier);

	status = nfs4_init_uniform_client_string(clp);
	if (status)
		goto out_calldata;

	calldata->res.server_owner = kzalloc(sizeof(struct nfs41_server_owner),
						GFP_NOFS);
	status = -ENOMEM;
	if (unlikely(calldata->res.server_owner == NULL))
		goto out_calldata;

	calldata->res.server_scope = kzalloc(sizeof(struct nfs41_server_scope),
					GFP_NOFS);
	if (unlikely(calldata->res.server_scope == NULL))
		goto out_server_owner;

	calldata->res.impl_id = kzalloc(sizeof(struct nfs41_impl_id), GFP_NOFS);
	if (unlikely(calldata->res.impl_id == NULL))
		goto out_server_scope;

	switch (sp4_how) {
	case SP4_NONE:
		calldata->args.state_protect.how = SP4_NONE;
		break;

	case SP4_MACH_CRED:
		calldata->args.state_protect = nfs4_sp4_mach_cred_request;
		break;

	default:
		/* unsupported! */
		WARN_ON_ONCE(1);
		status = -EINVAL;
		goto out_impl_id;
	}
	if (xprt) {
		task_setup_data.rpc_xprt = xprt;
		task_setup_data.flags |= RPC_TASK_SOFTCONN;
		memcpy(calldata->args.verifier.data, clp->cl_confirm.data,
				sizeof(calldata->args.verifier.data));
	}
	calldata->args.client = clp;
	calldata->args.flags = EXCHGID4_FLAG_SUPP_MOVED_REFER |
	EXCHGID4_FLAG_BIND_PRINC_STATEID;
#ifdef CONFIG_NFS_V4_1_MIGRATION
	calldata->args.flags |= EXCHGID4_FLAG_SUPP_MOVED_MIGR;
#endif
	msg.rpc_argp = &calldata->args;
	msg.rpc_resp = &calldata->res;
	task_setup_data.callback_data = calldata;

<<<<<<< HEAD
	task = rpc_run_task(&task_setup_data);
	if (IS_ERR(task))
		return PTR_ERR(task);

	status = calldata->rpc_status;

	rpc_put_task(task);
out:
	return status;
=======
	return rpc_run_task(&task_setup_data);
>>>>>>> bb176f67

out_impl_id:
	kfree(calldata->res.impl_id);
out_server_scope:
	kfree(calldata->res.server_scope);
out_server_owner:
	kfree(calldata->res.server_owner);
out_calldata:
	kfree(calldata);
out:
	nfs_put_client(clp);
	return ERR_PTR(status);
}

/*
 * _nfs4_proc_exchange_id()
 *
 * Wrapper for EXCHANGE_ID operation.
 */
static int _nfs4_proc_exchange_id(struct nfs_client *clp, struct rpc_cred *cred,
			u32 sp4_how)
{
	struct rpc_task *task;
	struct nfs41_exchange_id_args *argp;
	struct nfs41_exchange_id_res *resp;
	int status;

	task = nfs4_run_exchange_id(clp, cred, sp4_how, NULL);
	if (IS_ERR(task))
		return PTR_ERR(task);

	argp = task->tk_msg.rpc_argp;
	resp = task->tk_msg.rpc_resp;
	status = task->tk_status;
	if (status  != 0)
		goto out;

	status = nfs4_check_cl_exchange_flags(resp->flags);
	if (status  != 0)
		goto out;

	status = nfs4_sp4_select_mode(clp, &resp->state_protect);
	if (status != 0)
		goto out;

	clp->cl_clientid = resp->clientid;
	clp->cl_exchange_flags = resp->flags;
	clp->cl_seqid = resp->seqid;
	/* Client ID is not confirmed */
	if (!(resp->flags & EXCHGID4_FLAG_CONFIRMED_R))
		clear_bit(NFS4_SESSION_ESTABLISHED,
			  &clp->cl_session->session_state);

	if (clp->cl_serverscope != NULL &&
	    !nfs41_same_server_scope(clp->cl_serverscope,
				resp->server_scope)) {
		dprintk("%s: server_scope mismatch detected\n",
			__func__);
		set_bit(NFS4CLNT_SERVER_SCOPE_MISMATCH, &clp->cl_state);
	}

	swap(clp->cl_serverowner, resp->server_owner);
	swap(clp->cl_serverscope, resp->server_scope);
	swap(clp->cl_implid, resp->impl_id);

	/* Save the EXCHANGE_ID verifier session trunk tests */
	memcpy(clp->cl_confirm.data, argp->verifier.data,
	       sizeof(clp->cl_confirm.data));
out:
	trace_nfs4_exchange_id(clp, status);
	rpc_put_task(task);
	return status;
}

/*
 * nfs4_proc_exchange_id()
 *
 * Returns zero, a negative errno, or a negative NFS4ERR status code.
 *
 * Since the clientid has expired, all compounds using sessions
 * associated with the stale clientid will be returning
 * NFS4ERR_BADSESSION in the sequence operation, and will therefore
 * be in some phase of session reset.
 *
 * Will attempt to negotiate SP4_MACH_CRED if krb5i / krb5p auth is used.
 */
int nfs4_proc_exchange_id(struct nfs_client *clp, struct rpc_cred *cred)
{
	rpc_authflavor_t authflavor = clp->cl_rpcclient->cl_auth->au_flavor;
	int status;

	/* try SP4_MACH_CRED if krb5i/p	*/
	if (authflavor == RPC_AUTH_GSS_KRB5I ||
	    authflavor == RPC_AUTH_GSS_KRB5P) {
		status = _nfs4_proc_exchange_id(clp, cred, SP4_MACH_CRED);
		if (!status)
			return 0;
	}

	/* try SP4_NONE */
	return _nfs4_proc_exchange_id(clp, cred, SP4_NONE);
}

/**
 * nfs4_test_session_trunk
 *
 * This is an add_xprt_test() test function called from
 * rpc_clnt_setup_test_and_add_xprt.
 *
 * The rpc_xprt_switch is referrenced by rpc_clnt_setup_test_and_add_xprt
 * and is dereferrenced in nfs4_exchange_id_release
 *
 * Upon success, add the new transport to the rpc_clnt
 *
 * @clnt: struct rpc_clnt to get new transport
 * @xprt: the rpc_xprt to test
 * @data: call data for _nfs4_proc_exchange_id.
 */
int nfs4_test_session_trunk(struct rpc_clnt *clnt, struct rpc_xprt *xprt,
			    void *data)
{
	struct nfs4_add_xprt_data *adata = (struct nfs4_add_xprt_data *)data;
	struct rpc_task *task;
	int status;

	u32 sp4_how;

	dprintk("--> %s try %s\n", __func__,
		xprt->address_strings[RPC_DISPLAY_ADDR]);

	sp4_how = (adata->clp->cl_sp4_flags == 0 ? SP4_NONE : SP4_MACH_CRED);

	/* Test connection for session trunking. Async exchange_id call */
	task = nfs4_run_exchange_id(adata->clp, adata->cred, sp4_how, xprt);
	if (IS_ERR(task))
		return PTR_ERR(task);

	status = task->tk_status;
	if (status == 0)
		status = nfs4_detect_session_trunking(adata->clp,
				task->tk_msg.rpc_resp, xprt);

	rpc_put_task(task);
	return status;
}
EXPORT_SYMBOL_GPL(nfs4_test_session_trunk);

static int _nfs4_proc_destroy_clientid(struct nfs_client *clp,
		struct rpc_cred *cred)
{
	struct rpc_message msg = {
		.rpc_proc = &nfs4_procedures[NFSPROC4_CLNT_DESTROY_CLIENTID],
		.rpc_argp = clp,
		.rpc_cred = cred,
	};
	int status;

	status = rpc_call_sync(clp->cl_rpcclient, &msg, RPC_TASK_TIMEOUT);
	trace_nfs4_destroy_clientid(clp, status);
	if (status)
		dprintk("NFS: Got error %d from the server %s on "
			"DESTROY_CLIENTID.", status, clp->cl_hostname);
	return status;
}

static int nfs4_proc_destroy_clientid(struct nfs_client *clp,
		struct rpc_cred *cred)
{
	unsigned int loop;
	int ret;

	for (loop = NFS4_MAX_LOOP_ON_RECOVER; loop != 0; loop--) {
		ret = _nfs4_proc_destroy_clientid(clp, cred);
		switch (ret) {
		case -NFS4ERR_DELAY:
		case -NFS4ERR_CLIENTID_BUSY:
			ssleep(1);
			break;
		default:
			return ret;
		}
	}
	return 0;
}

int nfs4_destroy_clientid(struct nfs_client *clp)
{
	struct rpc_cred *cred;
	int ret = 0;

	if (clp->cl_mvops->minor_version < 1)
		goto out;
	if (clp->cl_exchange_flags == 0)
		goto out;
	if (clp->cl_preserve_clid)
		goto out;
	cred = nfs4_get_clid_cred(clp);
	ret = nfs4_proc_destroy_clientid(clp, cred);
	if (cred)
		put_rpccred(cred);
	switch (ret) {
	case 0:
	case -NFS4ERR_STALE_CLIENTID:
		clp->cl_exchange_flags = 0;
	}
out:
	return ret;
}

struct nfs4_get_lease_time_data {
	struct nfs4_get_lease_time_args *args;
	struct nfs4_get_lease_time_res *res;
	struct nfs_client *clp;
};

static void nfs4_get_lease_time_prepare(struct rpc_task *task,
					void *calldata)
{
	struct nfs4_get_lease_time_data *data =
			(struct nfs4_get_lease_time_data *)calldata;

	dprintk("--> %s\n", __func__);
	/* just setup sequence, do not trigger session recovery
	   since we're invoked within one */
	nfs4_setup_sequence(data->clp,
			&data->args->la_seq_args,
			&data->res->lr_seq_res,
			task);
	dprintk("<-- %s\n", __func__);
}

/*
 * Called from nfs4_state_manager thread for session setup, so don't recover
 * from sequence operation or clientid errors.
 */
static void nfs4_get_lease_time_done(struct rpc_task *task, void *calldata)
{
	struct nfs4_get_lease_time_data *data =
			(struct nfs4_get_lease_time_data *)calldata;

	dprintk("--> %s\n", __func__);
	if (!nfs41_sequence_done(task, &data->res->lr_seq_res))
		return;
	switch (task->tk_status) {
	case -NFS4ERR_DELAY:
	case -NFS4ERR_GRACE:
		dprintk("%s Retry: tk_status %d\n", __func__, task->tk_status);
		rpc_delay(task, NFS4_POLL_RETRY_MIN);
		task->tk_status = 0;
		/* fall through */
	case -NFS4ERR_RETRY_UNCACHED_REP:
		rpc_restart_call_prepare(task);
		return;
	}
	dprintk("<-- %s\n", __func__);
}

static const struct rpc_call_ops nfs4_get_lease_time_ops = {
	.rpc_call_prepare = nfs4_get_lease_time_prepare,
	.rpc_call_done = nfs4_get_lease_time_done,
};

int nfs4_proc_get_lease_time(struct nfs_client *clp, struct nfs_fsinfo *fsinfo)
{
	struct rpc_task *task;
	struct nfs4_get_lease_time_args args;
	struct nfs4_get_lease_time_res res = {
		.lr_fsinfo = fsinfo,
	};
	struct nfs4_get_lease_time_data data = {
		.args = &args,
		.res = &res,
		.clp = clp,
	};
	struct rpc_message msg = {
		.rpc_proc = &nfs4_procedures[NFSPROC4_CLNT_GET_LEASE_TIME],
		.rpc_argp = &args,
		.rpc_resp = &res,
	};
	struct rpc_task_setup task_setup = {
		.rpc_client = clp->cl_rpcclient,
		.rpc_message = &msg,
		.callback_ops = &nfs4_get_lease_time_ops,
		.callback_data = &data,
		.flags = RPC_TASK_TIMEOUT,
	};
	int status;

	nfs4_init_sequence(&args.la_seq_args, &res.lr_seq_res, 0);
	nfs4_set_sequence_privileged(&args.la_seq_args);
	task = rpc_run_task(&task_setup);

	if (IS_ERR(task))
		return PTR_ERR(task);

	status = task->tk_status;
	rpc_put_task(task);
	return status;
}

/*
 * Initialize the values to be used by the client in CREATE_SESSION
 * If nfs4_init_session set the fore channel request and response sizes,
 * use them.
 *
 * Set the back channel max_resp_sz_cached to zero to force the client to
 * always set csa_cachethis to FALSE because the current implementation
 * of the back channel DRC only supports caching the CB_SEQUENCE operation.
 */
static void nfs4_init_channel_attrs(struct nfs41_create_session_args *args,
				    struct rpc_clnt *clnt)
{
	unsigned int max_rqst_sz, max_resp_sz;
	unsigned int max_bc_payload = rpc_max_bc_payload(clnt);

	max_rqst_sz = NFS_MAX_FILE_IO_SIZE + nfs41_maxwrite_overhead;
	max_resp_sz = NFS_MAX_FILE_IO_SIZE + nfs41_maxread_overhead;

	/* Fore channel attributes */
	args->fc_attrs.max_rqst_sz = max_rqst_sz;
	args->fc_attrs.max_resp_sz = max_resp_sz;
	args->fc_attrs.max_ops = NFS4_MAX_OPS;
	args->fc_attrs.max_reqs = max_session_slots;

	dprintk("%s: Fore Channel : max_rqst_sz=%u max_resp_sz=%u "
		"max_ops=%u max_reqs=%u\n",
		__func__,
		args->fc_attrs.max_rqst_sz, args->fc_attrs.max_resp_sz,
		args->fc_attrs.max_ops, args->fc_attrs.max_reqs);

	/* Back channel attributes */
	args->bc_attrs.max_rqst_sz = max_bc_payload;
	args->bc_attrs.max_resp_sz = max_bc_payload;
	args->bc_attrs.max_resp_sz_cached = 0;
	args->bc_attrs.max_ops = NFS4_MAX_BACK_CHANNEL_OPS;
	args->bc_attrs.max_reqs = min_t(unsigned short, max_session_cb_slots, 1);

	dprintk("%s: Back Channel : max_rqst_sz=%u max_resp_sz=%u "
		"max_resp_sz_cached=%u max_ops=%u max_reqs=%u\n",
		__func__,
		args->bc_attrs.max_rqst_sz, args->bc_attrs.max_resp_sz,
		args->bc_attrs.max_resp_sz_cached, args->bc_attrs.max_ops,
		args->bc_attrs.max_reqs);
}

static int nfs4_verify_fore_channel_attrs(struct nfs41_create_session_args *args,
		struct nfs41_create_session_res *res)
{
	struct nfs4_channel_attrs *sent = &args->fc_attrs;
	struct nfs4_channel_attrs *rcvd = &res->fc_attrs;

	if (rcvd->max_resp_sz > sent->max_resp_sz)
		return -EINVAL;
	/*
	 * Our requested max_ops is the minimum we need; we're not
	 * prepared to break up compounds into smaller pieces than that.
	 * So, no point even trying to continue if the server won't
	 * cooperate:
	 */
	if (rcvd->max_ops < sent->max_ops)
		return -EINVAL;
	if (rcvd->max_reqs == 0)
		return -EINVAL;
	if (rcvd->max_reqs > NFS4_MAX_SLOT_TABLE)
		rcvd->max_reqs = NFS4_MAX_SLOT_TABLE;
	return 0;
}

static int nfs4_verify_back_channel_attrs(struct nfs41_create_session_args *args,
		struct nfs41_create_session_res *res)
{
	struct nfs4_channel_attrs *sent = &args->bc_attrs;
	struct nfs4_channel_attrs *rcvd = &res->bc_attrs;

	if (!(res->flags & SESSION4_BACK_CHAN))
		goto out;
	if (rcvd->max_rqst_sz > sent->max_rqst_sz)
		return -EINVAL;
	if (rcvd->max_resp_sz < sent->max_resp_sz)
		return -EINVAL;
	if (rcvd->max_resp_sz_cached > sent->max_resp_sz_cached)
		return -EINVAL;
	if (rcvd->max_ops > sent->max_ops)
		return -EINVAL;
	if (rcvd->max_reqs > sent->max_reqs)
		return -EINVAL;
out:
	return 0;
}

static int nfs4_verify_channel_attrs(struct nfs41_create_session_args *args,
				     struct nfs41_create_session_res *res)
{
	int ret;

	ret = nfs4_verify_fore_channel_attrs(args, res);
	if (ret)
		return ret;
	return nfs4_verify_back_channel_attrs(args, res);
}

static void nfs4_update_session(struct nfs4_session *session,
		struct nfs41_create_session_res *res)
{
	nfs4_copy_sessionid(&session->sess_id, &res->sessionid);
	/* Mark client id and session as being confirmed */
	session->clp->cl_exchange_flags |= EXCHGID4_FLAG_CONFIRMED_R;
	set_bit(NFS4_SESSION_ESTABLISHED, &session->session_state);
	session->flags = res->flags;
	memcpy(&session->fc_attrs, &res->fc_attrs, sizeof(session->fc_attrs));
	if (res->flags & SESSION4_BACK_CHAN)
		memcpy(&session->bc_attrs, &res->bc_attrs,
				sizeof(session->bc_attrs));
}

static int _nfs4_proc_create_session(struct nfs_client *clp,
		struct rpc_cred *cred)
{
	struct nfs4_session *session = clp->cl_session;
	struct nfs41_create_session_args args = {
		.client = clp,
		.clientid = clp->cl_clientid,
		.seqid = clp->cl_seqid,
		.cb_program = NFS4_CALLBACK,
	};
	struct nfs41_create_session_res res;

	struct rpc_message msg = {
		.rpc_proc = &nfs4_procedures[NFSPROC4_CLNT_CREATE_SESSION],
		.rpc_argp = &args,
		.rpc_resp = &res,
		.rpc_cred = cred,
	};
	int status;

	nfs4_init_channel_attrs(&args, clp->cl_rpcclient);
	args.flags = (SESSION4_PERSIST | SESSION4_BACK_CHAN);

	status = rpc_call_sync(session->clp->cl_rpcclient, &msg, RPC_TASK_TIMEOUT);
	trace_nfs4_create_session(clp, status);

	switch (status) {
	case -NFS4ERR_STALE_CLIENTID:
	case -NFS4ERR_DELAY:
	case -ETIMEDOUT:
	case -EACCES:
	case -EAGAIN:
		goto out;
	};

	clp->cl_seqid++;
	if (!status) {
		/* Verify the session's negotiated channel_attrs values */
		status = nfs4_verify_channel_attrs(&args, &res);
		/* Increment the clientid slot sequence id */
		if (status)
			goto out;
		nfs4_update_session(session, &res);
	}
out:
	return status;
}

/*
 * Issues a CREATE_SESSION operation to the server.
 * It is the responsibility of the caller to verify the session is
 * expired before calling this routine.
 */
int nfs4_proc_create_session(struct nfs_client *clp, struct rpc_cred *cred)
{
	int status;
	unsigned *ptr;
	struct nfs4_session *session = clp->cl_session;

	dprintk("--> %s clp=%p session=%p\n", __func__, clp, session);

	status = _nfs4_proc_create_session(clp, cred);
	if (status)
		goto out;

	/* Init or reset the session slot tables */
	status = nfs4_setup_session_slot_tables(session);
	dprintk("slot table setup returned %d\n", status);
	if (status)
		goto out;

	ptr = (unsigned *)&session->sess_id.data[0];
	dprintk("%s client>seqid %d sessionid %u:%u:%u:%u\n", __func__,
		clp->cl_seqid, ptr[0], ptr[1], ptr[2], ptr[3]);
out:
	dprintk("<-- %s\n", __func__);
	return status;
}

/*
 * Issue the over-the-wire RPC DESTROY_SESSION.
 * The caller must serialize access to this routine.
 */
int nfs4_proc_destroy_session(struct nfs4_session *session,
		struct rpc_cred *cred)
{
	struct rpc_message msg = {
		.rpc_proc = &nfs4_procedures[NFSPROC4_CLNT_DESTROY_SESSION],
		.rpc_argp = session,
		.rpc_cred = cred,
	};
	int status = 0;

	dprintk("--> nfs4_proc_destroy_session\n");

	/* session is still being setup */
	if (!test_and_clear_bit(NFS4_SESSION_ESTABLISHED, &session->session_state))
		return 0;

	status = rpc_call_sync(session->clp->cl_rpcclient, &msg, RPC_TASK_TIMEOUT);
	trace_nfs4_destroy_session(session->clp, status);

	if (status)
		dprintk("NFS: Got error %d from the server on DESTROY_SESSION. "
			"Session has been destroyed regardless...\n", status);

	dprintk("<-- nfs4_proc_destroy_session\n");
	return status;
}

/*
 * Renew the cl_session lease.
 */
struct nfs4_sequence_data {
	struct nfs_client *clp;
	struct nfs4_sequence_args args;
	struct nfs4_sequence_res res;
};

static void nfs41_sequence_release(void *data)
{
	struct nfs4_sequence_data *calldata = data;
	struct nfs_client *clp = calldata->clp;

	if (atomic_read(&clp->cl_count) > 1)
		nfs4_schedule_state_renewal(clp);
	nfs_put_client(clp);
	kfree(calldata);
}

static int nfs41_sequence_handle_errors(struct rpc_task *task, struct nfs_client *clp)
{
	switch(task->tk_status) {
	case -NFS4ERR_DELAY:
		rpc_delay(task, NFS4_POLL_RETRY_MAX);
		return -EAGAIN;
	default:
		nfs4_schedule_lease_recovery(clp);
	}
	return 0;
}

static void nfs41_sequence_call_done(struct rpc_task *task, void *data)
{
	struct nfs4_sequence_data *calldata = data;
	struct nfs_client *clp = calldata->clp;

	if (!nfs41_sequence_done(task, task->tk_msg.rpc_resp))
		return;

	trace_nfs4_sequence(clp, task->tk_status);
	if (task->tk_status < 0) {
		dprintk("%s ERROR %d\n", __func__, task->tk_status);
		if (atomic_read(&clp->cl_count) == 1)
			goto out;

		if (nfs41_sequence_handle_errors(task, clp) == -EAGAIN) {
			rpc_restart_call_prepare(task);
			return;
		}
	}
	dprintk("%s rpc_cred %p\n", __func__, task->tk_msg.rpc_cred);
out:
	dprintk("<-- %s\n", __func__);
}

static void nfs41_sequence_prepare(struct rpc_task *task, void *data)
{
	struct nfs4_sequence_data *calldata = data;
	struct nfs_client *clp = calldata->clp;
	struct nfs4_sequence_args *args;
	struct nfs4_sequence_res *res;

	args = task->tk_msg.rpc_argp;
	res = task->tk_msg.rpc_resp;

	nfs4_setup_sequence(clp, args, res, task);
}

static const struct rpc_call_ops nfs41_sequence_ops = {
	.rpc_call_done = nfs41_sequence_call_done,
	.rpc_call_prepare = nfs41_sequence_prepare,
	.rpc_release = nfs41_sequence_release,
};

static struct rpc_task *_nfs41_proc_sequence(struct nfs_client *clp,
		struct rpc_cred *cred,
		bool is_privileged)
{
	struct nfs4_sequence_data *calldata;
	struct rpc_message msg = {
		.rpc_proc = &nfs4_procedures[NFSPROC4_CLNT_SEQUENCE],
		.rpc_cred = cred,
	};
	struct rpc_task_setup task_setup_data = {
		.rpc_client = clp->cl_rpcclient,
		.rpc_message = &msg,
		.callback_ops = &nfs41_sequence_ops,
		.flags = RPC_TASK_ASYNC | RPC_TASK_TIMEOUT,
	};

	if (!atomic_inc_not_zero(&clp->cl_count))
		return ERR_PTR(-EIO);
	calldata = kzalloc(sizeof(*calldata), GFP_NOFS);
	if (calldata == NULL) {
		nfs_put_client(clp);
		return ERR_PTR(-ENOMEM);
	}
	nfs4_init_sequence(&calldata->args, &calldata->res, 0);
	if (is_privileged)
		nfs4_set_sequence_privileged(&calldata->args);
	msg.rpc_argp = &calldata->args;
	msg.rpc_resp = &calldata->res;
	calldata->clp = clp;
	task_setup_data.callback_data = calldata;

	return rpc_run_task(&task_setup_data);
}

static int nfs41_proc_async_sequence(struct nfs_client *clp, struct rpc_cred *cred, unsigned renew_flags)
{
	struct rpc_task *task;
	int ret = 0;

	if ((renew_flags & NFS4_RENEW_TIMEOUT) == 0)
		return -EAGAIN;
	task = _nfs41_proc_sequence(clp, cred, false);
	if (IS_ERR(task))
		ret = PTR_ERR(task);
	else
		rpc_put_task_async(task);
	dprintk("<-- %s status=%d\n", __func__, ret);
	return ret;
}

static int nfs4_proc_sequence(struct nfs_client *clp, struct rpc_cred *cred)
{
	struct rpc_task *task;
	int ret;

	task = _nfs41_proc_sequence(clp, cred, true);
	if (IS_ERR(task)) {
		ret = PTR_ERR(task);
		goto out;
	}
	ret = rpc_wait_for_completion_task(task);
	if (!ret)
		ret = task->tk_status;
	rpc_put_task(task);
out:
	dprintk("<-- %s status=%d\n", __func__, ret);
	return ret;
}

struct nfs4_reclaim_complete_data {
	struct nfs_client *clp;
	struct nfs41_reclaim_complete_args arg;
	struct nfs41_reclaim_complete_res res;
};

static void nfs4_reclaim_complete_prepare(struct rpc_task *task, void *data)
{
	struct nfs4_reclaim_complete_data *calldata = data;

	nfs4_setup_sequence(calldata->clp,
			&calldata->arg.seq_args,
			&calldata->res.seq_res,
			task);
}

static int nfs41_reclaim_complete_handle_errors(struct rpc_task *task, struct nfs_client *clp)
{
	switch(task->tk_status) {
	case 0:
	case -NFS4ERR_COMPLETE_ALREADY:
	case -NFS4ERR_WRONG_CRED: /* What to do here? */
		break;
	case -NFS4ERR_DELAY:
		rpc_delay(task, NFS4_POLL_RETRY_MAX);
		/* fall through */
	case -NFS4ERR_RETRY_UNCACHED_REP:
		return -EAGAIN;
	case -NFS4ERR_BADSESSION:
	case -NFS4ERR_DEADSESSION:
	case -NFS4ERR_CONN_NOT_BOUND_TO_SESSION:
		nfs4_schedule_session_recovery(clp->cl_session,
				task->tk_status);
		break;
	default:
		nfs4_schedule_lease_recovery(clp);
	}
	return 0;
}

static void nfs4_reclaim_complete_done(struct rpc_task *task, void *data)
{
	struct nfs4_reclaim_complete_data *calldata = data;
	struct nfs_client *clp = calldata->clp;
	struct nfs4_sequence_res *res = &calldata->res.seq_res;

	dprintk("--> %s\n", __func__);
	if (!nfs41_sequence_done(task, res))
		return;

	trace_nfs4_reclaim_complete(clp, task->tk_status);
	if (nfs41_reclaim_complete_handle_errors(task, clp) == -EAGAIN) {
		rpc_restart_call_prepare(task);
		return;
	}
	dprintk("<-- %s\n", __func__);
}

static void nfs4_free_reclaim_complete_data(void *data)
{
	struct nfs4_reclaim_complete_data *calldata = data;

	kfree(calldata);
}

static const struct rpc_call_ops nfs4_reclaim_complete_call_ops = {
	.rpc_call_prepare = nfs4_reclaim_complete_prepare,
	.rpc_call_done = nfs4_reclaim_complete_done,
	.rpc_release = nfs4_free_reclaim_complete_data,
};

/*
 * Issue a global reclaim complete.
 */
static int nfs41_proc_reclaim_complete(struct nfs_client *clp,
		struct rpc_cred *cred)
{
	struct nfs4_reclaim_complete_data *calldata;
	struct rpc_task *task;
	struct rpc_message msg = {
		.rpc_proc = &nfs4_procedures[NFSPROC4_CLNT_RECLAIM_COMPLETE],
		.rpc_cred = cred,
	};
	struct rpc_task_setup task_setup_data = {
		.rpc_client = clp->cl_rpcclient,
		.rpc_message = &msg,
		.callback_ops = &nfs4_reclaim_complete_call_ops,
		.flags = RPC_TASK_ASYNC,
	};
	int status = -ENOMEM;

	dprintk("--> %s\n", __func__);
	calldata = kzalloc(sizeof(*calldata), GFP_NOFS);
	if (calldata == NULL)
		goto out;
	calldata->clp = clp;
	calldata->arg.one_fs = 0;

	nfs4_init_sequence(&calldata->arg.seq_args, &calldata->res.seq_res, 0);
	nfs4_set_sequence_privileged(&calldata->arg.seq_args);
	msg.rpc_argp = &calldata->arg;
	msg.rpc_resp = &calldata->res;
	task_setup_data.callback_data = calldata;
	task = rpc_run_task(&task_setup_data);
	if (IS_ERR(task)) {
		status = PTR_ERR(task);
		goto out;
	}
	status = rpc_wait_for_completion_task(task);
	if (status == 0)
		status = task->tk_status;
	rpc_put_task(task);
out:
	dprintk("<-- %s status=%d\n", __func__, status);
	return status;
}

static void
nfs4_layoutget_prepare(struct rpc_task *task, void *calldata)
{
	struct nfs4_layoutget *lgp = calldata;
	struct nfs_server *server = NFS_SERVER(lgp->args.inode);

	dprintk("--> %s\n", __func__);
	nfs4_setup_sequence(server->nfs_client, &lgp->args.seq_args,
				&lgp->res.seq_res, task);
	dprintk("<-- %s\n", __func__);
}

static void nfs4_layoutget_done(struct rpc_task *task, void *calldata)
{
	struct nfs4_layoutget *lgp = calldata;

	dprintk("--> %s\n", __func__);
	nfs41_sequence_process(task, &lgp->res.seq_res);
	dprintk("<-- %s\n", __func__);
}

static int
nfs4_layoutget_handle_exception(struct rpc_task *task,
		struct nfs4_layoutget *lgp, struct nfs4_exception *exception)
{
	struct inode *inode = lgp->args.inode;
	struct nfs_server *server = NFS_SERVER(inode);
	struct pnfs_layout_hdr *lo;
	int nfs4err = task->tk_status;
	int err, status = 0;
	LIST_HEAD(head);

	dprintk("--> %s tk_status => %d\n", __func__, -task->tk_status);

	switch (nfs4err) {
	case 0:
		goto out;

	/*
	 * NFS4ERR_LAYOUTUNAVAILABLE means we are not supposed to use pnfs
	 * on the file. set tk_status to -ENODATA to tell upper layer to
	 * retry go inband.
	 */
	case -NFS4ERR_LAYOUTUNAVAILABLE:
		status = -ENODATA;
		goto out;
	/*
	 * NFS4ERR_BADLAYOUT means the MDS cannot return a layout of
	 * length lgp->args.minlength != 0 (see RFC5661 section 18.43.3).
	 */
	case -NFS4ERR_BADLAYOUT:
		status = -EOVERFLOW;
		goto out;
	/*
	 * NFS4ERR_LAYOUTTRYLATER is a conflict with another client
	 * (or clients) writing to the same RAID stripe except when
	 * the minlength argument is 0 (see RFC5661 section 18.43.3).
	 *
	 * Treat it like we would RECALLCONFLICT -- we retry for a little
	 * while, and then eventually give up.
	 */
	case -NFS4ERR_LAYOUTTRYLATER:
		if (lgp->args.minlength == 0) {
			status = -EOVERFLOW;
			goto out;
		}
		status = -EBUSY;
		break;
	case -NFS4ERR_RECALLCONFLICT:
		status = -ERECALLCONFLICT;
		break;
	case -NFS4ERR_DELEG_REVOKED:
	case -NFS4ERR_ADMIN_REVOKED:
	case -NFS4ERR_EXPIRED:
	case -NFS4ERR_BAD_STATEID:
		exception->timeout = 0;
		spin_lock(&inode->i_lock);
		lo = NFS_I(inode)->layout;
		/* If the open stateid was bad, then recover it. */
		if (!lo || test_bit(NFS_LAYOUT_INVALID_STID, &lo->plh_flags) ||
		    !nfs4_stateid_match_other(&lgp->args.stateid, &lo->plh_stateid)) {
			spin_unlock(&inode->i_lock);
			exception->state = lgp->args.ctx->state;
			exception->stateid = &lgp->args.stateid;
			break;
		}

		/*
		 * Mark the bad layout state as invalid, then retry
		 */
		pnfs_mark_layout_stateid_invalid(lo, &head);
		spin_unlock(&inode->i_lock);
		nfs_commit_inode(inode, 0);
		pnfs_free_lseg_list(&head);
		status = -EAGAIN;
		goto out;
	}

	nfs4_sequence_free_slot(&lgp->res.seq_res);
	err = nfs4_handle_exception(server, nfs4err, exception);
	if (!status) {
		if (exception->retry)
			status = -EAGAIN;
		else
			status = err;
	}
out:
	dprintk("<-- %s\n", __func__);
	return status;
}

static size_t max_response_pages(struct nfs_server *server)
{
	u32 max_resp_sz = server->nfs_client->cl_session->fc_attrs.max_resp_sz;
	return nfs_page_array_len(0, max_resp_sz);
}

static void nfs4_free_pages(struct page **pages, size_t size)
{
	int i;

	if (!pages)
		return;

	for (i = 0; i < size; i++) {
		if (!pages[i])
			break;
		__free_page(pages[i]);
	}
	kfree(pages);
}

static struct page **nfs4_alloc_pages(size_t size, gfp_t gfp_flags)
{
	struct page **pages;
	int i;

	pages = kcalloc(size, sizeof(struct page *), gfp_flags);
	if (!pages) {
		dprintk("%s: can't alloc array of %zu pages\n", __func__, size);
		return NULL;
	}

	for (i = 0; i < size; i++) {
		pages[i] = alloc_page(gfp_flags);
		if (!pages[i]) {
			dprintk("%s: failed to allocate page\n", __func__);
			nfs4_free_pages(pages, size);
			return NULL;
		}
	}

	return pages;
}

static void nfs4_layoutget_release(void *calldata)
{
	struct nfs4_layoutget *lgp = calldata;
	struct inode *inode = lgp->args.inode;
	struct nfs_server *server = NFS_SERVER(inode);
	size_t max_pages = max_response_pages(server);

	dprintk("--> %s\n", __func__);
	nfs4_sequence_free_slot(&lgp->res.seq_res);
	nfs4_free_pages(lgp->args.layout.pages, max_pages);
	pnfs_put_layout_hdr(NFS_I(inode)->layout);
	put_nfs_open_context(lgp->args.ctx);
	kfree(calldata);
	dprintk("<-- %s\n", __func__);
}

static const struct rpc_call_ops nfs4_layoutget_call_ops = {
	.rpc_call_prepare = nfs4_layoutget_prepare,
	.rpc_call_done = nfs4_layoutget_done,
	.rpc_release = nfs4_layoutget_release,
};

struct pnfs_layout_segment *
nfs4_proc_layoutget(struct nfs4_layoutget *lgp, long *timeout, gfp_t gfp_flags)
{
	struct inode *inode = lgp->args.inode;
	struct nfs_server *server = NFS_SERVER(inode);
	size_t max_pages = max_response_pages(server);
	struct rpc_task *task;
	struct rpc_message msg = {
		.rpc_proc = &nfs4_procedures[NFSPROC4_CLNT_LAYOUTGET],
		.rpc_argp = &lgp->args,
		.rpc_resp = &lgp->res,
		.rpc_cred = lgp->cred,
	};
	struct rpc_task_setup task_setup_data = {
		.rpc_client = server->client,
		.rpc_message = &msg,
		.callback_ops = &nfs4_layoutget_call_ops,
		.callback_data = lgp,
		.flags = RPC_TASK_ASYNC,
	};
	struct pnfs_layout_segment *lseg = NULL;
	struct nfs4_exception exception = {
		.inode = inode,
		.timeout = *timeout,
	};
	int status = 0;

	dprintk("--> %s\n", __func__);

	/* nfs4_layoutget_release calls pnfs_put_layout_hdr */
	pnfs_get_layout_hdr(NFS_I(inode)->layout);

	lgp->args.layout.pages = nfs4_alloc_pages(max_pages, gfp_flags);
	if (!lgp->args.layout.pages) {
		nfs4_layoutget_release(lgp);
		return ERR_PTR(-ENOMEM);
	}
	lgp->args.layout.pglen = max_pages * PAGE_SIZE;

	lgp->res.layoutp = &lgp->args.layout;
	lgp->res.seq_res.sr_slot = NULL;
	nfs4_init_sequence(&lgp->args.seq_args, &lgp->res.seq_res, 0);

	task = rpc_run_task(&task_setup_data);
	if (IS_ERR(task))
		return ERR_CAST(task);
	status = rpc_wait_for_completion_task(task);
	if (status == 0) {
		status = nfs4_layoutget_handle_exception(task, lgp, &exception);
		*timeout = exception.timeout;
	}

	trace_nfs4_layoutget(lgp->args.ctx,
			&lgp->args.range,
			&lgp->res.range,
			&lgp->res.stateid,
			status);

	/* if layoutp->len is 0, nfs4_layoutget_prepare called rpc_exit */
	if (status == 0 && lgp->res.layoutp->len)
		lseg = pnfs_layout_process(lgp);
	rpc_put_task(task);
	dprintk("<-- %s status=%d\n", __func__, status);
	if (status)
		return ERR_PTR(status);
	return lseg;
}

static void
nfs4_layoutreturn_prepare(struct rpc_task *task, void *calldata)
{
	struct nfs4_layoutreturn *lrp = calldata;

	dprintk("--> %s\n", __func__);
	nfs4_setup_sequence(lrp->clp,
			&lrp->args.seq_args,
			&lrp->res.seq_res,
			task);
}

static void nfs4_layoutreturn_done(struct rpc_task *task, void *calldata)
{
	struct nfs4_layoutreturn *lrp = calldata;
	struct nfs_server *server;

	dprintk("--> %s\n", __func__);

	if (!nfs41_sequence_process(task, &lrp->res.seq_res))
		return;

	server = NFS_SERVER(lrp->args.inode);
	switch (task->tk_status) {
	default:
		task->tk_status = 0;
	case 0:
		break;
	case -NFS4ERR_DELAY:
		if (nfs4_async_handle_error(task, server, NULL, NULL) != -EAGAIN)
			break;
		nfs4_sequence_free_slot(&lrp->res.seq_res);
		rpc_restart_call_prepare(task);
		return;
	}
	dprintk("<-- %s\n", __func__);
}

static void nfs4_layoutreturn_release(void *calldata)
{
	struct nfs4_layoutreturn *lrp = calldata;
	struct pnfs_layout_hdr *lo = lrp->args.layout;

	dprintk("--> %s\n", __func__);
	pnfs_layoutreturn_free_lsegs(lo, &lrp->args.stateid, &lrp->args.range,
			lrp->res.lrs_present ? &lrp->res.stateid : NULL);
	nfs4_sequence_free_slot(&lrp->res.seq_res);
	if (lrp->ld_private.ops && lrp->ld_private.ops->free)
		lrp->ld_private.ops->free(&lrp->ld_private);
	pnfs_put_layout_hdr(lrp->args.layout);
	nfs_iput_and_deactive(lrp->inode);
	kfree(calldata);
	dprintk("<-- %s\n", __func__);
}

static const struct rpc_call_ops nfs4_layoutreturn_call_ops = {
	.rpc_call_prepare = nfs4_layoutreturn_prepare,
	.rpc_call_done = nfs4_layoutreturn_done,
	.rpc_release = nfs4_layoutreturn_release,
};

int nfs4_proc_layoutreturn(struct nfs4_layoutreturn *lrp, bool sync)
{
	struct rpc_task *task;
	struct rpc_message msg = {
		.rpc_proc = &nfs4_procedures[NFSPROC4_CLNT_LAYOUTRETURN],
		.rpc_argp = &lrp->args,
		.rpc_resp = &lrp->res,
		.rpc_cred = lrp->cred,
	};
	struct rpc_task_setup task_setup_data = {
		.rpc_client = NFS_SERVER(lrp->args.inode)->client,
		.rpc_message = &msg,
		.callback_ops = &nfs4_layoutreturn_call_ops,
		.callback_data = lrp,
	};
	int status = 0;

	nfs4_state_protect(NFS_SERVER(lrp->args.inode)->nfs_client,
			NFS_SP4_MACH_CRED_PNFS_CLEANUP,
			&task_setup_data.rpc_client, &msg);

	dprintk("--> %s\n", __func__);
	if (!sync) {
		lrp->inode = nfs_igrab_and_active(lrp->args.inode);
		if (!lrp->inode) {
			nfs4_layoutreturn_release(lrp);
			return -EAGAIN;
		}
		task_setup_data.flags |= RPC_TASK_ASYNC;
	}
	nfs4_init_sequence(&lrp->args.seq_args, &lrp->res.seq_res, 1);
	task = rpc_run_task(&task_setup_data);
	if (IS_ERR(task))
		return PTR_ERR(task);
	if (sync)
		status = task->tk_status;
	trace_nfs4_layoutreturn(lrp->args.inode, &lrp->args.stateid, status);
	dprintk("<-- %s status=%d\n", __func__, status);
	rpc_put_task(task);
	return status;
}

static int
_nfs4_proc_getdeviceinfo(struct nfs_server *server,
		struct pnfs_device *pdev,
		struct rpc_cred *cred)
{
	struct nfs4_getdeviceinfo_args args = {
		.pdev = pdev,
		.notify_types = NOTIFY_DEVICEID4_CHANGE |
			NOTIFY_DEVICEID4_DELETE,
	};
	struct nfs4_getdeviceinfo_res res = {
		.pdev = pdev,
	};
	struct rpc_message msg = {
		.rpc_proc = &nfs4_procedures[NFSPROC4_CLNT_GETDEVICEINFO],
		.rpc_argp = &args,
		.rpc_resp = &res,
		.rpc_cred = cred,
	};
	int status;

	dprintk("--> %s\n", __func__);
	status = nfs4_call_sync(server->client, server, &msg, &args.seq_args, &res.seq_res, 0);
	if (res.notification & ~args.notify_types)
		dprintk("%s: unsupported notification\n", __func__);
	if (res.notification != args.notify_types)
		pdev->nocache = 1;

	dprintk("<-- %s status=%d\n", __func__, status);

	return status;
}

int nfs4_proc_getdeviceinfo(struct nfs_server *server,
		struct pnfs_device *pdev,
		struct rpc_cred *cred)
{
	struct nfs4_exception exception = { };
	int err;

	do {
		err = nfs4_handle_exception(server,
					_nfs4_proc_getdeviceinfo(server, pdev, cred),
					&exception);
	} while (exception.retry);
	return err;
}
EXPORT_SYMBOL_GPL(nfs4_proc_getdeviceinfo);

static void nfs4_layoutcommit_prepare(struct rpc_task *task, void *calldata)
{
	struct nfs4_layoutcommit_data *data = calldata;
	struct nfs_server *server = NFS_SERVER(data->args.inode);

	nfs4_setup_sequence(server->nfs_client,
			&data->args.seq_args,
			&data->res.seq_res,
			task);
}

static void
nfs4_layoutcommit_done(struct rpc_task *task, void *calldata)
{
	struct nfs4_layoutcommit_data *data = calldata;
	struct nfs_server *server = NFS_SERVER(data->args.inode);

	if (!nfs41_sequence_done(task, &data->res.seq_res))
		return;

	switch (task->tk_status) { /* Just ignore these failures */
	case -NFS4ERR_DELEG_REVOKED: /* layout was recalled */
	case -NFS4ERR_BADIOMODE:     /* no IOMODE_RW layout for range */
	case -NFS4ERR_BADLAYOUT:     /* no layout */
	case -NFS4ERR_GRACE:	    /* loca_recalim always false */
		task->tk_status = 0;
	case 0:
		break;
	default:
		if (nfs4_async_handle_error(task, server, NULL, NULL) == -EAGAIN) {
			rpc_restart_call_prepare(task);
			return;
		}
	}
}

static void nfs4_layoutcommit_release(void *calldata)
{
	struct nfs4_layoutcommit_data *data = calldata;

	pnfs_cleanup_layoutcommit(data);
	nfs_post_op_update_inode_force_wcc(data->args.inode,
					   data->res.fattr);
	put_rpccred(data->cred);
	nfs_iput_and_deactive(data->inode);
	kfree(data);
}

static const struct rpc_call_ops nfs4_layoutcommit_ops = {
	.rpc_call_prepare = nfs4_layoutcommit_prepare,
	.rpc_call_done = nfs4_layoutcommit_done,
	.rpc_release = nfs4_layoutcommit_release,
};

int
nfs4_proc_layoutcommit(struct nfs4_layoutcommit_data *data, bool sync)
{
	struct rpc_message msg = {
		.rpc_proc = &nfs4_procedures[NFSPROC4_CLNT_LAYOUTCOMMIT],
		.rpc_argp = &data->args,
		.rpc_resp = &data->res,
		.rpc_cred = data->cred,
	};
	struct rpc_task_setup task_setup_data = {
		.task = &data->task,
		.rpc_client = NFS_CLIENT(data->args.inode),
		.rpc_message = &msg,
		.callback_ops = &nfs4_layoutcommit_ops,
		.callback_data = data,
	};
	struct rpc_task *task;
	int status = 0;

	dprintk("NFS: initiating layoutcommit call. sync %d "
		"lbw: %llu inode %lu\n", sync,
		data->args.lastbytewritten,
		data->args.inode->i_ino);

	if (!sync) {
		data->inode = nfs_igrab_and_active(data->args.inode);
		if (data->inode == NULL) {
			nfs4_layoutcommit_release(data);
			return -EAGAIN;
		}
		task_setup_data.flags = RPC_TASK_ASYNC;
	}
	nfs4_init_sequence(&data->args.seq_args, &data->res.seq_res, 1);
	task = rpc_run_task(&task_setup_data);
	if (IS_ERR(task))
		return PTR_ERR(task);
	if (sync)
		status = task->tk_status;
	trace_nfs4_layoutcommit(data->args.inode, &data->args.stateid, status);
	dprintk("%s: status %d\n", __func__, status);
	rpc_put_task(task);
	return status;
}

/**
 * Use the state managment nfs_client cl_rpcclient, which uses krb5i (if
 * possible) as per RFC3530bis and RFC5661 Security Considerations sections
 */
static int
_nfs41_proc_secinfo_no_name(struct nfs_server *server, struct nfs_fh *fhandle,
		    struct nfs_fsinfo *info,
		    struct nfs4_secinfo_flavors *flavors, bool use_integrity)
{
	struct nfs41_secinfo_no_name_args args = {
		.style = SECINFO_STYLE_CURRENT_FH,
	};
	struct nfs4_secinfo_res res = {
		.flavors = flavors,
	};
	struct rpc_message msg = {
		.rpc_proc = &nfs4_procedures[NFSPROC4_CLNT_SECINFO_NO_NAME],
		.rpc_argp = &args,
		.rpc_resp = &res,
	};
	struct rpc_clnt *clnt = server->client;
	struct rpc_cred *cred = NULL;
	int status;

	if (use_integrity) {
		clnt = server->nfs_client->cl_rpcclient;
		cred = nfs4_get_clid_cred(server->nfs_client);
		msg.rpc_cred = cred;
	}

	dprintk("--> %s\n", __func__);
	status = nfs4_call_sync(clnt, server, &msg, &args.seq_args,
				&res.seq_res, 0);
	dprintk("<-- %s status=%d\n", __func__, status);

	if (cred)
		put_rpccred(cred);

	return status;
}

static int
nfs41_proc_secinfo_no_name(struct nfs_server *server, struct nfs_fh *fhandle,
			   struct nfs_fsinfo *info, struct nfs4_secinfo_flavors *flavors)
{
	struct nfs4_exception exception = { };
	int err;
	do {
		/* first try using integrity protection */
		err = -NFS4ERR_WRONGSEC;

		/* try to use integrity protection with machine cred */
		if (_nfs4_is_integrity_protected(server->nfs_client))
			err = _nfs41_proc_secinfo_no_name(server, fhandle, info,
							  flavors, true);

		/*
		 * if unable to use integrity protection, or SECINFO with
		 * integrity protection returns NFS4ERR_WRONGSEC (which is
		 * disallowed by spec, but exists in deployed servers) use
		 * the current filesystem's rpc_client and the user cred.
		 */
		if (err == -NFS4ERR_WRONGSEC)
			err = _nfs41_proc_secinfo_no_name(server, fhandle, info,
							  flavors, false);

		switch (err) {
		case 0:
		case -NFS4ERR_WRONGSEC:
		case -ENOTSUPP:
			goto out;
		default:
			err = nfs4_handle_exception(server, err, &exception);
		}
	} while (exception.retry);
out:
	return err;
}

static int
nfs41_find_root_sec(struct nfs_server *server, struct nfs_fh *fhandle,
		    struct nfs_fsinfo *info)
{
	int err;
	struct page *page;
	rpc_authflavor_t flavor = RPC_AUTH_MAXFLAVOR;
	struct nfs4_secinfo_flavors *flavors;
	struct nfs4_secinfo4 *secinfo;
	int i;

	page = alloc_page(GFP_KERNEL);
	if (!page) {
		err = -ENOMEM;
		goto out;
	}

	flavors = page_address(page);
	err = nfs41_proc_secinfo_no_name(server, fhandle, info, flavors);

	/*
	 * Fall back on "guess and check" method if
	 * the server doesn't support SECINFO_NO_NAME
	 */
	if (err == -NFS4ERR_WRONGSEC || err == -ENOTSUPP) {
		err = nfs4_find_root_sec(server, fhandle, info);
		goto out_freepage;
	}
	if (err)
		goto out_freepage;

	for (i = 0; i < flavors->num_flavors; i++) {
		secinfo = &flavors->flavors[i];

		switch (secinfo->flavor) {
		case RPC_AUTH_NULL:
		case RPC_AUTH_UNIX:
		case RPC_AUTH_GSS:
			flavor = rpcauth_get_pseudoflavor(secinfo->flavor,
					&secinfo->flavor_info);
			break;
		default:
			flavor = RPC_AUTH_MAXFLAVOR;
			break;
		}

		if (!nfs_auth_info_match(&server->auth_info, flavor))
			flavor = RPC_AUTH_MAXFLAVOR;

		if (flavor != RPC_AUTH_MAXFLAVOR) {
			err = nfs4_lookup_root_sec(server, fhandle,
						   info, flavor);
			if (!err)
				break;
		}
	}

	if (flavor == RPC_AUTH_MAXFLAVOR)
		err = -EPERM;

out_freepage:
	put_page(page);
	if (err == -EACCES)
		return -EPERM;
out:
	return err;
}

static int _nfs41_test_stateid(struct nfs_server *server,
		nfs4_stateid *stateid,
		struct rpc_cred *cred)
{
	int status;
	struct nfs41_test_stateid_args args = {
		.stateid = stateid,
	};
	struct nfs41_test_stateid_res res;
	struct rpc_message msg = {
		.rpc_proc = &nfs4_procedures[NFSPROC4_CLNT_TEST_STATEID],
		.rpc_argp = &args,
		.rpc_resp = &res,
		.rpc_cred = cred,
	};
	struct rpc_clnt *rpc_client = server->client;

	nfs4_state_protect(server->nfs_client, NFS_SP4_MACH_CRED_STATEID,
		&rpc_client, &msg);

	dprintk("NFS call  test_stateid %p\n", stateid);
	nfs4_init_sequence(&args.seq_args, &res.seq_res, 0);
	nfs4_set_sequence_privileged(&args.seq_args);
	status = nfs4_call_sync_sequence(rpc_client, server, &msg,
			&args.seq_args, &res.seq_res);
	if (status != NFS_OK) {
		dprintk("NFS reply test_stateid: failed, %d\n", status);
		return status;
	}
	dprintk("NFS reply test_stateid: succeeded, %d\n", -res.status);
	return -res.status;
}

static void nfs4_handle_delay_or_session_error(struct nfs_server *server,
		int err, struct nfs4_exception *exception)
{
	exception->retry = 0;
	switch(err) {
	case -NFS4ERR_DELAY:
	case -NFS4ERR_RETRY_UNCACHED_REP:
		nfs4_handle_exception(server, err, exception);
		break;
	case -NFS4ERR_BADSESSION:
	case -NFS4ERR_BADSLOT:
	case -NFS4ERR_BAD_HIGH_SLOT:
	case -NFS4ERR_CONN_NOT_BOUND_TO_SESSION:
	case -NFS4ERR_DEADSESSION:
		nfs4_do_handle_exception(server, err, exception);
	}
}

/**
 * nfs41_test_stateid - perform a TEST_STATEID operation
 *
 * @server: server / transport on which to perform the operation
 * @stateid: state ID to test
 * @cred: credential
 *
 * Returns NFS_OK if the server recognizes that "stateid" is valid.
 * Otherwise a negative NFS4ERR value is returned if the operation
 * failed or the state ID is not currently valid.
 */
static int nfs41_test_stateid(struct nfs_server *server,
		nfs4_stateid *stateid,
		struct rpc_cred *cred)
{
	struct nfs4_exception exception = { };
	int err;
	do {
		err = _nfs41_test_stateid(server, stateid, cred);
		nfs4_handle_delay_or_session_error(server, err, &exception);
	} while (exception.retry);
	return err;
}

struct nfs_free_stateid_data {
	struct nfs_server *server;
	struct nfs41_free_stateid_args args;
	struct nfs41_free_stateid_res res;
};

static void nfs41_free_stateid_prepare(struct rpc_task *task, void *calldata)
{
	struct nfs_free_stateid_data *data = calldata;
	nfs4_setup_sequence(data->server->nfs_client,
			&data->args.seq_args,
			&data->res.seq_res,
			task);
}

static void nfs41_free_stateid_done(struct rpc_task *task, void *calldata)
{
	struct nfs_free_stateid_data *data = calldata;

	nfs41_sequence_done(task, &data->res.seq_res);

	switch (task->tk_status) {
	case -NFS4ERR_DELAY:
		if (nfs4_async_handle_error(task, data->server, NULL, NULL) == -EAGAIN)
			rpc_restart_call_prepare(task);
	}
}

static void nfs41_free_stateid_release(void *calldata)
{
	kfree(calldata);
}

static const struct rpc_call_ops nfs41_free_stateid_ops = {
	.rpc_call_prepare = nfs41_free_stateid_prepare,
	.rpc_call_done = nfs41_free_stateid_done,
	.rpc_release = nfs41_free_stateid_release,
};

static struct rpc_task *_nfs41_free_stateid(struct nfs_server *server,
		const nfs4_stateid *stateid,
		struct rpc_cred *cred,
		bool privileged)
{
	struct rpc_message msg = {
		.rpc_proc = &nfs4_procedures[NFSPROC4_CLNT_FREE_STATEID],
		.rpc_cred = cred,
	};
	struct rpc_task_setup task_setup = {
		.rpc_client = server->client,
		.rpc_message = &msg,
		.callback_ops = &nfs41_free_stateid_ops,
		.flags = RPC_TASK_ASYNC,
	};
	struct nfs_free_stateid_data *data;

	nfs4_state_protect(server->nfs_client, NFS_SP4_MACH_CRED_STATEID,
		&task_setup.rpc_client, &msg);

	dprintk("NFS call  free_stateid %p\n", stateid);
	data = kmalloc(sizeof(*data), GFP_NOFS);
	if (!data)
		return ERR_PTR(-ENOMEM);
	data->server = server;
	nfs4_stateid_copy(&data->args.stateid, stateid);

	task_setup.callback_data = data;

	msg.rpc_argp = &data->args;
	msg.rpc_resp = &data->res;
	nfs4_init_sequence(&data->args.seq_args, &data->res.seq_res, 1);
	if (privileged)
		nfs4_set_sequence_privileged(&data->args.seq_args);

	return rpc_run_task(&task_setup);
}

/**
 * nfs41_free_stateid - perform a FREE_STATEID operation
 *
 * @server: server / transport on which to perform the operation
 * @stateid: state ID to release
 * @cred: credential
 * @is_recovery: set to true if this call needs to be privileged
 *
 * Note: this function is always asynchronous.
 */
static int nfs41_free_stateid(struct nfs_server *server,
		const nfs4_stateid *stateid,
		struct rpc_cred *cred,
		bool is_recovery)
{
	struct rpc_task *task;

	task = _nfs41_free_stateid(server, stateid, cred, is_recovery);
	if (IS_ERR(task))
		return PTR_ERR(task);
	rpc_put_task(task);
	return 0;
}

static void
nfs41_free_lock_state(struct nfs_server *server, struct nfs4_lock_state *lsp)
{
	struct rpc_cred *cred = lsp->ls_state->owner->so_cred;

	nfs41_free_stateid(server, &lsp->ls_stateid, cred, false);
	nfs4_free_lock_state(server, lsp);
}

static bool nfs41_match_stateid(const nfs4_stateid *s1,
		const nfs4_stateid *s2)
{
	if (s1->type != s2->type)
		return false;

	if (memcmp(s1->other, s2->other, sizeof(s1->other)) != 0)
		return false;

	if (s1->seqid == s2->seqid)
		return true;

	return s1->seqid == 0 || s2->seqid == 0;
}

#endif /* CONFIG_NFS_V4_1 */

static bool nfs4_match_stateid(const nfs4_stateid *s1,
		const nfs4_stateid *s2)
{
	return nfs4_stateid_match(s1, s2);
}


static const struct nfs4_state_recovery_ops nfs40_reboot_recovery_ops = {
	.owner_flag_bit = NFS_OWNER_RECLAIM_REBOOT,
	.state_flag_bit	= NFS_STATE_RECLAIM_REBOOT,
	.recover_open	= nfs4_open_reclaim,
	.recover_lock	= nfs4_lock_reclaim,
	.establish_clid = nfs4_init_clientid,
	.detect_trunking = nfs40_discover_server_trunking,
};

#if defined(CONFIG_NFS_V4_1)
static const struct nfs4_state_recovery_ops nfs41_reboot_recovery_ops = {
	.owner_flag_bit = NFS_OWNER_RECLAIM_REBOOT,
	.state_flag_bit	= NFS_STATE_RECLAIM_REBOOT,
	.recover_open	= nfs4_open_reclaim,
	.recover_lock	= nfs4_lock_reclaim,
	.establish_clid = nfs41_init_clientid,
	.reclaim_complete = nfs41_proc_reclaim_complete,
	.detect_trunking = nfs41_discover_server_trunking,
};
#endif /* CONFIG_NFS_V4_1 */

static const struct nfs4_state_recovery_ops nfs40_nograce_recovery_ops = {
	.owner_flag_bit = NFS_OWNER_RECLAIM_NOGRACE,
	.state_flag_bit	= NFS_STATE_RECLAIM_NOGRACE,
	.recover_open	= nfs40_open_expired,
	.recover_lock	= nfs4_lock_expired,
	.establish_clid = nfs4_init_clientid,
};

#if defined(CONFIG_NFS_V4_1)
static const struct nfs4_state_recovery_ops nfs41_nograce_recovery_ops = {
	.owner_flag_bit = NFS_OWNER_RECLAIM_NOGRACE,
	.state_flag_bit	= NFS_STATE_RECLAIM_NOGRACE,
	.recover_open	= nfs41_open_expired,
	.recover_lock	= nfs41_lock_expired,
	.establish_clid = nfs41_init_clientid,
};
#endif /* CONFIG_NFS_V4_1 */

static const struct nfs4_state_maintenance_ops nfs40_state_renewal_ops = {
	.sched_state_renewal = nfs4_proc_async_renew,
	.get_state_renewal_cred_locked = nfs4_get_renew_cred_locked,
	.renew_lease = nfs4_proc_renew,
};

#if defined(CONFIG_NFS_V4_1)
static const struct nfs4_state_maintenance_ops nfs41_state_renewal_ops = {
	.sched_state_renewal = nfs41_proc_async_sequence,
	.get_state_renewal_cred_locked = nfs4_get_machine_cred_locked,
	.renew_lease = nfs4_proc_sequence,
};
#endif

static const struct nfs4_mig_recovery_ops nfs40_mig_recovery_ops = {
	.get_locations = _nfs40_proc_get_locations,
	.fsid_present = _nfs40_proc_fsid_present,
};

#if defined(CONFIG_NFS_V4_1)
static const struct nfs4_mig_recovery_ops nfs41_mig_recovery_ops = {
	.get_locations = _nfs41_proc_get_locations,
	.fsid_present = _nfs41_proc_fsid_present,
};
#endif	/* CONFIG_NFS_V4_1 */

static const struct nfs4_minor_version_ops nfs_v4_0_minor_ops = {
	.minor_version = 0,
	.init_caps = NFS_CAP_READDIRPLUS
		| NFS_CAP_ATOMIC_OPEN
		| NFS_CAP_POSIX_LOCK,
	.init_client = nfs40_init_client,
	.shutdown_client = nfs40_shutdown_client,
	.match_stateid = nfs4_match_stateid,
	.find_root_sec = nfs4_find_root_sec,
	.free_lock_state = nfs4_release_lockowner,
	.test_and_free_expired = nfs40_test_and_free_expired_stateid,
	.alloc_seqid = nfs_alloc_seqid,
	.call_sync_ops = &nfs40_call_sync_ops,
	.reboot_recovery_ops = &nfs40_reboot_recovery_ops,
	.nograce_recovery_ops = &nfs40_nograce_recovery_ops,
	.state_renewal_ops = &nfs40_state_renewal_ops,
	.mig_recovery_ops = &nfs40_mig_recovery_ops,
};

#if defined(CONFIG_NFS_V4_1)
static struct nfs_seqid *
nfs_alloc_no_seqid(struct nfs_seqid_counter *arg1, gfp_t arg2)
{
	return NULL;
}

static const struct nfs4_minor_version_ops nfs_v4_1_minor_ops = {
	.minor_version = 1,
	.init_caps = NFS_CAP_READDIRPLUS
		| NFS_CAP_ATOMIC_OPEN
		| NFS_CAP_POSIX_LOCK
		| NFS_CAP_STATEID_NFSV41
		| NFS_CAP_ATOMIC_OPEN_V1,
	.init_client = nfs41_init_client,
	.shutdown_client = nfs41_shutdown_client,
	.match_stateid = nfs41_match_stateid,
	.find_root_sec = nfs41_find_root_sec,
	.free_lock_state = nfs41_free_lock_state,
	.test_and_free_expired = nfs41_test_and_free_expired_stateid,
	.alloc_seqid = nfs_alloc_no_seqid,
	.session_trunk = nfs4_test_session_trunk,
	.call_sync_ops = &nfs41_call_sync_ops,
	.reboot_recovery_ops = &nfs41_reboot_recovery_ops,
	.nograce_recovery_ops = &nfs41_nograce_recovery_ops,
	.state_renewal_ops = &nfs41_state_renewal_ops,
	.mig_recovery_ops = &nfs41_mig_recovery_ops,
};
#endif

#if defined(CONFIG_NFS_V4_2)
static const struct nfs4_minor_version_ops nfs_v4_2_minor_ops = {
	.minor_version = 2,
	.init_caps = NFS_CAP_READDIRPLUS
		| NFS_CAP_ATOMIC_OPEN
		| NFS_CAP_POSIX_LOCK
		| NFS_CAP_STATEID_NFSV41
		| NFS_CAP_ATOMIC_OPEN_V1
		| NFS_CAP_ALLOCATE
		| NFS_CAP_COPY
		| NFS_CAP_DEALLOCATE
		| NFS_CAP_SEEK
		| NFS_CAP_LAYOUTSTATS
		| NFS_CAP_CLONE,
	.init_client = nfs41_init_client,
	.shutdown_client = nfs41_shutdown_client,
	.match_stateid = nfs41_match_stateid,
	.find_root_sec = nfs41_find_root_sec,
	.free_lock_state = nfs41_free_lock_state,
	.call_sync_ops = &nfs41_call_sync_ops,
	.test_and_free_expired = nfs41_test_and_free_expired_stateid,
	.alloc_seqid = nfs_alloc_no_seqid,
	.session_trunk = nfs4_test_session_trunk,
	.reboot_recovery_ops = &nfs41_reboot_recovery_ops,
	.nograce_recovery_ops = &nfs41_nograce_recovery_ops,
	.state_renewal_ops = &nfs41_state_renewal_ops,
	.mig_recovery_ops = &nfs41_mig_recovery_ops,
};
#endif

const struct nfs4_minor_version_ops *nfs_v4_minor_ops[] = {
	[0] = &nfs_v4_0_minor_ops,
#if defined(CONFIG_NFS_V4_1)
	[1] = &nfs_v4_1_minor_ops,
#endif
#if defined(CONFIG_NFS_V4_2)
	[2] = &nfs_v4_2_minor_ops,
#endif
};

static ssize_t nfs4_listxattr(struct dentry *dentry, char *list, size_t size)
{
	ssize_t error, error2;

	error = generic_listxattr(dentry, list, size);
	if (error < 0)
		return error;
	if (list) {
		list += error;
		size -= error;
	}

	error2 = nfs4_listxattr_nfs4_label(d_inode(dentry), list, size);
	if (error2 < 0)
		return error2;
	return error + error2;
}

static const struct inode_operations nfs4_dir_inode_operations = {
	.create		= nfs_create,
	.lookup		= nfs_lookup,
	.atomic_open	= nfs_atomic_open,
	.link		= nfs_link,
	.unlink		= nfs_unlink,
	.symlink	= nfs_symlink,
	.mkdir		= nfs_mkdir,
	.rmdir		= nfs_rmdir,
	.mknod		= nfs_mknod,
	.rename		= nfs_rename,
	.permission	= nfs_permission,
	.getattr	= nfs_getattr,
	.setattr	= nfs_setattr,
	.listxattr	= nfs4_listxattr,
};

static const struct inode_operations nfs4_file_inode_operations = {
	.permission	= nfs_permission,
	.getattr	= nfs_getattr,
	.setattr	= nfs_setattr,
	.listxattr	= nfs4_listxattr,
};

const struct nfs_rpc_ops nfs_v4_clientops = {
	.version	= 4,			/* protocol version */
	.dentry_ops	= &nfs4_dentry_operations,
	.dir_inode_ops	= &nfs4_dir_inode_operations,
	.file_inode_ops	= &nfs4_file_inode_operations,
	.file_ops	= &nfs4_file_operations,
	.getroot	= nfs4_proc_get_root,
	.submount	= nfs4_submount,
	.try_mount	= nfs4_try_mount,
	.getattr	= nfs4_proc_getattr,
	.setattr	= nfs4_proc_setattr,
	.lookup		= nfs4_proc_lookup,
	.lookupp	= nfs4_proc_lookupp,
	.access		= nfs4_proc_access,
	.readlink	= nfs4_proc_readlink,
	.create		= nfs4_proc_create,
	.remove		= nfs4_proc_remove,
	.unlink_setup	= nfs4_proc_unlink_setup,
	.unlink_rpc_prepare = nfs4_proc_unlink_rpc_prepare,
	.unlink_done	= nfs4_proc_unlink_done,
	.rename_setup	= nfs4_proc_rename_setup,
	.rename_rpc_prepare = nfs4_proc_rename_rpc_prepare,
	.rename_done	= nfs4_proc_rename_done,
	.link		= nfs4_proc_link,
	.symlink	= nfs4_proc_symlink,
	.mkdir		= nfs4_proc_mkdir,
	.rmdir		= nfs4_proc_remove,
	.readdir	= nfs4_proc_readdir,
	.mknod		= nfs4_proc_mknod,
	.statfs		= nfs4_proc_statfs,
	.fsinfo		= nfs4_proc_fsinfo,
	.pathconf	= nfs4_proc_pathconf,
	.set_capabilities = nfs4_server_capabilities,
	.decode_dirent	= nfs4_decode_dirent,
	.pgio_rpc_prepare = nfs4_proc_pgio_rpc_prepare,
	.read_setup	= nfs4_proc_read_setup,
	.read_done	= nfs4_read_done,
	.write_setup	= nfs4_proc_write_setup,
	.write_done	= nfs4_write_done,
	.commit_setup	= nfs4_proc_commit_setup,
	.commit_rpc_prepare = nfs4_proc_commit_rpc_prepare,
	.commit_done	= nfs4_commit_done,
	.lock		= nfs4_proc_lock,
	.clear_acl_cache = nfs4_zap_acl_attr,
	.close_context  = nfs4_close_context,
	.open_context	= nfs4_atomic_open,
	.have_delegation = nfs4_have_delegation,
	.return_delegation = nfs4_inode_return_delegation,
	.alloc_client	= nfs4_alloc_client,
	.init_client	= nfs4_init_client,
	.free_client	= nfs4_free_client,
	.create_server	= nfs4_create_server,
	.clone_server	= nfs_clone_server,
};

static const struct xattr_handler nfs4_xattr_nfs4_acl_handler = {
	.name	= XATTR_NAME_NFSV4_ACL,
	.list	= nfs4_xattr_list_nfs4_acl,
	.get	= nfs4_xattr_get_nfs4_acl,
	.set	= nfs4_xattr_set_nfs4_acl,
};

const struct xattr_handler *nfs4_xattr_handlers[] = {
	&nfs4_xattr_nfs4_acl_handler,
#ifdef CONFIG_NFS_V4_SECURITY_LABEL
	&nfs4_xattr_nfs4_label_handler,
#endif
	NULL
};

/*
 * Local variables:
 *  c-basic-offset: 8
 * End:
 */<|MERGE_RESOLUTION|>--- conflicted
+++ resolved
@@ -7434,71 +7434,6 @@
 	struct nfs41_exchange_id_args args;
 };
 
-<<<<<<< HEAD
-static void nfs4_exchange_id_done(struct rpc_task *task, void *data)
-{
-	struct nfs41_exchange_id_data *cdata =
-					(struct nfs41_exchange_id_data *)data;
-	struct nfs_client *clp = cdata->args.client;
-	int status = task->tk_status;
-
-	trace_nfs4_exchange_id(clp, status);
-
-	if (status == 0)
-		status = nfs4_check_cl_exchange_flags(cdata->res.flags);
-
-	if (cdata->xprt && status == 0) {
-		status = nfs4_detect_session_trunking(clp, &cdata->res,
-						      cdata->xprt);
-		goto out;
-	}
-
-	if (status  == 0)
-		status = nfs4_sp4_select_mode(clp, &cdata->res.state_protect);
-
-	if (status == 0) {
-		clp->cl_clientid = cdata->res.clientid;
-		clp->cl_exchange_flags = cdata->res.flags;
-		clp->cl_seqid = cdata->res.seqid;
-		/* Client ID is not confirmed */
-		if (!(cdata->res.flags & EXCHGID4_FLAG_CONFIRMED_R))
-			clear_bit(NFS4_SESSION_ESTABLISHED,
-				  &clp->cl_session->session_state);
-
-		kfree(clp->cl_serverowner);
-		clp->cl_serverowner = cdata->res.server_owner;
-		cdata->res.server_owner = NULL;
-
-		/* use the most recent implementation id */
-		kfree(clp->cl_implid);
-		clp->cl_implid = cdata->res.impl_id;
-		cdata->res.impl_id = NULL;
-
-		if (clp->cl_serverscope != NULL &&
-		    !nfs41_same_server_scope(clp->cl_serverscope,
-					cdata->res.server_scope)) {
-			dprintk("%s: server_scope mismatch detected\n",
-				__func__);
-			set_bit(NFS4CLNT_SERVER_SCOPE_MISMATCH, &clp->cl_state);
-			kfree(clp->cl_serverscope);
-			clp->cl_serverscope = NULL;
-		}
-
-		if (clp->cl_serverscope == NULL) {
-			clp->cl_serverscope = cdata->res.server_scope;
-			cdata->res.server_scope = NULL;
-		}
-		/* Save the EXCHANGE_ID verifier session trunk tests */
-		memcpy(clp->cl_confirm.data, cdata->args.verifier.data,
-		       sizeof(clp->cl_confirm.data));
-	}
-out:
-	cdata->rpc_status = status;
-	return;
-}
-
-=======
->>>>>>> bb176f67
 static void nfs4_exchange_id_release(void *data)
 {
 	struct nfs41_exchange_id_data *cdata =
@@ -7597,19 +7532,7 @@
 	msg.rpc_resp = &calldata->res;
 	task_setup_data.callback_data = calldata;
 
-<<<<<<< HEAD
-	task = rpc_run_task(&task_setup_data);
-	if (IS_ERR(task))
-		return PTR_ERR(task);
-
-	status = calldata->rpc_status;
-
-	rpc_put_task(task);
-out:
-	return status;
-=======
 	return rpc_run_task(&task_setup_data);
->>>>>>> bb176f67
 
 out_impl_id:
 	kfree(calldata->res.impl_id);
